#include "cache.h"
#include "refs.h"
#include "object.h"
#include "tag.h"
#include "path-list.h"

static const char show_ref_usage[] = "git show-ref [-q|--quiet] [--verify] [-h|--head] [-d|--dereference] [-s|--hash[=<length>]] [--abbrev[=<length>]] [--tags] [--heads] [--] [pattern*] < ref-list";

static int deref_tags = 0, show_head = 0, tags_only = 0, heads_only = 0,
	found_match = 0, verify = 0, quiet = 0, hash_only = 0, abbrev = 0;
static const char **pattern;

static void show_one(const char *refname, const unsigned char *sha1)
{
	const char *hex = find_unique_abbrev(sha1, abbrev);
	if (hash_only)
		printf("%s\n", hex);
	else
		printf("%s %s\n", hex, refname);
}

static int show_ref(const char *refname, const unsigned char *sha1, int flag, void *cbdata)
{
	struct object *obj;
	const char *hex;
	unsigned char peeled[20];

	if (tags_only || heads_only) {
		int match;

		match = heads_only && !prefixcmp(refname, "refs/heads/");
		match |= tags_only && !prefixcmp(refname, "refs/tags/");
		if (!match)
			return 0;
	}
	if (pattern) {
		int reflen = strlen(refname);
		const char **p = pattern, *m;
		while ((m = *p++) != NULL) {
			int len = strlen(m);
			if (len > reflen)
				continue;
			if (memcmp(m, refname + reflen - len, len))
				continue;
			if (len == reflen)
				goto match;
			/* "--verify" requires an exact match */
			if (verify)
				continue;
			if (refname[reflen - len - 1] == '/')
				goto match;
		}
		return 0;
	}

match:
	found_match++;

	/* This changes the semantics slightly that even under quiet we
	 * detect and return error if the repository is corrupt and
	 * ref points at a nonexistent object.
	 */
	if (!has_sha1_file(sha1))
		die("git-show-ref: bad ref %s (%s)", refname,
		    sha1_to_hex(sha1));

	if (quiet)
		return 0;

	show_one(refname, sha1);

	if (!deref_tags)
		return 0;

	if ((flag & REF_ISPACKED) && !peel_ref(refname, peeled)) {
		if (!is_null_sha1(peeled)) {
			hex = find_unique_abbrev(peeled, abbrev);
			printf("%s %s^{}\n", hex, refname);
		}
	}
	else {
		obj = parse_object(sha1);
		if (!obj)
			die("git-show-ref: bad ref %s (%s)", refname,
			    sha1_to_hex(sha1));
		if (obj->type == OBJ_TAG) {
			obj = deref_tag(obj, refname, 0);
			hex = find_unique_abbrev(obj->sha1, abbrev);
			printf("%s %s^{}\n", hex, refname);
		}
	}
	return 0;
}

static int add_existing(const char *refname, const unsigned char *sha1, int flag, void *cbdata)
{
	struct path_list *list = (struct path_list *)cbdata;
	path_list_insert(refname, list);
	return 0;
}

/*
 * read "^(?:<anything>\s)?<refname>(?:\^\{\})?$" from the standard input,
 * and
 * (1) strip "^{}" at the end of line if any;
 * (2) ignore if match is provided and does not head-match refname;
 * (3) warn if refname is not a well-formed refname and skip;
 * (4) ignore if refname is a ref that exists in the local repository;
 * (5) otherwise output the line.
 */
static int exclude_existing(const char *match)
{
	static struct path_list existing_refs = { NULL, 0, 0, 0 };
	char buf[1024];
	int matchlen = match ? strlen(match) : 0;

	for_each_ref(add_existing, &existing_refs);
	while (fgets(buf, sizeof(buf), stdin)) {
		char *ref;
		int len = strlen(buf);

		if (len > 0 && buf[len - 1] == '\n')
			buf[--len] = '\0';
		if (3 <= len && !strcmp(buf + len - 3, "^{}")) {
			len -= 3;
			buf[len] = '\0';
		}
		for (ref = buf + len; buf < ref; ref--)
			if (isspace(ref[-1]))
				break;
		if (match) {
			int reflen = buf + len - ref;
			if (reflen < matchlen)
				continue;
			if (strncmp(ref, match, matchlen))
				continue;
		}
		if (check_ref_format(ref)) {
			fprintf(stderr, "warning: ref '%s' ignored\n", ref);
			continue;
		}
		if (!path_list_has_path(&existing_refs, ref)) {
			printf("%s\n", buf);
		}
	}
	return 0;
}

int cmd_show_ref(int argc, const char **argv, const char *prefix)
{
	int i;

	for (i = 1; i < argc; i++) {
		const char *arg = argv[i];
		if (*arg != '-') {
			pattern = argv + i;
			break;
		}
		if (!strcmp(arg, "--")) {
			pattern = argv + i + 1;
			if (!*pattern)
				pattern = NULL;
			break;
		}
		if (!strcmp(arg, "-q") || !strcmp(arg, "--quiet")) {
			quiet = 1;
			continue;
		}
		if (!strcmp(arg, "-h") || !strcmp(arg, "--head")) {
			show_head = 1;
			continue;
		}
		if (!strcmp(arg, "-d") || !strcmp(arg, "--dereference")) {
			deref_tags = 1;
			continue;
		}
		if (!strcmp(arg, "-s") || !strcmp(arg, "--hash")) {
			hash_only = 1;
			continue;
		}
		if (!prefixcmp(arg, "--hash=") ||
		    (!prefixcmp(arg, "--abbrev") &&
		     (arg[8] == '=' || arg[8] == '\0'))) {
			if (arg[2] != 'h' && !arg[8])
				/* --abbrev only */
				abbrev = DEFAULT_ABBREV;
			else {
				/* --hash= or --abbrev= */
				char *end;
				if (arg[2] == 'h') {
					hash_only = 1;
					arg += 7;
				}
				else
					arg += 9;
				abbrev = strtoul(arg, &end, 10);
				if (*end || abbrev > 40)
					usage(show_ref_usage);
				if (abbrev < MINIMUM_ABBREV)
					abbrev = MINIMUM_ABBREV;
			}
			continue;
		}
		if (!strcmp(arg, "--verify")) {
			verify = 1;
			continue;
		}
		if (!strcmp(arg, "--tags")) {
			tags_only = 1;
			continue;
		}
		if (!strcmp(arg, "--heads")) {
			heads_only = 1;
			continue;
		}
		if (!strcmp(arg, "--exclude-existing"))
			return exclude_existing(NULL);
		if (!prefixcmp(arg, "--exclude-existing="))
			return exclude_existing(arg + 19);
		usage(show_ref_usage);
	}

	if (verify) {
		if (!pattern)
			die("--verify requires a reference");
		while (*pattern) {
<<<<<<< HEAD
			if (!prefixcmp(*pattern, "refs/") &&
=======
			unsigned char sha1[20];

			if (!strncmp(*pattern, "refs/", 5) &&
>>>>>>> 50892777
			    resolve_ref(*pattern, sha1, 1, NULL)) {
				if (!quiet)
					show_one(*pattern, sha1);
			}
			else if (!quiet)
				die("'%s' - not a valid ref", *pattern);
			else
				return 1;
			pattern++;
		}
		return 0;
	}

	if (show_head)
		head_ref(show_ref, NULL);
	for_each_ref(show_ref, NULL);
	if (!found_match) {
		if (verify && !quiet)
			die("No match");
		return 1;
	}
	return 0;
}<|MERGE_RESOLUTION|>--- conflicted
+++ resolved
@@ -224,13 +224,9 @@
 		if (!pattern)
 			die("--verify requires a reference");
 		while (*pattern) {
-<<<<<<< HEAD
+			unsigned char sha1[20];
+
 			if (!prefixcmp(*pattern, "refs/") &&
-=======
-			unsigned char sha1[20];
-
-			if (!strncmp(*pattern, "refs/", 5) &&
->>>>>>> 50892777
 			    resolve_ref(*pattern, sha1, 1, NULL)) {
 				if (!quiet)
 					show_one(*pattern, sha1);
