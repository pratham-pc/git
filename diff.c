--- conflicted
+++ resolved
@@ -2877,11 +2877,7 @@
 		 * point if the path requires us to run the content
 		 * conversion.
 		 */
-<<<<<<< HEAD
-		if (size_only && !would_convert_to_git(s->path))
-=======
 		if (size_only && !would_convert_to_git(&the_index, s->path))
->>>>>>> 5eada898
 			return 0;
 
 		/*
