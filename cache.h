--- conflicted
+++ resolved
@@ -1399,8 +1399,6 @@
 extern char *oid_to_hex(const struct object_id *oid);	/* same static buffer as sha1_to_hex */
 
 /*
-<<<<<<< HEAD
-=======
  * Parse a 40-character hexadecimal object ID starting from hex, updating the
  * pointer specified by end when parsing stops.  The resulting object ID is
  * stored in oid.  Returns 0 on success.  Parsing will stop on the first NUL or
@@ -1410,7 +1408,6 @@
 extern int parse_oid_hex(const char *hex, struct object_id *oid, const char **end);
 
 /*
->>>>>>> b06d3643
  * This reads short-hand syntax that not only evaluates to a commit
  * object name, but also can act as if the end user spelled the name
  * of the branch from the command line.
