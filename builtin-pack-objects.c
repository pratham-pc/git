#include "builtin.h"
#include "cache.h"
#include "attr.h"
#include "object.h"
#include "blob.h"
#include "commit.h"
#include "tag.h"
#include "tree.h"
#include "delta.h"
#include "pack.h"
#include "pack-revindex.h"
#include "csum-file.h"
#include "tree-walk.h"
#include "diff.h"
#include "revision.h"
#include "list-objects.h"
#include "progress.h"
#include "refs.h"

#ifdef THREADED_DELTA_SEARCH
#include "thread-utils.h"
#include <pthread.h>
#endif

static const char pack_usage[] =
  "git pack-objects [{ -q | --progress | --all-progress }]\n"
  "        [--all-progress-implied]\n"
  "        [--max-pack-size=N] [--local] [--incremental]\n"
  "        [--window=N] [--window-memory=N] [--depth=N]\n"
  "        [--no-reuse-delta] [--no-reuse-object] [--delta-base-offset]\n"
  "        [--threads=N] [--non-empty] [--revs [--unpacked | --all]*]\n"
  "        [--reflog] [--stdout | base-name] [--include-tag]\n"
  "        [--keep-unreachable | --unpack-unreachable \n"
  "        [<ref-list | <object-list]";

struct object_entry {
	struct pack_idx_entry idx;
	unsigned long size;	/* uncompressed size */
	struct packed_git *in_pack; 	/* already in pack */
	off_t in_pack_offset;
	struct object_entry *delta;	/* delta base object */
	struct object_entry *delta_child; /* deltified objects who bases me */
	struct object_entry *delta_sibling; /* other deltified objects who
					     * uses the same base as me
					     */
	void *delta_data;	/* cached delta (uncompressed) */
	unsigned long delta_size;	/* delta data size (uncompressed) */
	unsigned long z_delta_size;	/* delta data size (compressed) */
	unsigned int hash;	/* name hint hash */
	enum object_type type;
	enum object_type in_pack_type;	/* could be delta */
	unsigned char in_pack_header_size;
	unsigned char preferred_base; /* we do not pack this, but is available
				       * to be used as the base object to delta
				       * objects against.
				       */
	unsigned char no_try_delta;
};

/*
 * Objects we are going to pack are collected in objects array (dynamically
 * expanded).  nr_objects & nr_alloc controls this array.  They are stored
 * in the order we see -- typically rev-list --objects order that gives us
 * nice "minimum seek" order.
 */
static struct object_entry *objects;
static struct pack_idx_entry **written_list;
static uint32_t nr_objects, nr_alloc, nr_result, nr_written;

static int non_empty;
static int reuse_delta = 1, reuse_object = 1;
static int keep_unreachable, unpack_unreachable, include_tag;
static int local;
static int incremental;
static int ignore_packed_keep;
static int allow_ofs_delta;
static const char *base_name;
static int progress = 1;
static int window = 10;
static uint32_t pack_size_limit, pack_size_limit_cfg;
static int depth = 50;
static int delta_search_threads;
static int pack_to_stdout;
static int num_preferred_base;
static struct progress *progress_state;
static int pack_compression_level = Z_DEFAULT_COMPRESSION;
static int pack_compression_seen;

static unsigned long delta_cache_size = 0;
static unsigned long max_delta_cache_size = 256 * 1024 * 1024;
static unsigned long cache_max_small_delta_size = 1000;

static unsigned long window_memory_limit = 0;

/*
 * The object names in objects array are hashed with this hashtable,
 * to help looking up the entry by object name.
 * This hashtable is built after all the objects are seen.
 */
static int *object_ix;
static int object_ix_hashsz;

/*
 * stats
 */
static uint32_t written, written_delta;
static uint32_t reused, reused_delta;


static void *get_delta(struct object_entry *entry)
{
	unsigned long size, base_size, delta_size;
	void *buf, *base_buf, *delta_buf;
	enum object_type type;

	buf = read_sha1_file(entry->idx.sha1, &type, &size);
	if (!buf)
		die("unable to read %s", sha1_to_hex(entry->idx.sha1));
	base_buf = read_sha1_file(entry->delta->idx.sha1, &type, &base_size);
	if (!base_buf)
		die("unable to read %s", sha1_to_hex(entry->delta->idx.sha1));
	delta_buf = diff_delta(base_buf, base_size,
			       buf, size, &delta_size, 0);
	if (!delta_buf || delta_size != entry->delta_size)
		die("delta size changed");
	free(buf);
	free(base_buf);
	return delta_buf;
}

static unsigned long do_compress(void **pptr, unsigned long size)
{
	z_stream stream;
	void *in, *out;
	unsigned long maxsize;

	memset(&stream, 0, sizeof(stream));
	deflateInit(&stream, pack_compression_level);
	maxsize = deflateBound(&stream, size);

	in = *pptr;
	out = xmalloc(maxsize);
	*pptr = out;

	stream.next_in = in;
	stream.avail_in = size;
	stream.next_out = out;
	stream.avail_out = maxsize;
	while (deflate(&stream, Z_FINISH) == Z_OK)
		; /* nothing */
	deflateEnd(&stream);

	free(in);
	return stream.total_out;
}

/*
 * The per-object header is a pretty dense thing, which is
 *  - first byte: low four bits are "size", then three bits of "type",
 *    and the high bit is "size continues".
 *  - each byte afterwards: low seven bits are size continuation,
 *    with the high bit being "size continues"
 */
static int encode_header(enum object_type type, unsigned long size, unsigned char *hdr)
{
	int n = 1;
	unsigned char c;

	if (type < OBJ_COMMIT || type > OBJ_REF_DELTA)
		die("bad type %d", type);

	c = (type << 4) | (size & 15);
	size >>= 4;
	while (size) {
		*hdr++ = c | 0x80;
		c = size & 0x7f;
		size >>= 7;
		n++;
	}
	*hdr = c;
	return n;
}

/*
 * we are going to reuse the existing object data as is.  make
 * sure it is not corrupt.
 */
static int check_pack_inflate(struct packed_git *p,
		struct pack_window **w_curs,
		off_t offset,
		off_t len,
		unsigned long expect)
{
	z_stream stream;
	unsigned char fakebuf[4096], *in;
	int st;

	memset(&stream, 0, sizeof(stream));
	git_inflate_init(&stream);
	do {
		in = use_pack(p, w_curs, offset, &stream.avail_in);
		stream.next_in = in;
		stream.next_out = fakebuf;
		stream.avail_out = sizeof(fakebuf);
		st = git_inflate(&stream, Z_FINISH);
		offset += stream.next_in - in;
	} while (st == Z_OK || st == Z_BUF_ERROR);
	git_inflate_end(&stream);
	return (st == Z_STREAM_END &&
		stream.total_out == expect &&
		stream.total_in == len) ? 0 : -1;
}

static void copy_pack_data(struct sha1file *f,
		struct packed_git *p,
		struct pack_window **w_curs,
		off_t offset,
		off_t len)
{
	unsigned char *in;
	unsigned int avail;

	while (len) {
		in = use_pack(p, w_curs, offset, &avail);
		if (avail > len)
			avail = (unsigned int)len;
		sha1write(f, in, avail);
		offset += avail;
		len -= avail;
	}
}

static unsigned long write_object(struct sha1file *f,
				  struct object_entry *entry,
				  off_t write_offset)
{
	unsigned long size, limit, datalen;
	void *buf;
	unsigned char header[10], dheader[10];
	unsigned hdrlen;
	enum object_type type;
	int usable_delta, to_reuse;

	if (!pack_to_stdout)
		crc32_begin(f);

	type = entry->type;

	/* write limit if limited packsize and not first object */
	if (!pack_size_limit || !nr_written)
		limit = 0;
	else if (pack_size_limit <= write_offset)
		/*
		 * the earlier object did not fit the limit; avoid
		 * mistaking this with unlimited (i.e. limit = 0).
		 */
		limit = 1;
	else
		limit = pack_size_limit - write_offset;

	if (!entry->delta)
		usable_delta = 0;	/* no delta */
	else if (!pack_size_limit)
	       usable_delta = 1;	/* unlimited packfile */
	else if (entry->delta->idx.offset == (off_t)-1)
		usable_delta = 0;	/* base was written to another pack */
	else if (entry->delta->idx.offset)
		usable_delta = 1;	/* base already exists in this pack */
	else
		usable_delta = 0;	/* base could end up in another pack */

	if (!reuse_object)
		to_reuse = 0;	/* explicit */
	else if (!entry->in_pack)
		to_reuse = 0;	/* can't reuse what we don't have */
	else if (type == OBJ_REF_DELTA || type == OBJ_OFS_DELTA)
				/* check_object() decided it for us ... */
		to_reuse = usable_delta;
				/* ... but pack split may override that */
	else if (type != entry->in_pack_type)
		to_reuse = 0;	/* pack has delta which is unusable */
	else if (entry->delta)
		to_reuse = 0;	/* we want to pack afresh */
	else
		to_reuse = 1;	/* we have it in-pack undeltified,
				 * and we do not need to deltify it.
				 */

	if (!to_reuse) {
		no_reuse:
		if (!usable_delta) {
			buf = read_sha1_file(entry->idx.sha1, &type, &size);
			if (!buf)
				die("unable to read %s", sha1_to_hex(entry->idx.sha1));
			/*
			 * make sure no cached delta data remains from a
			 * previous attempt before a pack split occurred.
			 */
			free(entry->delta_data);
			entry->delta_data = NULL;
			entry->z_delta_size = 0;
		} else if (entry->delta_data) {
			size = entry->delta_size;
			buf = entry->delta_data;
			entry->delta_data = NULL;
			type = (allow_ofs_delta && entry->delta->idx.offset) ?
				OBJ_OFS_DELTA : OBJ_REF_DELTA;
		} else {
			buf = get_delta(entry);
			size = entry->delta_size;
			type = (allow_ofs_delta && entry->delta->idx.offset) ?
				OBJ_OFS_DELTA : OBJ_REF_DELTA;
		}

		if (entry->z_delta_size)
			datalen = entry->z_delta_size;
		else
			datalen = do_compress(&buf, size);

		/*
		 * The object header is a byte of 'type' followed by zero or
		 * more bytes of length.
		 */
		hdrlen = encode_header(type, size, header);

		if (type == OBJ_OFS_DELTA) {
			/*
			 * Deltas with relative base contain an additional
			 * encoding of the relative offset for the delta
			 * base from this object's position in the pack.
			 */
			off_t ofs = entry->idx.offset - entry->delta->idx.offset;
			unsigned pos = sizeof(dheader) - 1;
			dheader[pos] = ofs & 127;
			while (ofs >>= 7)
				dheader[--pos] = 128 | (--ofs & 127);
			if (limit && hdrlen + sizeof(dheader) - pos + datalen + 20 >= limit) {
				free(buf);
				return 0;
			}
			sha1write(f, header, hdrlen);
			sha1write(f, dheader + pos, sizeof(dheader) - pos);
			hdrlen += sizeof(dheader) - pos;
		} else if (type == OBJ_REF_DELTA) {
			/*
			 * Deltas with a base reference contain
			 * an additional 20 bytes for the base sha1.
			 */
			if (limit && hdrlen + 20 + datalen + 20 >= limit) {
				free(buf);
				return 0;
			}
			sha1write(f, header, hdrlen);
			sha1write(f, entry->delta->idx.sha1, 20);
			hdrlen += 20;
		} else {
			if (limit && hdrlen + datalen + 20 >= limit) {
				free(buf);
				return 0;
			}
			sha1write(f, header, hdrlen);
		}
		sha1write(f, buf, datalen);
		free(buf);
	}
	else {
		struct packed_git *p = entry->in_pack;
		struct pack_window *w_curs = NULL;
		struct revindex_entry *revidx;
		off_t offset;

		if (entry->delta)
			type = (allow_ofs_delta && entry->delta->idx.offset) ?
				OBJ_OFS_DELTA : OBJ_REF_DELTA;
		hdrlen = encode_header(type, entry->size, header);

		offset = entry->in_pack_offset;
		revidx = find_pack_revindex(p, offset);
		datalen = revidx[1].offset - offset;
		if (!pack_to_stdout && p->index_version > 1 &&
		    check_pack_crc(p, &w_curs, offset, datalen, revidx->nr)) {
			error("bad packed object CRC for %s", sha1_to_hex(entry->idx.sha1));
			unuse_pack(&w_curs);
			goto no_reuse;
		}

		offset += entry->in_pack_header_size;
		datalen -= entry->in_pack_header_size;
		if (!pack_to_stdout && p->index_version == 1 &&
		    check_pack_inflate(p, &w_curs, offset, datalen, entry->size)) {
			error("corrupt packed object for %s", sha1_to_hex(entry->idx.sha1));
			unuse_pack(&w_curs);
			goto no_reuse;
		}

		if (type == OBJ_OFS_DELTA) {
			off_t ofs = entry->idx.offset - entry->delta->idx.offset;
			unsigned pos = sizeof(dheader) - 1;
			dheader[pos] = ofs & 127;
			while (ofs >>= 7)
				dheader[--pos] = 128 | (--ofs & 127);
			if (limit && hdrlen + sizeof(dheader) - pos + datalen + 20 >= limit) {
				unuse_pack(&w_curs);
				return 0;
			}
			sha1write(f, header, hdrlen);
			sha1write(f, dheader + pos, sizeof(dheader) - pos);
			hdrlen += sizeof(dheader) - pos;
			reused_delta++;
		} else if (type == OBJ_REF_DELTA) {
			if (limit && hdrlen + 20 + datalen + 20 >= limit) {
				unuse_pack(&w_curs);
				return 0;
			}
			sha1write(f, header, hdrlen);
			sha1write(f, entry->delta->idx.sha1, 20);
			hdrlen += 20;
			reused_delta++;
		} else {
			if (limit && hdrlen + datalen + 20 >= limit) {
				unuse_pack(&w_curs);
				return 0;
			}
			sha1write(f, header, hdrlen);
		}
		copy_pack_data(f, p, &w_curs, offset, datalen);
		unuse_pack(&w_curs);
		reused++;
	}
	if (usable_delta)
		written_delta++;
	written++;
	if (!pack_to_stdout)
		entry->idx.crc32 = crc32_end(f);
	return hdrlen + datalen;
}

static int write_one(struct sha1file *f,
			       struct object_entry *e,
			       off_t *offset)
{
	unsigned long size;

	/* offset is non zero if object is written already. */
	if (e->idx.offset || e->preferred_base)
		return 1;

	/* if we are deltified, write out base object first. */
	if (e->delta && !write_one(f, e->delta, offset))
		return 0;

	e->idx.offset = *offset;
	size = write_object(f, e, *offset);
	if (!size) {
		e->idx.offset = 0;
		return 0;
	}
	written_list[nr_written++] = &e->idx;

	/* make sure off_t is sufficiently large not to wrap */
	if (*offset > *offset + size)
		die("pack too large for current definition of off_t");
	*offset += size;
	return 1;
}

/* forward declaration for write_pack_file */
static int adjust_perm(const char *path, mode_t mode);

static void write_pack_file(void)
{
	uint32_t i = 0, j;
	struct sha1file *f;
	off_t offset;
	struct pack_header hdr;
	uint32_t nr_remaining = nr_result;
	time_t last_mtime = 0;

	if (progress > pack_to_stdout)
		progress_state = start_progress("Writing objects", nr_result);
	written_list = xmalloc(nr_objects * sizeof(*written_list));

	do {
		unsigned char sha1[20];
		char *pack_tmp_name = NULL;

		if (pack_to_stdout) {
			f = sha1fd_throughput(1, "<stdout>", progress_state);
		} else {
			char tmpname[PATH_MAX];
			int fd;
			fd = odb_mkstemp(tmpname, sizeof(tmpname),
					 "pack/tmp_pack_XXXXXX");
			pack_tmp_name = xstrdup(tmpname);
			f = sha1fd(fd, pack_tmp_name);
		}

		hdr.hdr_signature = htonl(PACK_SIGNATURE);
		hdr.hdr_version = htonl(PACK_VERSION);
		hdr.hdr_entries = htonl(nr_remaining);
		sha1write(f, &hdr, sizeof(hdr));
		offset = sizeof(hdr);
		nr_written = 0;
		for (; i < nr_objects; i++) {
			if (!write_one(f, objects + i, &offset))
				break;
			display_progress(progress_state, written);
		}

		/*
		 * Did we write the wrong # entries in the header?
		 * If so, rewrite it like in fast-import
		 */
		if (pack_to_stdout) {
			sha1close(f, sha1, CSUM_CLOSE);
		} else if (nr_written == nr_remaining) {
			sha1close(f, sha1, CSUM_FSYNC);
		} else {
			int fd = sha1close(f, sha1, 0);
			fixup_pack_header_footer(fd, sha1, pack_tmp_name,
						 nr_written, sha1, offset);
			close(fd);
		}

		if (!pack_to_stdout) {
			mode_t mode = umask(0);
			struct stat st;
			char *idx_tmp_name, tmpname[PATH_MAX];

			umask(mode);
			mode = 0444 & ~mode;

			idx_tmp_name = write_idx_file(NULL, written_list,
						      nr_written, sha1);

			snprintf(tmpname, sizeof(tmpname), "%s-%s.pack",
				 base_name, sha1_to_hex(sha1));
			free_pack_by_name(tmpname);
			if (adjust_perm(pack_tmp_name, mode))
				die_errno("unable to make temporary pack file readable");
			if (rename(pack_tmp_name, tmpname))
				die_errno("unable to rename temporary pack file");

			/*
			 * Packs are runtime accessed in their mtime
			 * order since newer packs are more likely to contain
			 * younger objects.  So if we are creating multiple
			 * packs then we should modify the mtime of later ones
			 * to preserve this property.
			 */
			if (stat(tmpname, &st) < 0) {
				warning("failed to stat %s: %s",
					tmpname, strerror(errno));
			} else if (!last_mtime) {
				last_mtime = st.st_mtime;
			} else {
				struct utimbuf utb;
				utb.actime = st.st_atime;
				utb.modtime = --last_mtime;
				if (utime(tmpname, &utb) < 0)
					warning("failed utime() on %s: %s",
						tmpname, strerror(errno));
			}

			snprintf(tmpname, sizeof(tmpname), "%s-%s.idx",
				 base_name, sha1_to_hex(sha1));
			if (adjust_perm(idx_tmp_name, mode))
				die_errno("unable to make temporary index file readable");
			if (rename(idx_tmp_name, tmpname))
				die_errno("unable to rename temporary index file");

			free(idx_tmp_name);
			free(pack_tmp_name);
			puts(sha1_to_hex(sha1));
		}

		/* mark written objects as written to previous pack */
		for (j = 0; j < nr_written; j++) {
			written_list[j]->offset = (off_t)-1;
		}
		nr_remaining -= nr_written;
	} while (nr_remaining && i < nr_objects);

	free(written_list);
	stop_progress(&progress_state);
	if (written != nr_result)
		die("wrote %"PRIu32" objects while expecting %"PRIu32,
			written, nr_result);
	/*
	 * We have scanned through [0 ... i).  Since we have written
	 * the correct number of objects,  the remaining [i ... nr_objects)
	 * items must be either already written (due to out-of-order delta base)
	 * or a preferred base.  Count those which are neither and complain if any.
	 */
	for (j = 0; i < nr_objects; i++) {
		struct object_entry *e = objects + i;
		j += !e->idx.offset && !e->preferred_base;
	}
	if (j)
		die("wrote %"PRIu32" objects as expected but %"PRIu32
			" unwritten", written, j);
}

static int locate_object_entry_hash(const unsigned char *sha1)
{
	int i;
	unsigned int ui;
	memcpy(&ui, sha1, sizeof(unsigned int));
	i = ui % object_ix_hashsz;
	while (0 < object_ix[i]) {
		if (!hashcmp(sha1, objects[object_ix[i] - 1].idx.sha1))
			return i;
		if (++i == object_ix_hashsz)
			i = 0;
	}
	return -1 - i;
}

static struct object_entry *locate_object_entry(const unsigned char *sha1)
{
	int i;

	if (!object_ix_hashsz)
		return NULL;

	i = locate_object_entry_hash(sha1);
	if (0 <= i)
		return &objects[object_ix[i]-1];
	return NULL;
}

static void rehash_objects(void)
{
	uint32_t i;
	struct object_entry *oe;

	object_ix_hashsz = nr_objects * 3;
	if (object_ix_hashsz < 1024)
		object_ix_hashsz = 1024;
	object_ix = xrealloc(object_ix, sizeof(int) * object_ix_hashsz);
	memset(object_ix, 0, sizeof(int) * object_ix_hashsz);
	for (i = 0, oe = objects; i < nr_objects; i++, oe++) {
		int ix = locate_object_entry_hash(oe->idx.sha1);
		if (0 <= ix)
			continue;
		ix = -1 - ix;
		object_ix[ix] = i + 1;
	}
}

static unsigned name_hash(const char *name)
{
	unsigned c, hash = 0;

	if (!name)
		return 0;

	/*
	 * This effectively just creates a sortable number from the
	 * last sixteen non-whitespace characters. Last characters
	 * count "most", so things that end in ".c" sort together.
	 */
	while ((c = *name++) != 0) {
		if (isspace(c))
			continue;
		hash = (hash >> 2) + (c << 24);
	}
	return hash;
}

static void setup_delta_attr_check(struct git_attr_check *check)
{
	static struct git_attr *attr_delta;

	if (!attr_delta)
		attr_delta = git_attr("delta", 5);

	check[0].attr = attr_delta;
}

static int no_try_delta(const char *path)
{
	struct git_attr_check check[1];

	setup_delta_attr_check(check);
	if (git_checkattr(path, ARRAY_SIZE(check), check))
		return 0;
	if (ATTR_FALSE(check->value))
		return 1;
	return 0;
}

static int add_object_entry(const unsigned char *sha1, enum object_type type,
			    const char *name, int exclude)
{
	struct object_entry *entry;
	struct packed_git *p, *found_pack = NULL;
	off_t found_offset = 0;
	int ix;
	unsigned hash = name_hash(name);

	ix = nr_objects ? locate_object_entry_hash(sha1) : -1;
	if (ix >= 0) {
		if (exclude) {
			entry = objects + object_ix[ix] - 1;
			if (!entry->preferred_base)
				nr_result--;
			entry->preferred_base = 1;
		}
		return 0;
	}

	if (!exclude && local && has_loose_object_nonlocal(sha1))
		return 0;

	for (p = packed_git; p; p = p->next) {
		off_t offset = find_pack_entry_one(sha1, p);
		if (offset) {
			if (!found_pack) {
				found_offset = offset;
				found_pack = p;
			}
			if (exclude)
				break;
			if (incremental)
				return 0;
			if (local && !p->pack_local)
				return 0;
			if (ignore_packed_keep && p->pack_local && p->pack_keep)
				return 0;
		}
	}

	if (nr_objects >= nr_alloc) {
		nr_alloc = (nr_alloc  + 1024) * 3 / 2;
		objects = xrealloc(objects, nr_alloc * sizeof(*entry));
	}

	entry = objects + nr_objects++;
	memset(entry, 0, sizeof(*entry));
	hashcpy(entry->idx.sha1, sha1);
	entry->hash = hash;
	if (type)
		entry->type = type;
	if (exclude)
		entry->preferred_base = 1;
	else
		nr_result++;
	if (found_pack) {
		entry->in_pack = found_pack;
		entry->in_pack_offset = found_offset;
	}

	if (object_ix_hashsz * 3 <= nr_objects * 4)
		rehash_objects();
	else
		object_ix[-1 - ix] = nr_objects;

	display_progress(progress_state, nr_objects);

	if (name && no_try_delta(name))
		entry->no_try_delta = 1;

	return 1;
}

struct pbase_tree_cache {
	unsigned char sha1[20];
	int ref;
	int temporary;
	void *tree_data;
	unsigned long tree_size;
};

static struct pbase_tree_cache *(pbase_tree_cache[256]);
static int pbase_tree_cache_ix(const unsigned char *sha1)
{
	return sha1[0] % ARRAY_SIZE(pbase_tree_cache);
}
static int pbase_tree_cache_ix_incr(int ix)
{
	return (ix+1) % ARRAY_SIZE(pbase_tree_cache);
}

static struct pbase_tree {
	struct pbase_tree *next;
	/* This is a phony "cache" entry; we are not
	 * going to evict it nor find it through _get()
	 * mechanism -- this is for the toplevel node that
	 * would almost always change with any commit.
	 */
	struct pbase_tree_cache pcache;
} *pbase_tree;

static struct pbase_tree_cache *pbase_tree_get(const unsigned char *sha1)
{
	struct pbase_tree_cache *ent, *nent;
	void *data;
	unsigned long size;
	enum object_type type;
	int neigh;
	int my_ix = pbase_tree_cache_ix(sha1);
	int available_ix = -1;

	/* pbase-tree-cache acts as a limited hashtable.
	 * your object will be found at your index or within a few
	 * slots after that slot if it is cached.
	 */
	for (neigh = 0; neigh < 8; neigh++) {
		ent = pbase_tree_cache[my_ix];
		if (ent && !hashcmp(ent->sha1, sha1)) {
			ent->ref++;
			return ent;
		}
		else if (((available_ix < 0) && (!ent || !ent->ref)) ||
			 ((0 <= available_ix) &&
			  (!ent && pbase_tree_cache[available_ix])))
			available_ix = my_ix;
		if (!ent)
			break;
		my_ix = pbase_tree_cache_ix_incr(my_ix);
	}

	/* Did not find one.  Either we got a bogus request or
	 * we need to read and perhaps cache.
	 */
	data = read_sha1_file(sha1, &type, &size);
	if (!data)
		return NULL;
	if (type != OBJ_TREE) {
		free(data);
		return NULL;
	}

	/* We need to either cache or return a throwaway copy */

	if (available_ix < 0)
		ent = NULL;
	else {
		ent = pbase_tree_cache[available_ix];
		my_ix = available_ix;
	}

	if (!ent) {
		nent = xmalloc(sizeof(*nent));
		nent->temporary = (available_ix < 0);
	}
	else {
		/* evict and reuse */
		free(ent->tree_data);
		nent = ent;
	}
	hashcpy(nent->sha1, sha1);
	nent->tree_data = data;
	nent->tree_size = size;
	nent->ref = 1;
	if (!nent->temporary)
		pbase_tree_cache[my_ix] = nent;
	return nent;
}

static void pbase_tree_put(struct pbase_tree_cache *cache)
{
	if (!cache->temporary) {
		cache->ref--;
		return;
	}
	free(cache->tree_data);
	free(cache);
}

static int name_cmp_len(const char *name)
{
	int i;
	for (i = 0; name[i] && name[i] != '\n' && name[i] != '/'; i++)
		;
	return i;
}

static void add_pbase_object(struct tree_desc *tree,
			     const char *name,
			     int cmplen,
			     const char *fullname)
{
	struct name_entry entry;
	int cmp;

	while (tree_entry(tree,&entry)) {
		if (S_ISGITLINK(entry.mode))
			continue;
		cmp = tree_entry_len(entry.path, entry.sha1) != cmplen ? 1 :
		      memcmp(name, entry.path, cmplen);
		if (cmp > 0)
			continue;
		if (cmp < 0)
			return;
		if (name[cmplen] != '/') {
			add_object_entry(entry.sha1,
					 object_type(entry.mode),
					 fullname, 1);
			return;
		}
		if (S_ISDIR(entry.mode)) {
			struct tree_desc sub;
			struct pbase_tree_cache *tree;
			const char *down = name+cmplen+1;
			int downlen = name_cmp_len(down);

			tree = pbase_tree_get(entry.sha1);
			if (!tree)
				return;
			init_tree_desc(&sub, tree->tree_data, tree->tree_size);

			add_pbase_object(&sub, down, downlen, fullname);
			pbase_tree_put(tree);
		}
	}
}

static unsigned *done_pbase_paths;
static int done_pbase_paths_num;
static int done_pbase_paths_alloc;
static int done_pbase_path_pos(unsigned hash)
{
	int lo = 0;
	int hi = done_pbase_paths_num;
	while (lo < hi) {
		int mi = (hi + lo) / 2;
		if (done_pbase_paths[mi] == hash)
			return mi;
		if (done_pbase_paths[mi] < hash)
			hi = mi;
		else
			lo = mi + 1;
	}
	return -lo-1;
}

static int check_pbase_path(unsigned hash)
{
	int pos = (!done_pbase_paths) ? -1 : done_pbase_path_pos(hash);
	if (0 <= pos)
		return 1;
	pos = -pos - 1;
	if (done_pbase_paths_alloc <= done_pbase_paths_num) {
		done_pbase_paths_alloc = alloc_nr(done_pbase_paths_alloc);
		done_pbase_paths = xrealloc(done_pbase_paths,
					    done_pbase_paths_alloc *
					    sizeof(unsigned));
	}
	done_pbase_paths_num++;
	if (pos < done_pbase_paths_num)
		memmove(done_pbase_paths + pos + 1,
			done_pbase_paths + pos,
			(done_pbase_paths_num - pos - 1) * sizeof(unsigned));
	done_pbase_paths[pos] = hash;
	return 0;
}

static void add_preferred_base_object(const char *name)
{
	struct pbase_tree *it;
	int cmplen;
	unsigned hash = name_hash(name);

	if (!num_preferred_base || check_pbase_path(hash))
		return;

	cmplen = name_cmp_len(name);
	for (it = pbase_tree; it; it = it->next) {
		if (cmplen == 0) {
			add_object_entry(it->pcache.sha1, OBJ_TREE, NULL, 1);
		}
		else {
			struct tree_desc tree;
			init_tree_desc(&tree, it->pcache.tree_data, it->pcache.tree_size);
			add_pbase_object(&tree, name, cmplen, name);
		}
	}
}

static void add_preferred_base(unsigned char *sha1)
{
	struct pbase_tree *it;
	void *data;
	unsigned long size;
	unsigned char tree_sha1[20];

	if (window <= num_preferred_base++)
		return;

	data = read_object_with_reference(sha1, tree_type, &size, tree_sha1);
	if (!data)
		return;

	for (it = pbase_tree; it; it = it->next) {
		if (!hashcmp(it->pcache.sha1, tree_sha1)) {
			free(data);
			return;
		}
	}

	it = xcalloc(1, sizeof(*it));
	it->next = pbase_tree;
	pbase_tree = it;

	hashcpy(it->pcache.sha1, tree_sha1);
	it->pcache.tree_data = data;
	it->pcache.tree_size = size;
}

static void cleanup_preferred_base(void)
{
	struct pbase_tree *it;
	unsigned i;

	it = pbase_tree;
	pbase_tree = NULL;
	while (it) {
		struct pbase_tree *this = it;
		it = this->next;
		free(this->pcache.tree_data);
		free(this);
	}

	for (i = 0; i < ARRAY_SIZE(pbase_tree_cache); i++) {
		if (!pbase_tree_cache[i])
			continue;
		free(pbase_tree_cache[i]->tree_data);
		free(pbase_tree_cache[i]);
		pbase_tree_cache[i] = NULL;
	}

	free(done_pbase_paths);
	done_pbase_paths = NULL;
	done_pbase_paths_num = done_pbase_paths_alloc = 0;
}

static void check_object(struct object_entry *entry)
{
	if (entry->in_pack) {
		struct packed_git *p = entry->in_pack;
		struct pack_window *w_curs = NULL;
		const unsigned char *base_ref = NULL;
		struct object_entry *base_entry;
		unsigned long used, used_0;
		unsigned int avail;
		off_t ofs;
		unsigned char *buf, c;

		buf = use_pack(p, &w_curs, entry->in_pack_offset, &avail);

		/*
		 * We want in_pack_type even if we do not reuse delta
		 * since non-delta representations could still be reused.
		 */
		used = unpack_object_header_buffer(buf, avail,
						   &entry->in_pack_type,
						   &entry->size);
		if (used == 0)
			goto give_up;

		/*
		 * Determine if this is a delta and if so whether we can
		 * reuse it or not.  Otherwise let's find out as cheaply as
		 * possible what the actual type and size for this object is.
		 */
		switch (entry->in_pack_type) {
		default:
			/* Not a delta hence we've already got all we need. */
			entry->type = entry->in_pack_type;
			entry->in_pack_header_size = used;
			if (entry->type < OBJ_COMMIT || entry->type > OBJ_BLOB)
				goto give_up;
			unuse_pack(&w_curs);
			return;
		case OBJ_REF_DELTA:
			if (reuse_delta && !entry->preferred_base)
				base_ref = use_pack(p, &w_curs,
						entry->in_pack_offset + used, NULL);
			entry->in_pack_header_size = used + 20;
			break;
		case OBJ_OFS_DELTA:
			buf = use_pack(p, &w_curs,
				       entry->in_pack_offset + used, NULL);
			used_0 = 0;
			c = buf[used_0++];
			ofs = c & 127;
			while (c & 128) {
				ofs += 1;
				if (!ofs || MSB(ofs, 7)) {
					error("delta base offset overflow in pack for %s",
					      sha1_to_hex(entry->idx.sha1));
					goto give_up;
				}
				c = buf[used_0++];
				ofs = (ofs << 7) + (c & 127);
			}
			ofs = entry->in_pack_offset - ofs;
			if (ofs <= 0 || ofs >= entry->in_pack_offset) {
				error("delta base offset out of bound for %s",
				      sha1_to_hex(entry->idx.sha1));
				goto give_up;
			}
			if (reuse_delta && !entry->preferred_base) {
				struct revindex_entry *revidx;
				revidx = find_pack_revindex(p, ofs);
				if (!revidx)
					goto give_up;
				base_ref = nth_packed_object_sha1(p, revidx->nr);
			}
			entry->in_pack_header_size = used + used_0;
			break;
		}

		if (base_ref && (base_entry = locate_object_entry(base_ref))) {
			/*
			 * If base_ref was set above that means we wish to
			 * reuse delta data, and we even found that base
			 * in the list of objects we want to pack. Goodie!
			 *
			 * Depth value does not matter - find_deltas() will
			 * never consider reused delta as the base object to
			 * deltify other objects against, in order to avoid
			 * circular deltas.
			 */
			entry->type = entry->in_pack_type;
			entry->delta = base_entry;
			entry->delta_size = entry->size;
			entry->delta_sibling = base_entry->delta_child;
			base_entry->delta_child = entry;
			unuse_pack(&w_curs);
			return;
		}

		if (entry->type) {
			/*
			 * This must be a delta and we already know what the
			 * final object type is.  Let's extract the actual
			 * object size from the delta header.
			 */
			entry->size = get_size_from_delta(p, &w_curs,
					entry->in_pack_offset + entry->in_pack_header_size);
			if (entry->size == 0)
				goto give_up;
			unuse_pack(&w_curs);
			return;
		}

		/*
		 * No choice but to fall back to the recursive delta walk
		 * with sha1_object_info() to find about the object type
		 * at this point...
		 */
		give_up:
		unuse_pack(&w_curs);
	}

	entry->type = sha1_object_info(entry->idx.sha1, &entry->size);
	/*
	 * The error condition is checked in prepare_pack().  This is
	 * to permit a missing preferred base object to be ignored
	 * as a preferred base.  Doing so can result in a larger
	 * pack file, but the transfer will still take place.
	 */
}

static int pack_offset_sort(const void *_a, const void *_b)
{
	const struct object_entry *a = *(struct object_entry **)_a;
	const struct object_entry *b = *(struct object_entry **)_b;

	/* avoid filesystem trashing with loose objects */
	if (!a->in_pack && !b->in_pack)
		return hashcmp(a->idx.sha1, b->idx.sha1);

	if (a->in_pack < b->in_pack)
		return -1;
	if (a->in_pack > b->in_pack)
		return 1;
	return a->in_pack_offset < b->in_pack_offset ? -1 :
			(a->in_pack_offset > b->in_pack_offset);
}

static void get_object_details(void)
{
	uint32_t i;
	struct object_entry **sorted_by_offset;

	sorted_by_offset = xcalloc(nr_objects, sizeof(struct object_entry *));
	for (i = 0; i < nr_objects; i++)
		sorted_by_offset[i] = objects + i;
	qsort(sorted_by_offset, nr_objects, sizeof(*sorted_by_offset), pack_offset_sort);

	for (i = 0; i < nr_objects; i++)
		check_object(sorted_by_offset[i]);

	free(sorted_by_offset);
}

/*
 * We search for deltas in a list sorted by type, by filename hash, and then
 * by size, so that we see progressively smaller and smaller files.
 * That's because we prefer deltas to be from the bigger file
 * to the smaller -- deletes are potentially cheaper, but perhaps
 * more importantly, the bigger file is likely the more recent
 * one.  The deepest deltas are therefore the oldest objects which are
 * less susceptible to be accessed often.
 */
static int type_size_sort(const void *_a, const void *_b)
{
	const struct object_entry *a = *(struct object_entry **)_a;
	const struct object_entry *b = *(struct object_entry **)_b;

	if (a->type > b->type)
		return -1;
	if (a->type < b->type)
		return 1;
	if (a->hash > b->hash)
		return -1;
	if (a->hash < b->hash)
		return 1;
	if (a->preferred_base > b->preferred_base)
		return -1;
	if (a->preferred_base < b->preferred_base)
		return 1;
	if (a->size > b->size)
		return -1;
	if (a->size < b->size)
		return 1;
	return a < b ? -1 : (a > b);  /* newest first */
}

struct unpacked {
	struct object_entry *entry;
	void *data;
	struct delta_index *index;
	unsigned depth;
};

static int delta_cacheable(unsigned long src_size, unsigned long trg_size,
			   unsigned long delta_size)
{
	if (max_delta_cache_size && delta_cache_size + delta_size > max_delta_cache_size)
		return 0;

	if (delta_size < cache_max_small_delta_size)
		return 1;

	/* cache delta, if objects are large enough compared to delta size */
	if ((src_size >> 20) + (trg_size >> 21) > (delta_size >> 10))
		return 1;

	return 0;
}

#ifdef THREADED_DELTA_SEARCH

static pthread_mutex_t read_mutex = PTHREAD_MUTEX_INITIALIZER;
#define read_lock()		pthread_mutex_lock(&read_mutex)
#define read_unlock()		pthread_mutex_unlock(&read_mutex)

static pthread_mutex_t cache_mutex = PTHREAD_MUTEX_INITIALIZER;
#define cache_lock()		pthread_mutex_lock(&cache_mutex)
#define cache_unlock()		pthread_mutex_unlock(&cache_mutex)

static pthread_mutex_t progress_mutex = PTHREAD_MUTEX_INITIALIZER;
#define progress_lock()		pthread_mutex_lock(&progress_mutex)
#define progress_unlock()	pthread_mutex_unlock(&progress_mutex)

#else

#define read_lock()		(void)0
#define read_unlock()		(void)0
#define cache_lock()		(void)0
#define cache_unlock()		(void)0
#define progress_lock()		(void)0
#define progress_unlock()	(void)0

#endif

static int try_delta(struct unpacked *trg, struct unpacked *src,
		     unsigned max_depth, unsigned long *mem_usage)
{
	struct object_entry *trg_entry = trg->entry;
	struct object_entry *src_entry = src->entry;
	unsigned long trg_size, src_size, delta_size, sizediff, max_size, sz;
	unsigned ref_depth;
	enum object_type type;
	void *delta_buf;

	/* Don't bother doing diffs between different types */
	if (trg_entry->type != src_entry->type)
		return -1;

	/*
	 * We do not bother to try a delta that we discarded
	 * on an earlier try, but only when reusing delta data.
	 */
	if (reuse_delta && trg_entry->in_pack &&
	    trg_entry->in_pack == src_entry->in_pack &&
	    trg_entry->in_pack_type != OBJ_REF_DELTA &&
	    trg_entry->in_pack_type != OBJ_OFS_DELTA)
		return 0;

	/* Let's not bust the allowed depth. */
	if (src->depth >= max_depth)
		return 0;

	/* Now some size filtering heuristics. */
	trg_size = trg_entry->size;
	if (!trg_entry->delta) {
		max_size = trg_size/2 - 20;
		ref_depth = 1;
	} else {
		max_size = trg_entry->delta_size;
		ref_depth = trg->depth;
	}
	max_size = (uint64_t)max_size * (max_depth - src->depth) /
						(max_depth - ref_depth + 1);
	if (max_size == 0)
		return 0;
	src_size = src_entry->size;
	sizediff = src_size < trg_size ? trg_size - src_size : 0;
	if (sizediff >= max_size)
		return 0;
	if (trg_size < src_size / 32)
		return 0;

	/* Load data if not already done */
	if (!trg->data) {
		read_lock();
		trg->data = read_sha1_file(trg_entry->idx.sha1, &type, &sz);
		read_unlock();
		if (!trg->data)
			die("object %s cannot be read",
			    sha1_to_hex(trg_entry->idx.sha1));
		if (sz != trg_size)
			die("object %s inconsistent object length (%lu vs %lu)",
			    sha1_to_hex(trg_entry->idx.sha1), sz, trg_size);
		*mem_usage += sz;
	}
	if (!src->data) {
		read_lock();
		src->data = read_sha1_file(src_entry->idx.sha1, &type, &sz);
		read_unlock();
		if (!src->data)
			die("object %s cannot be read",
			    sha1_to_hex(src_entry->idx.sha1));
		if (sz != src_size)
			die("object %s inconsistent object length (%lu vs %lu)",
			    sha1_to_hex(src_entry->idx.sha1), sz, src_size);
		*mem_usage += sz;
	}
	if (!src->index) {
		src->index = create_delta_index(src->data, src_size);
		if (!src->index) {
			static int warned = 0;
			if (!warned++)
				warning("suboptimal pack - out of memory");
			return 0;
		}
		*mem_usage += sizeof_delta_index(src->index);
	}

	delta_buf = create_delta(src->index, trg->data, trg_size, &delta_size, max_size);
	if (!delta_buf)
		return 0;

	if (trg_entry->delta) {
		/* Prefer only shallower same-sized deltas. */
		if (delta_size == trg_entry->delta_size &&
		    src->depth + 1 >= trg->depth) {
			free(delta_buf);
			return 0;
		}
	}

	/*
	 * Handle memory allocation outside of the cache
	 * accounting lock.  Compiler will optimize the strangeness
	 * away when THREADED_DELTA_SEARCH is not defined.
	 */
	free(trg_entry->delta_data);
	cache_lock();
	if (trg_entry->delta_data) {
		delta_cache_size -= trg_entry->delta_size;
		trg_entry->delta_data = NULL;
	}
	if (delta_cacheable(src_size, trg_size, delta_size)) {
		delta_cache_size += delta_size;
		cache_unlock();
		trg_entry->delta_data = xrealloc(delta_buf, delta_size);
	} else {
		cache_unlock();
		free(delta_buf);
	}

	trg_entry->delta = src_entry;
	trg_entry->delta_size = delta_size;
	trg->depth = src->depth + 1;

	return 1;
}

static unsigned int check_delta_limit(struct object_entry *me, unsigned int n)
{
	struct object_entry *child = me->delta_child;
	unsigned int m = n;
	while (child) {
		unsigned int c = check_delta_limit(child, n + 1);
		if (m < c)
			m = c;
		child = child->delta_sibling;
	}
	return m;
}

static unsigned long free_unpacked(struct unpacked *n)
{
	unsigned long freed_mem = sizeof_delta_index(n->index);
	free_delta_index(n->index);
	n->index = NULL;
	if (n->data) {
		freed_mem += n->entry->size;
		free(n->data);
		n->data = NULL;
	}
	n->entry = NULL;
	n->depth = 0;
	return freed_mem;
}

static void find_deltas(struct object_entry **list, unsigned *list_size,
			int window, int depth, unsigned *processed)
{
	uint32_t i, idx = 0, count = 0;
	struct unpacked *array;
	unsigned long mem_usage = 0;

	array = xcalloc(window, sizeof(struct unpacked));

	for (;;) {
		struct object_entry *entry;
		struct unpacked *n = array + idx;
		int j, max_depth, best_base = -1;

		progress_lock();
		if (!*list_size) {
			progress_unlock();
			break;
		}
		entry = *list++;
		(*list_size)--;
		if (!entry->preferred_base) {
			(*processed)++;
			display_progress(progress_state, *processed);
		}
		progress_unlock();

		mem_usage -= free_unpacked(n);
		n->entry = entry;

		while (window_memory_limit &&
		       mem_usage > window_memory_limit &&
		       count > 1) {
			uint32_t tail = (idx + window - count) % window;
			mem_usage -= free_unpacked(array + tail);
			count--;
		}

		/* We do not compute delta to *create* objects we are not
		 * going to pack.
		 */
		if (entry->preferred_base)
			goto next;

		/*
		 * If the current object is at pack edge, take the depth the
		 * objects that depend on the current object into account
		 * otherwise they would become too deep.
		 */
		max_depth = depth;
		if (entry->delta_child) {
			max_depth -= check_delta_limit(entry, 0);
			if (max_depth <= 0)
				goto next;
		}

		j = window;
		while (--j > 0) {
			int ret;
			uint32_t other_idx = idx + j;
			struct unpacked *m;
			if (other_idx >= window)
				other_idx -= window;
			m = array + other_idx;
			if (!m->entry)
				break;
			ret = try_delta(n, m, max_depth, &mem_usage);
			if (ret < 0)
				break;
			else if (ret > 0)
				best_base = other_idx;
		}

		/*
		 * If we decided to cache the delta data, then it is best
		 * to compress it right away.  First because we have to do
		 * it anyway, and doing it here while we're threaded will
		 * save a lot of time in the non threaded write phase,
		 * as well as allow for caching more deltas within
		 * the same cache size limit.
		 * ...
		 * But only if not writing to stdout, since in that case
		 * the network is most likely throttling writes anyway,
		 * and therefore it is best to go to the write phase ASAP
		 * instead, as we can afford spending more time compressing
		 * between writes at that moment.
		 */
		if (entry->delta_data && !pack_to_stdout) {
			entry->z_delta_size = do_compress(&entry->delta_data,
							  entry->delta_size);
			cache_lock();
			delta_cache_size -= entry->delta_size;
			delta_cache_size += entry->z_delta_size;
			cache_unlock();
		}

		/* if we made n a delta, and if n is already at max
		 * depth, leaving it in the window is pointless.  we
		 * should evict it first.
		 */
		if (entry->delta && max_depth <= n->depth)
			continue;

		/*
		 * Move the best delta base up in the window, after the
		 * currently deltified object, to keep it longer.  It will
		 * be the first base object to be attempted next.
		 */
		if (entry->delta) {
			struct unpacked swap = array[best_base];
			int dist = (window + idx - best_base) % window;
			int dst = best_base;
			while (dist--) {
				int src = (dst + 1) % window;
				array[dst] = array[src];
				dst = src;
			}
			array[dst] = swap;
		}

		next:
		idx++;
		if (count + 1 < window)
			count++;
		if (idx >= window)
			idx = 0;
	}

	for (i = 0; i < window; ++i) {
		free_delta_index(array[i].index);
		free(array[i].data);
	}
	free(array);
}

#ifdef THREADED_DELTA_SEARCH

/*
 * The main thread waits on the condition that (at least) one of the workers
 * has stopped working (which is indicated in the .working member of
 * struct thread_params).
 * When a work thread has completed its work, it sets .working to 0 and
 * signals the main thread and waits on the condition that .data_ready
 * becomes 1.
 */

struct thread_params {
	pthread_t thread;
	struct object_entry **list;
	unsigned list_size;
	unsigned remaining;
	int window;
	int depth;
	int working;
	int data_ready;
	pthread_mutex_t mutex;
	pthread_cond_t cond;
	unsigned *processed;
};

static pthread_cond_t progress_cond = PTHREAD_COND_INITIALIZER;

static void *threaded_find_deltas(void *arg)
{
	struct thread_params *me = arg;

	while (me->remaining) {
		find_deltas(me->list, &me->remaining,
			    me->window, me->depth, me->processed);

		progress_lock();
		me->working = 0;
		pthread_cond_signal(&progress_cond);
		progress_unlock();

		/*
		 * We must not set ->data_ready before we wait on the
		 * condition because the main thread may have set it to 1
		 * before we get here. In order to be sure that new
		 * work is available if we see 1 in ->data_ready, it
		 * was initialized to 0 before this thread was spawned
		 * and we reset it to 0 right away.
		 */
		pthread_mutex_lock(&me->mutex);
		while (!me->data_ready)
			pthread_cond_wait(&me->cond, &me->mutex);
		me->data_ready = 0;
		pthread_mutex_unlock(&me->mutex);
	}
	/* leave ->working 1 so that this doesn't get more work assigned */
	return NULL;
}

static void ll_find_deltas(struct object_entry **list, unsigned list_size,
			   int window, int depth, unsigned *processed)
{
	struct thread_params *p;
	int i, ret, active_threads = 0;

	if (!delta_search_threads)	/* --threads=0 means autodetect */
		delta_search_threads = online_cpus();
	if (delta_search_threads <= 1) {
		find_deltas(list, &list_size, window, depth, processed);
		return;
	}
	if (progress > pack_to_stdout)
		fprintf(stderr, "Delta compression using up to %d threads.\n",
				delta_search_threads);
	p = xcalloc(delta_search_threads, sizeof(*p));

	/* Partition the work amongst work threads. */
	for (i = 0; i < delta_search_threads; i++) {
		unsigned sub_size = list_size / (delta_search_threads - i);

		/* don't use too small segments or no deltas will be found */
		if (sub_size < 2*window && i+1 < delta_search_threads)
			sub_size = 0;

		p[i].window = window;
		p[i].depth = depth;
		p[i].processed = processed;
		p[i].working = 1;
		p[i].data_ready = 0;

		/* try to split chunks on "path" boundaries */
		while (sub_size && sub_size < list_size &&
		       list[sub_size]->hash &&
		       list[sub_size]->hash == list[sub_size-1]->hash)
			sub_size++;

		p[i].list = list;
		p[i].list_size = sub_size;
		p[i].remaining = sub_size;

		list += sub_size;
		list_size -= sub_size;
	}

	/* Start work threads. */
	for (i = 0; i < delta_search_threads; i++) {
		if (!p[i].list_size)
			continue;
		pthread_mutex_init(&p[i].mutex, NULL);
		pthread_cond_init(&p[i].cond, NULL);
		ret = pthread_create(&p[i].thread, NULL,
				     threaded_find_deltas, &p[i]);
		if (ret)
			die("unable to create thread: %s", strerror(ret));
		active_threads++;
	}

	/*
	 * Now let's wait for work completion.  Each time a thread is done
	 * with its work, we steal half of the remaining work from the
	 * thread with the largest number of unprocessed objects and give
	 * it to that newly idle thread.  This ensure good load balancing
	 * until the remaining object list segments are simply too short
	 * to be worth splitting anymore.
	 */
	while (active_threads) {
		struct thread_params *target = NULL;
		struct thread_params *victim = NULL;
		unsigned sub_size = 0;

		progress_lock();
		for (;;) {
			for (i = 0; !target && i < delta_search_threads; i++)
				if (!p[i].working)
					target = &p[i];
			if (target)
				break;
			pthread_cond_wait(&progress_cond, &progress_mutex);
		}

		for (i = 0; i < delta_search_threads; i++)
			if (p[i].remaining > 2*window &&
			    (!victim || victim->remaining < p[i].remaining))
				victim = &p[i];
		if (victim) {
			sub_size = victim->remaining / 2;
			list = victim->list + victim->list_size - sub_size;
			while (sub_size && list[0]->hash &&
			       list[0]->hash == list[-1]->hash) {
				list++;
				sub_size--;
			}
			if (!sub_size) {
				/*
				 * It is possible for some "paths" to have
				 * so many objects that no hash boundary
				 * might be found.  Let's just steal the
				 * exact half in that case.
				 */
				sub_size = victim->remaining / 2;
				list -= sub_size;
			}
			target->list = list;
			victim->list_size -= sub_size;
			victim->remaining -= sub_size;
		}
		target->list_size = sub_size;
		target->remaining = sub_size;
		target->working = 1;
		progress_unlock();

		pthread_mutex_lock(&target->mutex);
		target->data_ready = 1;
		pthread_cond_signal(&target->cond);
		pthread_mutex_unlock(&target->mutex);

		if (!sub_size) {
			pthread_join(target->thread, NULL);
			pthread_cond_destroy(&target->cond);
			pthread_mutex_destroy(&target->mutex);
			active_threads--;
		}
	}
	free(p);
}

#else
#define ll_find_deltas(l, s, w, d, p)	find_deltas(l, &s, w, d, p)
#endif

static int add_ref_tag(const char *path, const unsigned char *sha1, int flag, void *cb_data)
{
	unsigned char peeled[20];

	if (!prefixcmp(path, "refs/tags/") && /* is a tag? */
	    !peel_ref(path, peeled)        && /* peelable? */
	    !is_null_sha1(peeled)          && /* annotated tag? */
	    locate_object_entry(peeled))      /* object packed? */
		add_object_entry(sha1, OBJ_TAG, NULL, 0);
	return 0;
}

static void prepare_pack(int window, int depth)
{
	struct object_entry **delta_list;
	uint32_t i, nr_deltas;
	unsigned n;

	get_object_details();

	/*
	 * If we're locally repacking then we need to be doubly careful
	 * from now on in order to make sure no stealth corruption gets
	 * propagated to the new pack.  Clients receiving streamed packs
	 * should validate everything they get anyway so no need to incur
	 * the additional cost here in that case.
	 */
	if (!pack_to_stdout)
		do_check_packed_object_crc = 1;

	if (!nr_objects || !window || !depth)
		return;

	delta_list = xmalloc(nr_objects * sizeof(*delta_list));
	nr_deltas = n = 0;

	for (i = 0; i < nr_objects; i++) {
		struct object_entry *entry = objects + i;

		if (entry->delta)
			/* This happens if we decided to reuse existing
			 * delta from a pack.  "reuse_delta &&" is implied.
			 */
			continue;

		if (entry->size < 50)
			continue;

		if (entry->no_try_delta)
			continue;

		if (!entry->preferred_base) {
			nr_deltas++;
			if (entry->type < 0)
				die("unable to get type of object %s",
				    sha1_to_hex(entry->idx.sha1));
		} else {
			if (entry->type < 0) {
				/*
				 * This object is not found, but we
				 * don't have to include it anyway.
				 */
				continue;
			}
		}

		delta_list[n++] = entry;
	}

	if (nr_deltas && n > 1) {
		unsigned nr_done = 0;
		if (progress)
			progress_state = start_progress("Compressing objects",
							nr_deltas);
		qsort(delta_list, n, sizeof(*delta_list), type_size_sort);
		ll_find_deltas(delta_list, n, window+1, depth, &nr_done);
		stop_progress(&progress_state);
		if (nr_done != nr_deltas)
			die("inconsistency with delta count");
	}
	free(delta_list);
}

static int git_pack_config(const char *k, const char *v, void *cb)
{
	if (!strcmp(k, "pack.window")) {
		window = git_config_int(k, v);
		return 0;
	}
	if (!strcmp(k, "pack.windowmemory")) {
		window_memory_limit = git_config_ulong(k, v);
		return 0;
	}
	if (!strcmp(k, "pack.depth")) {
		depth = git_config_int(k, v);
		return 0;
	}
	if (!strcmp(k, "pack.compression")) {
		int level = git_config_int(k, v);
		if (level == -1)
			level = Z_DEFAULT_COMPRESSION;
		else if (level < 0 || level > Z_BEST_COMPRESSION)
			die("bad pack compression level %d", level);
		pack_compression_level = level;
		pack_compression_seen = 1;
		return 0;
	}
	if (!strcmp(k, "pack.deltacachesize")) {
		max_delta_cache_size = git_config_int(k, v);
		return 0;
	}
	if (!strcmp(k, "pack.deltacachelimit")) {
		cache_max_small_delta_size = git_config_int(k, v);
		return 0;
	}
	if (!strcmp(k, "pack.threads")) {
		delta_search_threads = git_config_int(k, v);
		if (delta_search_threads < 0)
			die("invalid number of threads specified (%d)",
			    delta_search_threads);
#ifndef THREADED_DELTA_SEARCH
		if (delta_search_threads != 1)
			warning("no threads support, ignoring %s", k);
#endif
		return 0;
	}
	if (!strcmp(k, "pack.indexversion")) {
		pack_idx_default_version = git_config_int(k, v);
		if (pack_idx_default_version > 2)
			die("bad pack.indexversion=%"PRIu32,
				pack_idx_default_version);
		return 0;
	}
	if (!strcmp(k, "pack.packsizelimit")) {
		pack_size_limit_cfg = git_config_ulong(k, v);
		return 0;
	}
	return git_default_config(k, v, cb);
}

static void read_object_list_from_stdin(void)
{
	char line[40 + 1 + PATH_MAX + 2];
	unsigned char sha1[20];

	for (;;) {
		if (!fgets(line, sizeof(line), stdin)) {
			if (feof(stdin))
				break;
			if (!ferror(stdin))
				die("fgets returned NULL, not EOF, not error!");
			if (errno != EINTR)
				die_errno("fgets");
			clearerr(stdin);
			continue;
		}
		if (line[0] == '-') {
			if (get_sha1_hex(line+1, sha1))
				die("expected edge sha1, got garbage:\n %s",
				    line);
			add_preferred_base(sha1);
			continue;
		}
		if (get_sha1_hex(line, sha1))
			die("expected sha1, got garbage:\n %s", line);

		add_preferred_base_object(line+41);
		add_object_entry(sha1, 0, line+41, 0);
	}
}

#define OBJECT_ADDED (1u<<20)

static void show_commit(struct commit *commit, void *data)
{
	add_object_entry(commit->object.sha1, OBJ_COMMIT, NULL, 0);
	commit->object.flags |= OBJECT_ADDED;
}

static void show_object(struct object *obj, const struct name_path *path, const char *last)
{
	char *name = path_name(path, last);

	add_preferred_base_object(name);
	add_object_entry(obj->sha1, obj->type, name, 0);
	obj->flags |= OBJECT_ADDED;

	/*
	 * We will have generated the hash from the name,
	 * but not saved a pointer to it - we can free it
	 */
	free((char *)name);
}

static void show_edge(struct commit *commit)
{
	add_preferred_base(commit->object.sha1);
}

struct in_pack_object {
	off_t offset;
	struct object *object;
};

struct in_pack {
	int alloc;
	int nr;
	struct in_pack_object *array;
};

static void mark_in_pack_object(struct object *object, struct packed_git *p, struct in_pack *in_pack)
{
	in_pack->array[in_pack->nr].offset = find_pack_entry_one(object->sha1, p);
	in_pack->array[in_pack->nr].object = object;
	in_pack->nr++;
}

/*
 * Compare the objects in the offset order, in order to emulate the
 * "git rev-list --objects" output that produced the pack originally.
 */
static int ofscmp(const void *a_, const void *b_)
{
	struct in_pack_object *a = (struct in_pack_object *)a_;
	struct in_pack_object *b = (struct in_pack_object *)b_;

	if (a->offset < b->offset)
		return -1;
	else if (a->offset > b->offset)
		return 1;
	else
		return hashcmp(a->object->sha1, b->object->sha1);
}

static void add_objects_in_unpacked_packs(struct rev_info *revs)
{
	struct packed_git *p;
	struct in_pack in_pack;
	uint32_t i;

	memset(&in_pack, 0, sizeof(in_pack));

	for (p = packed_git; p; p = p->next) {
		const unsigned char *sha1;
		struct object *o;

		if (!p->pack_local || p->pack_keep)
			continue;
		if (open_pack_index(p))
			die("cannot open pack index");

		ALLOC_GROW(in_pack.array,
			   in_pack.nr + p->num_objects,
			   in_pack.alloc);

		for (i = 0; i < p->num_objects; i++) {
			sha1 = nth_packed_object_sha1(p, i);
			o = lookup_unknown_object(sha1);
			if (!(o->flags & OBJECT_ADDED))
				mark_in_pack_object(o, p, &in_pack);
			o->flags |= OBJECT_ADDED;
		}
	}

	if (in_pack.nr) {
		qsort(in_pack.array, in_pack.nr, sizeof(in_pack.array[0]),
		      ofscmp);
		for (i = 0; i < in_pack.nr; i++) {
			struct object *o = in_pack.array[i].object;
			add_object_entry(o->sha1, o->type, "", 0);
		}
	}
	free(in_pack.array);
}

static int has_sha1_pack_kept_or_nonlocal(const unsigned char *sha1)
{
	static struct packed_git *last_found = (void *)1;
	struct packed_git *p;

	p = (last_found != (void *)1) ? last_found : packed_git;

	while (p) {
		if ((!p->pack_local || p->pack_keep) &&
			find_pack_entry_one(sha1, p)) {
			last_found = p;
			return 1;
		}
		if (p == last_found)
			p = packed_git;
		else
			p = p->next;
		if (p == last_found)
			p = p->next;
	}
	return 0;
}

static void loosen_unused_packed_objects(struct rev_info *revs)
{
	struct packed_git *p;
	uint32_t i;
	const unsigned char *sha1;

	for (p = packed_git; p; p = p->next) {
		if (!p->pack_local || p->pack_keep)
			continue;

		if (open_pack_index(p))
			die("cannot open pack index");

		for (i = 0; i < p->num_objects; i++) {
			sha1 = nth_packed_object_sha1(p, i);
			if (!locate_object_entry(sha1) &&
				!has_sha1_pack_kept_or_nonlocal(sha1))
				if (force_object_loose(sha1, p->mtime))
					die("unable to force loose object");
		}
	}
}

static void get_object_list(int ac, const char **av)
{
	struct rev_info revs;
	char line[1000];
	int flags = 0;

	init_revisions(&revs, NULL);
	save_commit_buffer = 0;
	setup_revisions(ac, av, &revs, NULL);

	while (fgets(line, sizeof(line), stdin) != NULL) {
		int len = strlen(line);
		if (len && line[len - 1] == '\n')
			line[--len] = 0;
		if (!len)
			break;
		if (*line == '-') {
			if (!strcmp(line, "--not")) {
				flags ^= UNINTERESTING;
				continue;
			}
			die("not a rev '%s'", line);
		}
		if (handle_revision_arg(line, &revs, flags, 1))
			die("bad revision '%s'", line);
	}

	if (prepare_revision_walk(&revs))
		die("revision walk setup failed");
	mark_edges_uninteresting(revs.commits, &revs, show_edge);
	traverse_commit_list(&revs, show_commit, show_object, NULL);

	if (keep_unreachable)
		add_objects_in_unpacked_packs(&revs);
	if (unpack_unreachable)
		loosen_unused_packed_objects(&revs);
}

static int adjust_perm(const char *path, mode_t mode)
{
	if (chmod(path, mode))
		return -1;
	return adjust_shared_perm(path);
}

int cmd_pack_objects(int argc, const char **argv, const char *prefix)
{
	int use_internal_rev_list = 0;
	int thin = 0;
	int all_progress_implied = 0;
	uint32_t i;
	const char **rp_av;
	int rp_ac_alloc = 64;
	int rp_ac;

	read_replace_refs = 0;

	rp_av = xcalloc(rp_ac_alloc, sizeof(*rp_av));

	rp_av[0] = "pack-objects";
	rp_av[1] = "--objects"; /* --thin will make it --objects-edge */
	rp_ac = 2;

	git_config(git_pack_config, NULL);
	if (!pack_compression_seen && core_compression_seen)
		pack_compression_level = core_compression_level;

	progress = isatty(2);
	for (i = 1; i < argc; i++) {
		const char *arg = argv[i];

		if (*arg != '-')
			break;

		if (!strcmp("--non-empty", arg)) {
			non_empty = 1;
			continue;
		}
		if (!strcmp("--local", arg)) {
			local = 1;
			continue;
		}
		if (!strcmp("--incremental", arg)) {
			incremental = 1;
			continue;
		}
		if (!strcmp("--honor-pack-keep", arg)) {
			ignore_packed_keep = 1;
			continue;
		}
		if (!prefixcmp(arg, "--compression=")) {
			char *end;
			int level = strtoul(arg+14, &end, 0);
			if (!arg[14] || *end)
				usage(pack_usage);
			if (level == -1)
				level = Z_DEFAULT_COMPRESSION;
			else if (level < 0 || level > Z_BEST_COMPRESSION)
				die("bad pack compression level %d", level);
			pack_compression_level = level;
			continue;
		}
		if (!prefixcmp(arg, "--max-pack-size=")) {
			char *end;
			pack_size_limit_cfg = 0;
			pack_size_limit = strtoul(arg+16, &end, 0) * 1024 * 1024;
			if (!arg[16] || *end)
				usage(pack_usage);
			continue;
		}
		if (!prefixcmp(arg, "--window=")) {
			char *end;
			window = strtoul(arg+9, &end, 0);
			if (!arg[9] || *end)
				usage(pack_usage);
			continue;
		}
		if (!prefixcmp(arg, "--window-memory=")) {
			if (!git_parse_ulong(arg+16, &window_memory_limit))
				usage(pack_usage);
			continue;
		}
		if (!prefixcmp(arg, "--threads=")) {
			char *end;
			delta_search_threads = strtoul(arg+10, &end, 0);
			if (!arg[10] || *end || delta_search_threads < 0)
				usage(pack_usage);
#ifndef THREADED_DELTA_SEARCH
			if (delta_search_threads != 1)
				warning("no threads support, "
					"ignoring %s", arg);
#endif
			continue;
		}
		if (!prefixcmp(arg, "--depth=")) {
			char *end;
			depth = strtoul(arg+8, &end, 0);
			if (!arg[8] || *end)
				usage(pack_usage);
			continue;
		}
		if (!strcmp("--progress", arg)) {
			progress = 1;
			continue;
		}
		if (!strcmp("--all-progress", arg)) {
			progress = 2;
			continue;
		}
		if (!strcmp("--all-progress-implied", arg)) {
			all_progress_implied = 1;
			continue;
		}
		if (!strcmp("-q", arg)) {
			progress = 0;
			continue;
		}
		if (!strcmp("--no-reuse-delta", arg)) {
			reuse_delta = 0;
			continue;
		}
		if (!strcmp("--no-reuse-object", arg)) {
			reuse_object = reuse_delta = 0;
			continue;
		}
		if (!strcmp("--delta-base-offset", arg)) {
			allow_ofs_delta = 1;
			continue;
		}
		if (!strcmp("--stdout", arg)) {
			pack_to_stdout = 1;
			continue;
		}
		if (!strcmp("--revs", arg)) {
			use_internal_rev_list = 1;
			continue;
		}
		if (!strcmp("--keep-unreachable", arg)) {
			keep_unreachable = 1;
			continue;
		}
		if (!strcmp("--unpack-unreachable", arg)) {
			unpack_unreachable = 1;
			continue;
		}
		if (!strcmp("--include-tag", arg)) {
			include_tag = 1;
			continue;
		}
		if (!strcmp("--unpacked", arg) ||
		    !strcmp("--reflog", arg) ||
		    !strcmp("--all", arg)) {
			use_internal_rev_list = 1;
			if (rp_ac >= rp_ac_alloc - 1) {
				rp_ac_alloc = alloc_nr(rp_ac_alloc);
				rp_av = xrealloc(rp_av,
						 rp_ac_alloc * sizeof(*rp_av));
			}
			rp_av[rp_ac++] = arg;
			continue;
		}
		if (!strcmp("--thin", arg)) {
			use_internal_rev_list = 1;
			thin = 1;
			rp_av[1] = "--objects-edge";
			continue;
		}
		if (!prefixcmp(arg, "--index-version=")) {
			char *c;
			pack_idx_default_version = strtoul(arg + 16, &c, 10);
			if (pack_idx_default_version > 2)
				die("bad %s", arg);
			if (*c == ',')
				pack_idx_off32_limit = strtoul(c+1, &c, 0);
			if (*c || pack_idx_off32_limit & 0x80000000)
				die("bad %s", arg);
			continue;
		}
		if (!strcmp(arg, "--keep-true-parents")) {
			grafts_replace_parents = 0;
			continue;
		}
		usage(pack_usage);
	}

	/* Traditionally "pack-objects [options] base extra" failed;
	 * we would however want to take refs parameter that would
	 * have been given to upstream rev-list ourselves, which means
	 * we somehow want to say what the base name is.  So the
	 * syntax would be:
	 *
	 * pack-objects [options] base <refs...>
	 *
	 * in other words, we would treat the first non-option as the
	 * base_name and send everything else to the internal revision
	 * walker.
	 */

	if (!pack_to_stdout)
		base_name = argv[i++];

	if (pack_to_stdout != !base_name)
		usage(pack_usage);

	if (!pack_to_stdout && !pack_size_limit)
		pack_size_limit = pack_size_limit_cfg;

	if (pack_to_stdout && pack_size_limit)
		die("--max-pack-size cannot be used to build a pack for transfer.");

	if (!pack_to_stdout && thin)
		die("--thin cannot be used to build an indexable pack.");

	if (keep_unreachable && unpack_unreachable)
		die("--keep-unreachable and --unpack-unreachable are incompatible.");

<<<<<<< HEAD
=======
#ifdef THREADED_DELTA_SEARCH
	if (!delta_search_threads)	/* --threads=0 means autodetect */
		delta_search_threads = online_cpus();
#endif

	if (progress && all_progress_implied)
		progress = 2;

>>>>>>> 4f366275
	prepare_packed_git();

	if (progress)
		progress_state = start_progress("Counting objects", 0);
	if (!use_internal_rev_list)
		read_object_list_from_stdin();
	else {
		rp_av[rp_ac] = NULL;
		get_object_list(rp_ac, rp_av);
	}
	cleanup_preferred_base();
	if (include_tag && nr_result)
		for_each_ref(add_ref_tag, NULL);
	stop_progress(&progress_state);

	if (non_empty && !nr_result)
		return 0;
	if (nr_result)
		prepare_pack(window, depth);
	write_pack_file();
	if (progress)
		fprintf(stderr, "Total %"PRIu32" (delta %"PRIu32"),"
			" reused %"PRIu32" (delta %"PRIu32")\n",
			written, written_delta, reused, reused_delta);
	return 0;
}<|MERGE_RESOLUTION|>--- conflicted
+++ resolved
@@ -2332,17 +2332,9 @@
 	if (keep_unreachable && unpack_unreachable)
 		die("--keep-unreachable and --unpack-unreachable are incompatible.");
 
-<<<<<<< HEAD
-=======
-#ifdef THREADED_DELTA_SEARCH
-	if (!delta_search_threads)	/* --threads=0 means autodetect */
-		delta_search_threads = online_cpus();
-#endif
-
 	if (progress && all_progress_implied)
 		progress = 2;
 
->>>>>>> 4f366275
 	prepare_packed_git();
 
 	if (progress)
