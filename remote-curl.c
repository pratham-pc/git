--- conflicted
+++ resolved
@@ -841,13 +841,9 @@
 	else if (options.verbosity > 1)
 		argv_array_push(&args, "--verbose");
 	argv_array_push(&args, options.progress ? "--progress" : "--no-progress");
-<<<<<<< HEAD
 	for_each_string_list_item(cas_option, &cas_options)
 		argv_array_push(&args, cas_option->string);
-	argv_array_push(&args, url);
-=======
 	argv_array_push(&args, url.buf);
->>>>>>> 70900eda
 	for (i = 0; i < nr_spec; i++)
 		argv_array_push(&args, specs[i]);
 
