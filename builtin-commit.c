/*
 * Builtin "git commit"
 *
 * Copyright (c) 2007 Kristian Høgsberg <krh@redhat.com>
 * Based on git-commit.sh by Junio C Hamano and Linus Torvalds
 */

#include "cache.h"
#include "cache-tree.h"
#include "color.h"
#include "dir.h"
#include "builtin.h"
#include "diff.h"
#include "diffcore.h"
#include "commit.h"
#include "revision.h"
#include "wt-status.h"
#include "run-command.h"
#include "refs.h"
#include "log-tree.h"
#include "strbuf.h"
#include "utf8.h"
#include "parse-options.h"
#include "string-list.h"
#include "rerere.h"
#include "unpack-trees.h"

static const char * const builtin_commit_usage[] = {
	"git commit [options] [--] <filepattern>...",
	NULL
};

static const char * const builtin_status_usage[] = {
	"git status [options] [--] <filepattern>...",
	NULL
};

static unsigned char head_sha1[20], merge_head_sha1[20];
static char *use_message_buffer;
static const char commit_editmsg[] = "COMMIT_EDITMSG";
static struct lock_file index_lock; /* real index */
static struct lock_file false_lock; /* used only for partial commits */
static enum {
	COMMIT_AS_IS = 1,
	COMMIT_NORMAL,
	COMMIT_PARTIAL,
} commit_style;

static const char *logfile, *force_author;
static const char *template_file;
static char *edit_message, *use_message;
static char *author_name, *author_email, *author_date;
static int all, edit_flag, also, interactive, only, amend, signoff;
static int quiet, verbose, no_verify, allow_empty;
static char *untracked_files_arg;
/*
 * The default commit message cleanup mode will remove the lines
 * beginning with # (shell comments) and leading and trailing
 * whitespaces (empty lines or containing only whitespaces)
 * if editor is used, and only the whitespaces if the message
 * is specified explicitly.
 */
static enum {
	CLEANUP_SPACE,
	CLEANUP_NONE,
	CLEANUP_ALL,
} cleanup_mode;
static char *cleanup_arg;

static int use_editor = 1, initial_commit, in_merge;
static const char *only_include_assumed;
static struct strbuf message;

static int opt_parse_m(const struct option *opt, const char *arg, int unset)
{
	struct strbuf *buf = opt->value;
	if (unset)
		strbuf_setlen(buf, 0);
	else {
		strbuf_addstr(buf, arg);
		strbuf_addstr(buf, "\n\n");
	}
	return 0;
}

static struct option builtin_commit_options[] = {
	OPT__QUIET(&quiet),
	OPT__VERBOSE(&verbose),
	OPT_GROUP("Commit message options"),

	OPT_STRING('F', "file", &logfile, "FILE", "read log from file"),
	OPT_STRING(0, "author", &force_author, "AUTHOR", "override author for commit"),
	OPT_CALLBACK('m', "message", &message, "MESSAGE", "specify commit message", opt_parse_m),
	OPT_STRING('c', "reedit-message", &edit_message, "COMMIT", "reuse and edit message from specified commit "),
	OPT_STRING('C', "reuse-message", &use_message, "COMMIT", "reuse message from specified commit"),
	OPT_BOOLEAN('s', "signoff", &signoff, "add Signed-off-by:"),
	OPT_STRING('t', "template", &template_file, "FILE", "use specified template file"),
	OPT_BOOLEAN('e', "edit", &edit_flag, "force edit of commit"),

	OPT_GROUP("Commit contents options"),
	OPT_BOOLEAN('a', "all", &all, "commit all changed files"),
	OPT_BOOLEAN('i', "include", &also, "add specified files to index for commit"),
	OPT_BOOLEAN(0, "interactive", &interactive, "interactively add files"),
	OPT_BOOLEAN('o', "only", &only, "commit only specified files"),
	OPT_BOOLEAN('n', "no-verify", &no_verify, "bypass pre-commit hook"),
	OPT_BOOLEAN(0, "amend", &amend, "amend previous commit"),
	{ OPTION_STRING, 'u', "untracked-files", &untracked_files_arg, "mode", "show untracked files, optional modes: all, normal, no. (Default: all)", PARSE_OPT_OPTARG, NULL, (intptr_t)"all" },
	OPT_BOOLEAN(0, "allow-empty", &allow_empty, "ok to record an empty change"),
	OPT_STRING(0, "cleanup", &cleanup_arg, "default", "how to strip spaces and #comments from message"),

	OPT_END()
};

static void rollback_index_files(void)
{
	switch (commit_style) {
	case COMMIT_AS_IS:
		break; /* nothing to do */
	case COMMIT_NORMAL:
		rollback_lock_file(&index_lock);
		break;
	case COMMIT_PARTIAL:
		rollback_lock_file(&index_lock);
		rollback_lock_file(&false_lock);
		break;
	}
}

static int commit_index_files(void)
{
	int err = 0;

	switch (commit_style) {
	case COMMIT_AS_IS:
		break; /* nothing to do */
	case COMMIT_NORMAL:
		err = commit_lock_file(&index_lock);
		break;
	case COMMIT_PARTIAL:
		err = commit_lock_file(&index_lock);
		rollback_lock_file(&false_lock);
		break;
	}

	return err;
}

/*
 * Take a union of paths in the index and the named tree (typically, "HEAD"),
 * and return the paths that match the given pattern in list.
 */
static int list_paths(struct string_list *list, const char *with_tree,
		      const char *prefix, const char **pattern)
{
	int i;
	char *m;

	for (i = 0; pattern[i]; i++)
		;
	m = xcalloc(1, i);

	if (with_tree)
		overlay_tree_on_cache(with_tree, prefix);

	for (i = 0; i < active_nr; i++) {
		struct cache_entry *ce = active_cache[i];
		if (ce->ce_flags & CE_UPDATE)
			continue;
		if (!pathspec_match(pattern, m, ce->name, 0))
			continue;
		string_list_insert(ce->name, list);
	}

	return report_path_error(m, pattern, prefix ? strlen(prefix) : 0);
}

static void add_remove_files(struct string_list *list)
{
	int i;
	for (i = 0; i < list->nr; i++) {
		struct stat st;
		struct string_list_item *p = &(list->items[i]);

		if (!lstat(p->string, &st)) {
			if (add_to_cache(p->string, &st, 0))
				die("updating files failed");
		} else
			remove_file_from_cache(p->string);
	}
}

static void create_base_index(void)
{
	struct tree *tree;
	struct unpack_trees_options opts;
	struct tree_desc t;

	if (initial_commit) {
		discard_cache();
		return;
	}

	memset(&opts, 0, sizeof(opts));
	opts.head_idx = 1;
	opts.index_only = 1;
	opts.merge = 1;
	opts.src_index = &the_index;
	opts.dst_index = &the_index;

	opts.fn = oneway_merge;
	tree = parse_tree_indirect(head_sha1);
	if (!tree)
		die("failed to unpack HEAD tree object");
	parse_tree(tree);
	init_tree_desc(&t, tree->buffer, tree->size);
	if (unpack_trees(1, &t, &opts))
		exit(128); /* We've already reported the error, finish dying */
}

static char *prepare_index(int argc, const char **argv, const char *prefix)
{
	int fd;
	struct string_list partial;
	const char **pathspec = NULL;

	if (interactive) {
		interactive_add(argc, argv, prefix);
		if (read_cache() < 0)
			die("index file corrupt");
		commit_style = COMMIT_AS_IS;
		return get_index_file();
	}

	if (read_cache() < 0)
		die("index file corrupt");

	if (*argv)
		pathspec = get_pathspec(prefix, argv);

	/*
	 * Non partial, non as-is commit.
	 *
	 * (1) get the real index;
	 * (2) update the_index as necessary;
	 * (3) write the_index out to the real index (still locked);
	 * (4) return the name of the locked index file.
	 *
	 * The caller should run hooks on the locked real index, and
	 * (A) if all goes well, commit the real index;
	 * (B) on failure, rollback the real index.
	 */
	if (all || (also && pathspec && *pathspec)) {
		int fd = hold_locked_index(&index_lock, 1);
		add_files_to_cache(also ? prefix : NULL, pathspec, 0);
		refresh_cache(REFRESH_QUIET);
		if (write_cache(fd, active_cache, active_nr) ||
		    close_lock_file(&index_lock))
			die("unable to write new_index file");
		commit_style = COMMIT_NORMAL;
		return index_lock.filename;
	}

	/*
	 * As-is commit.
	 *
	 * (1) return the name of the real index file.
	 *
	 * The caller should run hooks on the real index, and run
	 * hooks on the real index, and create commit from the_index.
	 * We still need to refresh the index here.
	 */
	if (!pathspec || !*pathspec) {
		fd = hold_locked_index(&index_lock, 1);
		refresh_cache(REFRESH_QUIET);
		if (write_cache(fd, active_cache, active_nr) ||
		    commit_locked_index(&index_lock))
			die("unable to write new_index file");
		commit_style = COMMIT_AS_IS;
		return get_index_file();
	}

	/*
	 * A partial commit.
	 *
	 * (0) find the set of affected paths;
	 * (1) get lock on the real index file;
	 * (2) update the_index with the given paths;
	 * (3) write the_index out to the real index (still locked);
	 * (4) get lock on the false index file;
	 * (5) reset the_index from HEAD;
	 * (6) update the_index the same way as (2);
	 * (7) write the_index out to the false index file;
	 * (8) return the name of the false index file (still locked);
	 *
	 * The caller should run hooks on the locked false index, and
	 * create commit from it.  Then
	 * (A) if all goes well, commit the real index;
	 * (B) on failure, rollback the real index;
	 * In either case, rollback the false index.
	 */
	commit_style = COMMIT_PARTIAL;

	if (file_exists(git_path("MERGE_HEAD")))
		die("cannot do a partial commit during a merge.");

	memset(&partial, 0, sizeof(partial));
	partial.strdup_strings = 1;
	if (list_paths(&partial, initial_commit ? NULL : "HEAD", prefix, pathspec))
		exit(1);

	discard_cache();
	if (read_cache() < 0)
		die("cannot read the index");

	fd = hold_locked_index(&index_lock, 1);
	add_remove_files(&partial);
	refresh_cache(REFRESH_QUIET);
	if (write_cache(fd, active_cache, active_nr) ||
	    close_lock_file(&index_lock))
		die("unable to write new_index file");

	fd = hold_lock_file_for_update(&false_lock,
<<<<<<< HEAD
				       git_path("next-index-%"PRIuMAX, (uintmax_t) getpid()), 1);
=======
				       git_path("next-index-%d", getpid()),
				       LOCK_DIE_ON_ERROR);
>>>>>>> acd3b9ec

	create_base_index();
	add_remove_files(&partial);
	refresh_cache(REFRESH_QUIET);

	if (write_cache(fd, active_cache, active_nr) ||
	    close_lock_file(&false_lock))
		die("unable to write temporary index file");

	discard_cache();
	read_cache_from(false_lock.filename);

	return false_lock.filename;
}

static int run_status(FILE *fp, const char *index_file, const char *prefix, int nowarn)
{
	struct wt_status s;

	wt_status_prepare(&s);
	if (wt_status_relative_paths)
		s.prefix = prefix;

	if (amend) {
		s.amend = 1;
		s.reference = "HEAD^1";
	}
	s.verbose = verbose;
	s.untracked = (show_untracked_files == SHOW_ALL_UNTRACKED_FILES);
	s.index_file = index_file;
	s.fp = fp;
	s.nowarn = nowarn;

	wt_status_print(&s);

	return s.commitable;
}

static int run_hook(const char *index_file, const char *name, ...)
{
	struct child_process hook;
	const char *argv[10], *env[2];
	char index[PATH_MAX];
	va_list args;
	int i;

	va_start(args, name);
	argv[0] = git_path("hooks/%s", name);
	i = 0;
	do {
		if (++i >= ARRAY_SIZE(argv))
			die ("run_hook(): too many arguments");
		argv[i] = va_arg(args, const char *);
	} while (argv[i]);
	va_end(args);

	snprintf(index, sizeof(index), "GIT_INDEX_FILE=%s", index_file);
	env[0] = index;
	env[1] = NULL;

	if (access(argv[0], X_OK) < 0)
		return 0;

	memset(&hook, 0, sizeof(hook));
	hook.argv = argv;
	hook.no_stdin = 1;
	hook.stdout_to_stderr = 1;
	hook.env = env;

	return run_command(&hook);
}

static int is_a_merge(const unsigned char *sha1)
{
	struct commit *commit = lookup_commit(sha1);
	if (!commit || parse_commit(commit))
		die("could not parse HEAD commit");
	return !!(commit->parents && commit->parents->next);
}

static const char sign_off_header[] = "Signed-off-by: ";

static void determine_author_info(void)
{
	char *name, *email, *date;

	name = getenv("GIT_AUTHOR_NAME");
	email = getenv("GIT_AUTHOR_EMAIL");
	date = getenv("GIT_AUTHOR_DATE");

	if (use_message) {
		const char *a, *lb, *rb, *eol;

		a = strstr(use_message_buffer, "\nauthor ");
		if (!a)
			die("invalid commit: %s", use_message);

		lb = strstr(a + 8, " <");
		rb = strstr(a + 8, "> ");
		eol = strchr(a + 8, '\n');
		if (!lb || !rb || !eol)
			die("invalid commit: %s", use_message);

		name = xstrndup(a + 8, lb - (a + 8));
		email = xstrndup(lb + 2, rb - (lb + 2));
		date = xstrndup(rb + 2, eol - (rb + 2));
	}

	if (force_author) {
		const char *lb = strstr(force_author, " <");
		const char *rb = strchr(force_author, '>');

		if (!lb || !rb)
			die("malformed --author parameter");
		name = xstrndup(force_author, lb - force_author);
		email = xstrndup(lb + 2, rb - (lb + 2));
	}

	author_name = name;
	author_email = email;
	author_date = date;
}

static int prepare_to_commit(const char *index_file, const char *prefix)
{
	struct stat statbuf;
	int commitable, saved_color_setting;
	struct strbuf sb = STRBUF_INIT;
	char *buffer;
	FILE *fp;
	const char *hook_arg1 = NULL;
	const char *hook_arg2 = NULL;
	int ident_shown = 0;

	if (!no_verify && run_hook(index_file, "pre-commit", NULL))
		return 0;

	if (message.len) {
		strbuf_addbuf(&sb, &message);
		hook_arg1 = "message";
	} else if (logfile && !strcmp(logfile, "-")) {
		if (isatty(0))
			fprintf(stderr, "(reading log message from standard input)\n");
		if (strbuf_read(&sb, 0, 0) < 0)
			die("could not read log from standard input");
		hook_arg1 = "message";
	} else if (logfile) {
		if (strbuf_read_file(&sb, logfile, 0) < 0)
			die("could not read log file '%s': %s",
			    logfile, strerror(errno));
		hook_arg1 = "message";
	} else if (use_message) {
		buffer = strstr(use_message_buffer, "\n\n");
		if (!buffer || buffer[2] == '\0')
			die("commit has empty message");
		strbuf_add(&sb, buffer + 2, strlen(buffer + 2));
		hook_arg1 = "commit";
		hook_arg2 = use_message;
	} else if (!stat(git_path("MERGE_MSG"), &statbuf)) {
		if (strbuf_read_file(&sb, git_path("MERGE_MSG"), 0) < 0)
			die("could not read MERGE_MSG: %s", strerror(errno));
		hook_arg1 = "merge";
	} else if (!stat(git_path("SQUASH_MSG"), &statbuf)) {
		if (strbuf_read_file(&sb, git_path("SQUASH_MSG"), 0) < 0)
			die("could not read SQUASH_MSG: %s", strerror(errno));
		hook_arg1 = "squash";
	} else if (template_file && !stat(template_file, &statbuf)) {
		if (strbuf_read_file(&sb, template_file, 0) < 0)
			die("could not read %s: %s",
			    template_file, strerror(errno));
		hook_arg1 = "template";
	}

	/*
	 * This final case does not modify the template message,
	 * it just sets the argument to the prepare-commit-msg hook.
	 */
	else if (in_merge)
		hook_arg1 = "merge";

	fp = fopen(git_path(commit_editmsg), "w");
	if (fp == NULL)
		die("could not open %s: %s",
		    git_path(commit_editmsg), strerror(errno));

	if (cleanup_mode != CLEANUP_NONE)
		stripspace(&sb, 0);

	if (signoff) {
		struct strbuf sob = STRBUF_INIT;
		int i;

		strbuf_addstr(&sob, sign_off_header);
		strbuf_addstr(&sob, fmt_name(getenv("GIT_COMMITTER_NAME"),
					     getenv("GIT_COMMITTER_EMAIL")));
		strbuf_addch(&sob, '\n');
		for (i = sb.len - 1; i > 0 && sb.buf[i - 1] != '\n'; i--)
			; /* do nothing */
		if (prefixcmp(sb.buf + i, sob.buf)) {
			if (prefixcmp(sb.buf + i, sign_off_header))
				strbuf_addch(&sb, '\n');
			strbuf_addbuf(&sb, &sob);
		}
		strbuf_release(&sob);
	}

	if (fwrite(sb.buf, 1, sb.len, fp) < sb.len)
		die("could not write commit template: %s", strerror(errno));

	strbuf_release(&sb);

	determine_author_info();

	/* This checks if committer ident is explicitly given */
	git_committer_info(0);
	if (use_editor) {
		char *author_ident;
		const char *committer_ident;

		if (in_merge)
			fprintf(fp,
				"#\n"
				"# It looks like you may be committing a MERGE.\n"
				"# If this is not correct, please remove the file\n"
				"#	%s\n"
				"# and try again.\n"
				"#\n",
				git_path("MERGE_HEAD"));

		fprintf(fp,
			"\n"
			"# Please enter the commit message for your changes.");
		if (cleanup_mode == CLEANUP_ALL)
			fprintf(fp,
				" Lines starting\n"
				"# with '#' will be ignored, and an empty"
				" message aborts the commit.\n");
		else /* CLEANUP_SPACE, that is. */
			fprintf(fp,
				" Lines starting\n"
				"# with '#' will be kept; you may remove them"
				" yourself if you want to.\n"
				"# An empty message aborts the commit.\n");
		if (only_include_assumed)
			fprintf(fp, "# %s\n", only_include_assumed);

		author_ident = xstrdup(fmt_name(author_name, author_email));
		committer_ident = fmt_name(getenv("GIT_COMMITTER_NAME"),
					   getenv("GIT_COMMITTER_EMAIL"));
		if (strcmp(author_ident, committer_ident))
			fprintf(fp,
				"%s"
				"# Author:    %s\n",
				ident_shown++ ? "" : "#\n",
				author_ident);
		free(author_ident);

		if (!user_ident_explicitly_given)
			fprintf(fp,
				"%s"
				"# Committer: %s\n",
				ident_shown++ ? "" : "#\n",
				committer_ident);

		if (ident_shown)
			fprintf(fp, "#\n");

		saved_color_setting = wt_status_use_color;
		wt_status_use_color = 0;
		commitable = run_status(fp, index_file, prefix, 1);
		wt_status_use_color = saved_color_setting;
	} else {
		struct rev_info rev;
		unsigned char sha1[20];
		const char *parent = "HEAD";

		if (!active_nr && read_cache() < 0)
			die("Cannot read index");

		if (amend)
			parent = "HEAD^1";

		if (get_sha1(parent, sha1))
			commitable = !!active_nr;
		else {
			init_revisions(&rev, "");
			rev.abbrev = 0;
			setup_revisions(0, NULL, &rev, parent);
			DIFF_OPT_SET(&rev.diffopt, QUIET);
			DIFF_OPT_SET(&rev.diffopt, EXIT_WITH_STATUS);
			run_diff_index(&rev, 1 /* cached */);

			commitable = !!DIFF_OPT_TST(&rev.diffopt, HAS_CHANGES);
		}
	}

	fclose(fp);

	if (!commitable && !in_merge && !allow_empty &&
	    !(amend && is_a_merge(head_sha1))) {
		run_status(stdout, index_file, prefix, 0);
		unlink(commit_editmsg);
		return 0;
	}

	/*
	 * Re-read the index as pre-commit hook could have updated it,
	 * and write it out as a tree.  We must do this before we invoke
	 * the editor and after we invoke run_status above.
	 */
	discard_cache();
	read_cache_from(index_file);
	if (!active_cache_tree)
		active_cache_tree = cache_tree();
	if (cache_tree_update(active_cache_tree,
			      active_cache, active_nr, 0, 0) < 0) {
		error("Error building trees; the index is unmerged?");
		return 0;
	}

	if (run_hook(index_file, "prepare-commit-msg",
		     git_path(commit_editmsg), hook_arg1, hook_arg2, NULL))
		return 0;

	if (use_editor) {
		char index[PATH_MAX];
		const char *env[2] = { index, NULL };
		snprintf(index, sizeof(index), "GIT_INDEX_FILE=%s", index_file);
		if (launch_editor(git_path(commit_editmsg), NULL, env)) {
			fprintf(stderr,
			"Please supply the message using either -m or -F option.\n");
			exit(1);
		}
	}

	if (!no_verify &&
	    run_hook(index_file, "commit-msg", git_path(commit_editmsg), NULL)) {
		return 0;
	}

	return 1;
}

/*
 * Find out if the message in the strbuf contains only whitespace and
 * Signed-off-by lines.
 */
static int message_is_empty(struct strbuf *sb)
{
	struct strbuf tmpl = STRBUF_INIT;
	const char *nl;
	int eol, i, start = 0;

	if (cleanup_mode == CLEANUP_NONE && sb->len)
		return 0;

	/* See if the template is just a prefix of the message. */
	if (template_file && strbuf_read_file(&tmpl, template_file, 0) > 0) {
		stripspace(&tmpl, cleanup_mode == CLEANUP_ALL);
		if (start + tmpl.len <= sb->len &&
		    memcmp(tmpl.buf, sb->buf + start, tmpl.len) == 0)
			start += tmpl.len;
	}
	strbuf_release(&tmpl);

	/* Check if the rest is just whitespace and Signed-of-by's. */
	for (i = start; i < sb->len; i++) {
		nl = memchr(sb->buf + i, '\n', sb->len - i);
		if (nl)
			eol = nl - sb->buf;
		else
			eol = sb->len;

		if (strlen(sign_off_header) <= eol - i &&
		    !prefixcmp(sb->buf + i, sign_off_header)) {
			i = eol;
			continue;
		}
		while (i < eol)
			if (!isspace(sb->buf[i++]))
				return 0;
	}

	return 1;
}

static const char *find_author_by_nickname(const char *name)
{
	struct rev_info revs;
	struct commit *commit;
	struct strbuf buf = STRBUF_INIT;
	const char *av[20];
	int ac = 0;

	init_revisions(&revs, NULL);
	strbuf_addf(&buf, "--author=%s", name);
	av[++ac] = "--all";
	av[++ac] = "-i";
	av[++ac] = buf.buf;
	av[++ac] = NULL;
	setup_revisions(ac, av, &revs, NULL);
	prepare_revision_walk(&revs);
	commit = get_revision(&revs);
	if (commit) {
		strbuf_release(&buf);
		format_commit_message(commit, "%an <%ae>", &buf, DATE_NORMAL);
		return strbuf_detach(&buf, NULL);
	}
	die("No existing author found with '%s'", name);
}

static int parse_and_validate_options(int argc, const char *argv[],
				      const char * const usage[],
				      const char *prefix)
{
	int f = 0;

	argc = parse_options(argc, argv, builtin_commit_options, usage, 0);
	logfile = parse_options_fix_filename(prefix, logfile);
	template_file = parse_options_fix_filename(prefix, template_file);

	if (force_author && !strchr(force_author, '>'))
		force_author = find_author_by_nickname(force_author);

	if (logfile || message.len || use_message)
		use_editor = 0;
	if (edit_flag)
		use_editor = 1;
	if (!use_editor)
		setenv("GIT_EDITOR", ":", 1);

	if (get_sha1("HEAD", head_sha1))
		initial_commit = 1;

	if (!get_sha1("MERGE_HEAD", merge_head_sha1))
		in_merge = 1;

	/* Sanity check options */
	if (amend && initial_commit)
		die("You have nothing to amend.");
	if (amend && in_merge)
		die("You are in the middle of a merge -- cannot amend.");

	if (use_message)
		f++;
	if (edit_message)
		f++;
	if (logfile)
		f++;
	if (f > 1)
		die("Only one of -c/-C/-F can be used.");
	if (message.len && f > 0)
		die("Option -m cannot be combined with -c/-C/-F.");
	if (edit_message)
		use_message = edit_message;
	if (amend && !use_message)
		use_message = "HEAD";
	if (use_message) {
		unsigned char sha1[20];
		static char utf8[] = "UTF-8";
		const char *out_enc;
		char *enc, *end;
		struct commit *commit;

		if (get_sha1(use_message, sha1))
			die("could not lookup commit %s", use_message);
		commit = lookup_commit_reference(sha1);
		if (!commit || parse_commit(commit))
			die("could not parse commit %s", use_message);

		enc = strstr(commit->buffer, "\nencoding");
		if (enc) {
			end = strchr(enc + 10, '\n');
			enc = xstrndup(enc + 10, end - (enc + 10));
		} else {
			enc = utf8;
		}
		out_enc = git_commit_encoding ? git_commit_encoding : utf8;

		if (strcmp(out_enc, enc))
			use_message_buffer =
				reencode_string(commit->buffer, out_enc, enc);

		/*
		 * If we failed to reencode the buffer, just copy it
		 * byte for byte so the user can try to fix it up.
		 * This also handles the case where input and output
		 * encodings are identical.
		 */
		if (use_message_buffer == NULL)
			use_message_buffer = xstrdup(commit->buffer);
		if (enc != utf8)
			free(enc);
	}

	if (!!also + !!only + !!all + !!interactive > 1)
		die("Only one of --include/--only/--all/--interactive can be used.");
	if (argc == 0 && (also || (only && !amend)))
		die("No paths with --include/--only does not make sense.");
	if (argc == 0 && only && amend)
		only_include_assumed = "Clever... amending the last one with dirty index.";
	if (argc > 0 && !also && !only)
		only_include_assumed = "Explicit paths specified without -i nor -o; assuming --only paths...";
	if (!cleanup_arg || !strcmp(cleanup_arg, "default"))
		cleanup_mode = use_editor ? CLEANUP_ALL : CLEANUP_SPACE;
	else if (!strcmp(cleanup_arg, "verbatim"))
		cleanup_mode = CLEANUP_NONE;
	else if (!strcmp(cleanup_arg, "whitespace"))
		cleanup_mode = CLEANUP_SPACE;
	else if (!strcmp(cleanup_arg, "strip"))
		cleanup_mode = CLEANUP_ALL;
	else
		die("Invalid cleanup mode %s", cleanup_arg);

	if (!untracked_files_arg)
		; /* default already initialized */
	else if (!strcmp(untracked_files_arg, "no"))
		show_untracked_files = SHOW_NO_UNTRACKED_FILES;
	else if (!strcmp(untracked_files_arg, "normal"))
		show_untracked_files = SHOW_NORMAL_UNTRACKED_FILES;
	else if (!strcmp(untracked_files_arg, "all"))
		show_untracked_files = SHOW_ALL_UNTRACKED_FILES;
	else
		die("Invalid untracked files mode '%s'", untracked_files_arg);

	if (all && argc > 0)
		die("Paths with -a does not make sense.");
	else if (interactive && argc > 0)
		die("Paths with --interactive does not make sense.");

	return argc;
}

int cmd_status(int argc, const char **argv, const char *prefix)
{
	const char *index_file;
	int commitable;

	git_config(git_status_config, NULL);

	if (wt_status_use_color == -1)
		wt_status_use_color = git_use_color_default;

	argc = parse_and_validate_options(argc, argv, builtin_status_usage, prefix);

	index_file = prepare_index(argc, argv, prefix);

	commitable = run_status(stdout, index_file, prefix, 0);

	rollback_index_files();

	return commitable ? 0 : 1;
}

static void print_summary(const char *prefix, const unsigned char *sha1)
{
	struct rev_info rev;
	struct commit *commit;
	static const char *format = "format:%h: \"%s\"";
	unsigned char junk_sha1[20];
	const char *head = resolve_ref("HEAD", junk_sha1, 0, NULL);

	commit = lookup_commit(sha1);
	if (!commit)
		die("couldn't look up newly created commit");
	if (!commit || parse_commit(commit))
		die("could not parse newly created commit");

	init_revisions(&rev, prefix);
	setup_revisions(0, NULL, &rev, NULL);

	rev.abbrev = 0;
	rev.diff = 1;
	rev.diffopt.output_format =
		DIFF_FORMAT_SHORTSTAT | DIFF_FORMAT_SUMMARY;

	rev.verbose_header = 1;
	rev.show_root_diff = 1;
	get_commit_format(format, &rev);
	rev.always_show_header = 0;
	rev.diffopt.detect_rename = 1;
	rev.diffopt.rename_limit = 100;
	rev.diffopt.break_opt = 0;
	diff_setup_done(&rev.diffopt);

	printf("[%s%s]: created ",
		!prefixcmp(head, "refs/heads/") ?
			head + 11 :
			!strcmp(head, "HEAD") ?
				"detached HEAD" :
				head,
		initial_commit ? " (root-commit)" : "");

	if (!log_tree_commit(&rev, commit)) {
		struct strbuf buf = STRBUF_INIT;
		format_commit_message(commit, format + 7, &buf, DATE_NORMAL);
		printf("%s\n", buf.buf);
		strbuf_release(&buf);
	}
}

static int git_commit_config(const char *k, const char *v, void *cb)
{
	if (!strcmp(k, "commit.template"))
		return git_config_string(&template_file, k, v);

	return git_status_config(k, v, cb);
}

static const char commit_utf8_warn[] =
"Warning: commit message does not conform to UTF-8.\n"
"You may want to amend it after fixing the message, or set the config\n"
"variable i18n.commitencoding to the encoding your project uses.\n";

int cmd_commit(int argc, const char **argv, const char *prefix)
{
	struct strbuf sb = STRBUF_INIT;
	const char *index_file, *reflog_msg;
	char *nl, *p;
	unsigned char commit_sha1[20];
	struct ref_lock *ref_lock;
	struct commit_list *parents = NULL, **pptr = &parents;
	struct stat statbuf;
	int allow_fast_forward = 1;

	git_config(git_commit_config, NULL);

	argc = parse_and_validate_options(argc, argv, builtin_commit_usage, prefix);

	index_file = prepare_index(argc, argv, prefix);

	/* Set up everything for writing the commit object.  This includes
	   running hooks, writing the trees, and interacting with the user.  */
	if (!prepare_to_commit(index_file, prefix)) {
		rollback_index_files();
		return 1;
	}

	/* Determine parents */
	if (initial_commit) {
		reflog_msg = "commit (initial)";
	} else if (amend) {
		struct commit_list *c;
		struct commit *commit;

		reflog_msg = "commit (amend)";
		commit = lookup_commit(head_sha1);
		if (!commit || parse_commit(commit))
			die("could not parse HEAD commit");

		for (c = commit->parents; c; c = c->next)
			pptr = &commit_list_insert(c->item, pptr)->next;
	} else if (in_merge) {
		struct strbuf m = STRBUF_INIT;
		FILE *fp;

		reflog_msg = "commit (merge)";
		pptr = &commit_list_insert(lookup_commit(head_sha1), pptr)->next;
		fp = fopen(git_path("MERGE_HEAD"), "r");
		if (fp == NULL)
			die("could not open %s for reading: %s",
			    git_path("MERGE_HEAD"), strerror(errno));
		while (strbuf_getline(&m, fp, '\n') != EOF) {
			unsigned char sha1[20];
			if (get_sha1_hex(m.buf, sha1) < 0)
				die("Corrupt MERGE_HEAD file (%s)", m.buf);
			pptr = &commit_list_insert(lookup_commit(sha1), pptr)->next;
		}
		fclose(fp);
		strbuf_release(&m);
		if (!stat(git_path("MERGE_MODE"), &statbuf)) {
			if (strbuf_read_file(&sb, git_path("MERGE_MODE"), 0) < 0)
				die("could not read MERGE_MODE: %s",
						strerror(errno));
			if (!strcmp(sb.buf, "no-ff"))
				allow_fast_forward = 0;
		}
		if (allow_fast_forward)
			parents = reduce_heads(parents);
	} else {
		reflog_msg = "commit";
		pptr = &commit_list_insert(lookup_commit(head_sha1), pptr)->next;
	}

	/* Finally, get the commit message */
	strbuf_reset(&sb);
	if (strbuf_read_file(&sb, git_path(commit_editmsg), 0) < 0) {
		rollback_index_files();
		die("could not read commit message");
	}

	/* Truncate the message just before the diff, if any. */
	p = strstr(sb.buf, "\ndiff --git a/");
	if (p != NULL)
		strbuf_setlen(&sb, p - sb.buf + 1);

	if (cleanup_mode != CLEANUP_NONE)
		stripspace(&sb, cleanup_mode == CLEANUP_ALL);
	if (message_is_empty(&sb)) {
		rollback_index_files();
		fprintf(stderr, "Aborting commit due to empty commit message.\n");
		exit(1);
	}

	if (commit_tree(sb.buf, active_cache_tree->sha1, parents, commit_sha1,
			fmt_ident(author_name, author_email, author_date,
				IDENT_ERROR_ON_NO_NAME))) {
		rollback_index_files();
		die("failed to write commit object");
	}

	ref_lock = lock_any_ref_for_update("HEAD",
					   initial_commit ? NULL : head_sha1,
					   0);

	nl = strchr(sb.buf, '\n');
	if (nl)
		strbuf_setlen(&sb, nl + 1 - sb.buf);
	else
		strbuf_addch(&sb, '\n');
	strbuf_insert(&sb, 0, reflog_msg, strlen(reflog_msg));
	strbuf_insert(&sb, strlen(reflog_msg), ": ", 2);

	if (!ref_lock) {
		rollback_index_files();
		die("cannot lock HEAD ref");
	}
	if (write_ref_sha1(ref_lock, commit_sha1, sb.buf) < 0) {
		rollback_index_files();
		die("cannot update HEAD ref");
	}

	unlink(git_path("MERGE_HEAD"));
	unlink(git_path("MERGE_MSG"));
	unlink(git_path("MERGE_MODE"));
	unlink(git_path("SQUASH_MSG"));

	if (commit_index_files())
		die ("Repository has been updated, but unable to write\n"
		     "new_index file. Check that disk is not full or quota is\n"
		     "not exceeded, and then \"git reset HEAD\" to recover.");

	rerere();
	run_hook(get_index_file(), "post-commit", NULL);
	if (!quiet)
		print_summary(prefix, commit_sha1);

	return 0;
}<|MERGE_RESOLUTION|>--- conflicted
+++ resolved
@@ -320,12 +320,9 @@
 		die("unable to write new_index file");
 
 	fd = hold_lock_file_for_update(&false_lock,
-<<<<<<< HEAD
-				       git_path("next-index-%"PRIuMAX, (uintmax_t) getpid()), 1);
-=======
-				       git_path("next-index-%d", getpid()),
+				       git_path("next-index-%"PRIuMAX,
+						(uintmax_t) getpid()),
 				       LOCK_DIE_ON_ERROR);
->>>>>>> acd3b9ec
 
 	create_base_index();
 	add_remove_files(&partial);
