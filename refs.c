/*
 * The backend-independent part of the reference module.
 */

#include "cache.h"
#include "hashmap.h"
#include "lockfile.h"
#include "refs.h"
#include "refs/refs-internal.h"
#include "object.h"
#include "tag.h"
#include "submodule.h"

/*
 * List of all available backends
 */
static struct ref_storage_be *refs_backends = &refs_be_files;

static struct ref_storage_be *find_ref_storage_backend(const char *name)
{
	struct ref_storage_be *be;
	for (be = refs_backends; be; be = be->next)
		if (!strcmp(be->name, name))
			return be;
	return NULL;
}

int ref_storage_backend_exists(const char *name)
{
	return find_ref_storage_backend(name) != NULL;
}

/*
 * How to handle various characters in refnames:
 * 0: An acceptable character for refs
 * 1: End-of-component
 * 2: ., look for a preceding . to reject .. in refs
 * 3: {, look for a preceding @ to reject @{ in refs
 * 4: A bad character: ASCII control characters, and
 *    ":", "?", "[", "\", "^", "~", SP, or TAB
 * 5: *, reject unless REFNAME_REFSPEC_PATTERN is set
 */
static unsigned char refname_disposition[256] = {
	1, 4, 4, 4, 4, 4, 4, 4, 4, 4, 4, 4, 4, 4, 4, 4,
	4, 4, 4, 4, 4, 4, 4, 4, 4, 4, 4, 4, 4, 4, 4, 4,
	4, 0, 0, 0, 0, 0, 0, 0, 0, 0, 5, 0, 0, 0, 2, 1,
	0, 0, 0, 0, 0, 0, 0, 0, 0, 0, 4, 0, 0, 0, 0, 4,
	0, 0, 0, 0, 0, 0, 0, 0, 0, 0, 0, 0, 0, 0, 0, 0,
	0, 0, 0, 0, 0, 0, 0, 0, 0, 0, 0, 4, 4, 0, 4, 0,
	0, 0, 0, 0, 0, 0, 0, 0, 0, 0, 0, 0, 0, 0, 0, 0,
	0, 0, 0, 0, 0, 0, 0, 0, 0, 0, 0, 3, 0, 0, 4, 4
};

/*
 * Try to read one refname component from the front of refname.
 * Return the length of the component found, or -1 if the component is
 * not legal.  It is legal if it is something reasonable to have under
 * ".git/refs/"; We do not like it if:
 *
 * - any path component of it begins with ".", or
 * - it has double dots "..", or
 * - it has ASCII control characters, or
 * - it has ":", "?", "[", "\", "^", "~", SP, or TAB anywhere, or
 * - it has "*" anywhere unless REFNAME_REFSPEC_PATTERN is set, or
 * - it ends with a "/", or
 * - it ends with ".lock", or
 * - it contains a "@{" portion
 */
static int check_refname_component(const char *refname, int *flags)
{
	const char *cp;
	char last = '\0';

	for (cp = refname; ; cp++) {
		int ch = *cp & 255;
		unsigned char disp = refname_disposition[ch];
		switch (disp) {
		case 1:
			goto out;
		case 2:
			if (last == '.')
				return -1; /* Refname contains "..". */
			break;
		case 3:
			if (last == '@')
				return -1; /* Refname contains "@{". */
			break;
		case 4:
			return -1;
		case 5:
			if (!(*flags & REFNAME_REFSPEC_PATTERN))
				return -1; /* refspec can't be a pattern */

			/*
			 * Unset the pattern flag so that we only accept
			 * a single asterisk for one side of refspec.
			 */
			*flags &= ~ REFNAME_REFSPEC_PATTERN;
			break;
		}
		last = ch;
	}
out:
	if (cp == refname)
		return 0; /* Component has zero length. */
	if (refname[0] == '.')
		return -1; /* Component starts with '.'. */
	if (cp - refname >= LOCK_SUFFIX_LEN &&
	    !memcmp(cp - LOCK_SUFFIX_LEN, LOCK_SUFFIX, LOCK_SUFFIX_LEN))
		return -1; /* Refname ends with ".lock". */
	return cp - refname;
}

int check_refname_format(const char *refname, int flags)
{
	int component_len, component_count = 0;

	if (!strcmp(refname, "@"))
		/* Refname is a single character '@'. */
		return -1;

	while (1) {
		/* We are at the start of a path component. */
		component_len = check_refname_component(refname, &flags);
		if (component_len <= 0)
			return -1;

		component_count++;
		if (refname[component_len] == '\0')
			break;
		/* Skip to next component. */
		refname += component_len + 1;
	}

	if (refname[component_len - 1] == '.')
		return -1; /* Refname ends with '.'. */
	if (!(flags & REFNAME_ALLOW_ONELEVEL) && component_count < 2)
		return -1; /* Refname has only one component. */
	return 0;
}

int refname_is_safe(const char *refname)
{
	const char *rest;

	if (skip_prefix(refname, "refs/", &rest)) {
		char *buf;
		int result;
		size_t restlen = strlen(rest);

		/* rest must not be empty, or start or end with "/" */
		if (!restlen || *rest == '/' || rest[restlen - 1] == '/')
			return 0;

		/*
		 * Does the refname try to escape refs/?
		 * For example: refs/foo/../bar is safe but refs/foo/../../bar
		 * is not.
		 */
		buf = xmallocz(restlen);
		result = !normalize_path_copy(buf, rest) && !strcmp(buf, rest);
		free(buf);
		return result;
	}

	do {
		if (!isupper(*refname) && *refname != '_')
			return 0;
		refname++;
	} while (*refname);
	return 1;
}

char *resolve_refdup(const char *refname, int resolve_flags,
		     unsigned char *sha1, int *flags)
{
	return xstrdup_or_null(resolve_ref_unsafe(refname, resolve_flags,
						  sha1, flags));
}

/* The argument to filter_refs */
struct ref_filter {
	const char *pattern;
	each_ref_fn *fn;
	void *cb_data;
};

int read_ref_full(const char *refname, int resolve_flags, unsigned char *sha1, int *flags)
{
	if (resolve_ref_unsafe(refname, resolve_flags, sha1, flags))
		return 0;
	return -1;
}

int read_ref(const char *refname, unsigned char *sha1)
{
	return read_ref_full(refname, RESOLVE_REF_READING, sha1, NULL);
}

int ref_exists(const char *refname)
{
	unsigned char sha1[20];
	return !!resolve_ref_unsafe(refname, RESOLVE_REF_READING, sha1, NULL);
}

static int filter_refs(const char *refname, const struct object_id *oid,
			   int flags, void *data)
{
	struct ref_filter *filter = (struct ref_filter *)data;

	if (wildmatch(filter->pattern, refname, 0, NULL))
		return 0;
	return filter->fn(refname, oid, flags, filter->cb_data);
}

enum peel_status peel_object(const unsigned char *name, unsigned char *sha1)
{
	struct object *o = lookup_unknown_object(name);

	if (o->type == OBJ_NONE) {
		int type = sha1_object_info(name, NULL);
		if (type < 0 || !object_as_type(o, type, 0))
			return PEEL_INVALID;
	}

	if (o->type != OBJ_TAG)
		return PEEL_NON_TAG;

	o = deref_tag_noverify(o);
	if (!o)
		return PEEL_INVALID;

	hashcpy(sha1, o->oid.hash);
	return PEEL_PEELED;
}

struct warn_if_dangling_data {
	FILE *fp;
	const char *refname;
	const struct string_list *refnames;
	const char *msg_fmt;
};

static int warn_if_dangling_symref(const char *refname, const struct object_id *oid,
				   int flags, void *cb_data)
{
	struct warn_if_dangling_data *d = cb_data;
	const char *resolves_to;
	struct object_id junk;

	if (!(flags & REF_ISSYMREF))
		return 0;

	resolves_to = resolve_ref_unsafe(refname, 0, junk.hash, NULL);
	if (!resolves_to
	    || (d->refname
		? strcmp(resolves_to, d->refname)
		: !string_list_has_string(d->refnames, resolves_to))) {
		return 0;
	}

	fprintf(d->fp, d->msg_fmt, refname);
	fputc('\n', d->fp);
	return 0;
}

void warn_dangling_symref(FILE *fp, const char *msg_fmt, const char *refname)
{
	struct warn_if_dangling_data data;

	data.fp = fp;
	data.refname = refname;
	data.refnames = NULL;
	data.msg_fmt = msg_fmt;
	for_each_rawref(warn_if_dangling_symref, &data);
}

void warn_dangling_symrefs(FILE *fp, const char *msg_fmt, const struct string_list *refnames)
{
	struct warn_if_dangling_data data;

	data.fp = fp;
	data.refname = NULL;
	data.refnames = refnames;
	data.msg_fmt = msg_fmt;
	for_each_rawref(warn_if_dangling_symref, &data);
}

int for_each_tag_ref(each_ref_fn fn, void *cb_data)
{
	return for_each_ref_in("refs/tags/", fn, cb_data);
}

int for_each_tag_ref_submodule(const char *submodule, each_ref_fn fn, void *cb_data)
{
	return for_each_ref_in_submodule(submodule, "refs/tags/", fn, cb_data);
}

int for_each_branch_ref(each_ref_fn fn, void *cb_data)
{
	return for_each_ref_in("refs/heads/", fn, cb_data);
}

int for_each_branch_ref_submodule(const char *submodule, each_ref_fn fn, void *cb_data)
{
	return for_each_ref_in_submodule(submodule, "refs/heads/", fn, cb_data);
}

int for_each_remote_ref(each_ref_fn fn, void *cb_data)
{
	return for_each_ref_in("refs/remotes/", fn, cb_data);
}

int for_each_remote_ref_submodule(const char *submodule, each_ref_fn fn, void *cb_data)
{
	return for_each_ref_in_submodule(submodule, "refs/remotes/", fn, cb_data);
}

int head_ref_namespaced(each_ref_fn fn, void *cb_data)
{
	struct strbuf buf = STRBUF_INIT;
	int ret = 0;
	struct object_id oid;
	int flag;

	strbuf_addf(&buf, "%sHEAD", get_git_namespace());
	if (!read_ref_full(buf.buf, RESOLVE_REF_READING, oid.hash, &flag))
		ret = fn(buf.buf, &oid, flag, cb_data);
	strbuf_release(&buf);

	return ret;
}

int for_each_glob_ref_in(each_ref_fn fn, const char *pattern,
	const char *prefix, void *cb_data)
{
	struct strbuf real_pattern = STRBUF_INIT;
	struct ref_filter filter;
	int ret;

	if (!prefix && !starts_with(pattern, "refs/"))
		strbuf_addstr(&real_pattern, "refs/");
	else if (prefix)
		strbuf_addstr(&real_pattern, prefix);
	strbuf_addstr(&real_pattern, pattern);

	if (!has_glob_specials(pattern)) {
		/* Append implied '/' '*' if not present. */
		strbuf_complete(&real_pattern, '/');
		/* No need to check for '*', there is none. */
		strbuf_addch(&real_pattern, '*');
	}

	filter.pattern = real_pattern.buf;
	filter.fn = fn;
	filter.cb_data = cb_data;
	ret = for_each_ref(filter_refs, &filter);

	strbuf_release(&real_pattern);
	return ret;
}

int for_each_glob_ref(each_ref_fn fn, const char *pattern, void *cb_data)
{
	return for_each_glob_ref_in(fn, pattern, NULL, cb_data);
}

const char *prettify_refname(const char *name)
{
	return name + (
		starts_with(name, "refs/heads/") ? 11 :
		starts_with(name, "refs/tags/") ? 10 :
		starts_with(name, "refs/remotes/") ? 13 :
		0);
}

static const char *ref_rev_parse_rules[] = {
	"%.*s",
	"refs/%.*s",
	"refs/tags/%.*s",
	"refs/heads/%.*s",
	"refs/remotes/%.*s",
	"refs/remotes/%.*s/HEAD",
	NULL
};

int refname_match(const char *abbrev_name, const char *full_name)
{
	const char **p;
	const int abbrev_name_len = strlen(abbrev_name);

	for (p = ref_rev_parse_rules; *p; p++) {
		if (!strcmp(full_name, mkpath(*p, abbrev_name_len, abbrev_name))) {
			return 1;
		}
	}

	return 0;
}

/*
 * *string and *len will only be substituted, and *string returned (for
 * later free()ing) if the string passed in is a magic short-hand form
 * to name a branch.
 */
static char *substitute_branch_name(const char **string, int *len)
{
	struct strbuf buf = STRBUF_INIT;
	int ret = interpret_branch_name(*string, *len, &buf);

	if (ret == *len) {
		size_t size;
		*string = strbuf_detach(&buf, &size);
		*len = size;
		return (char *)*string;
	}

	return NULL;
}

int dwim_ref(const char *str, int len, unsigned char *sha1, char **ref)
{
	char *last_branch = substitute_branch_name(&str, &len);
	int   refs_found  = expand_ref(str, len, sha1, ref);
	free(last_branch);
	return refs_found;
}

int expand_ref(const char *str, int len, unsigned char *sha1, char **ref)
{
	const char **p, *r;
	int refs_found = 0;

	*ref = NULL;
	for (p = ref_rev_parse_rules; *p; p++) {
		char fullref[PATH_MAX];
		unsigned char sha1_from_ref[20];
		unsigned char *this_result;
		int flag;

		this_result = refs_found ? sha1_from_ref : sha1;
		mksnpath(fullref, sizeof(fullref), *p, len, str);
		r = resolve_ref_unsafe(fullref, RESOLVE_REF_READING,
				       this_result, &flag);
		if (r) {
			if (!refs_found++)
				*ref = xstrdup(r);
			if (!warn_ambiguous_refs)
				break;
		} else if ((flag & REF_ISSYMREF) && strcmp(fullref, "HEAD")) {
			warning("ignoring dangling symref %s.", fullref);
		} else if ((flag & REF_ISBROKEN) && strchr(fullref, '/')) {
			warning("ignoring broken ref %s.", fullref);
		}
	}
	return refs_found;
}

int dwim_log(const char *str, int len, unsigned char *sha1, char **log)
{
	char *last_branch = substitute_branch_name(&str, &len);
	const char **p;
	int logs_found = 0;

	*log = NULL;
	for (p = ref_rev_parse_rules; *p; p++) {
		unsigned char hash[20];
		char path[PATH_MAX];
		const char *ref, *it;

		mksnpath(path, sizeof(path), *p, len, str);
		ref = resolve_ref_unsafe(path, RESOLVE_REF_READING,
					 hash, NULL);
		if (!ref)
			continue;
		if (reflog_exists(path))
			it = path;
		else if (strcmp(ref, path) && reflog_exists(ref))
			it = ref;
		else
			continue;
		if (!logs_found++) {
			*log = xstrdup(it);
			hashcpy(sha1, hash);
		}
		if (!warn_ambiguous_refs)
			break;
	}
	free(last_branch);
	return logs_found;
}

static int is_pseudoref_syntax(const char *refname)
{
	const char *c;

	for (c = refname; *c; c++) {
		if (!isupper(*c) && *c != '-' && *c != '_')
			return 0;
	}

	return 1;
}

enum ref_type ref_type(const char *refname)
{
	if (is_per_worktree_ref(refname))
		return REF_TYPE_PER_WORKTREE;
	if (is_pseudoref_syntax(refname))
		return REF_TYPE_PSEUDOREF;
       return REF_TYPE_NORMAL;
}

static int write_pseudoref(const char *pseudoref, const unsigned char *sha1,
			   const unsigned char *old_sha1, struct strbuf *err)
{
	const char *filename;
	int fd;
	static struct lock_file lock;
	struct strbuf buf = STRBUF_INIT;
	int ret = -1;

	strbuf_addf(&buf, "%s\n", sha1_to_hex(sha1));

	filename = git_path("%s", pseudoref);
	fd = hold_lock_file_for_update(&lock, filename, LOCK_DIE_ON_ERROR);
	if (fd < 0) {
		strbuf_addf(err, "could not open '%s' for writing: %s",
			    filename, strerror(errno));
		return -1;
	}

	if (old_sha1) {
		unsigned char actual_old_sha1[20];

		if (read_ref(pseudoref, actual_old_sha1))
			die("could not read ref '%s'", pseudoref);
		if (hashcmp(actual_old_sha1, old_sha1)) {
			strbuf_addf(err, "unexpected sha1 when writing '%s'", pseudoref);
			rollback_lock_file(&lock);
			goto done;
		}
	}

	if (write_in_full(fd, buf.buf, buf.len) != buf.len) {
		strbuf_addf(err, "could not write to '%s'", filename);
		rollback_lock_file(&lock);
		goto done;
	}

	commit_lock_file(&lock);
	ret = 0;
done:
	strbuf_release(&buf);
	return ret;
}

static int delete_pseudoref(const char *pseudoref, const unsigned char *old_sha1)
{
	static struct lock_file lock;
	const char *filename;

	filename = git_path("%s", pseudoref);

	if (old_sha1 && !is_null_sha1(old_sha1)) {
		int fd;
		unsigned char actual_old_sha1[20];

		fd = hold_lock_file_for_update(&lock, filename,
					       LOCK_DIE_ON_ERROR);
		if (fd < 0)
			die_errno(_("Could not open '%s' for writing"), filename);
		if (read_ref(pseudoref, actual_old_sha1))
			die("could not read ref '%s'", pseudoref);
		if (hashcmp(actual_old_sha1, old_sha1)) {
			warning("Unexpected sha1 when deleting %s", pseudoref);
			rollback_lock_file(&lock);
			return -1;
		}

		unlink(filename);
		rollback_lock_file(&lock);
	} else {
		unlink(filename);
	}

	return 0;
}

int delete_ref(const char *msg, const char *refname,
	       const unsigned char *old_sha1, unsigned int flags)
{
	struct ref_transaction *transaction;
	struct strbuf err = STRBUF_INIT;

	if (ref_type(refname) == REF_TYPE_PSEUDOREF)
		return delete_pseudoref(refname, old_sha1);

	transaction = ref_transaction_begin(&err);
	if (!transaction ||
	    ref_transaction_delete(transaction, refname, old_sha1,
				   flags, msg, &err) ||
	    ref_transaction_commit(transaction, &err)) {
		error("%s", err.buf);
		ref_transaction_free(transaction);
		strbuf_release(&err);
		return 1;
	}
	ref_transaction_free(transaction);
	strbuf_release(&err);
	return 0;
}

int copy_reflog_msg(char *buf, const char *msg)
{
	char *cp = buf;
	char c;
	int wasspace = 1;

	*cp++ = '\t';
	while ((c = *msg++)) {
		if (wasspace && isspace(c))
			continue;
		wasspace = isspace(c);
		if (wasspace)
			c = ' ';
		*cp++ = c;
	}
	while (buf < cp && isspace(cp[-1]))
		cp--;
	*cp++ = '\n';
	return cp - buf;
}

int should_autocreate_reflog(const char *refname)
{
	switch (log_all_ref_updates) {
	case LOG_REFS_ALWAYS:
		return 1;
	case LOG_REFS_NORMAL:
		return starts_with(refname, "refs/heads/") ||
			starts_with(refname, "refs/remotes/") ||
			starts_with(refname, "refs/notes/") ||
			!strcmp(refname, "HEAD");
	default:
		return 0;
	}
}

int is_branch(const char *refname)
{
	return !strcmp(refname, "HEAD") || starts_with(refname, "refs/heads/");
}

struct read_ref_at_cb {
	const char *refname;
	unsigned long at_time;
	int cnt;
	int reccnt;
	unsigned char *sha1;
	int found_it;

	unsigned char osha1[20];
	unsigned char nsha1[20];
	int tz;
	unsigned long date;
	char **msg;
	unsigned long *cutoff_time;
	int *cutoff_tz;
	int *cutoff_cnt;
};

static int read_ref_at_ent(struct object_id *ooid, struct object_id *noid,
		const char *email, unsigned long timestamp, int tz,
		const char *message, void *cb_data)
{
	struct read_ref_at_cb *cb = cb_data;

	cb->reccnt++;
	cb->tz = tz;
	cb->date = timestamp;

	if (timestamp <= cb->at_time || cb->cnt == 0) {
		if (cb->msg)
			*cb->msg = xstrdup(message);
		if (cb->cutoff_time)
			*cb->cutoff_time = timestamp;
		if (cb->cutoff_tz)
			*cb->cutoff_tz = tz;
		if (cb->cutoff_cnt)
			*cb->cutoff_cnt = cb->reccnt - 1;
		/*
		 * we have not yet updated cb->[n|o]sha1 so they still
		 * hold the values for the previous record.
		 */
		if (!is_null_sha1(cb->osha1)) {
			hashcpy(cb->sha1, noid->hash);
			if (hashcmp(cb->osha1, noid->hash))
				warning("Log for ref %s has gap after %s.",
					cb->refname, show_date(cb->date, cb->tz, DATE_MODE(RFC2822)));
		}
		else if (cb->date == cb->at_time)
			hashcpy(cb->sha1, noid->hash);
		else if (hashcmp(noid->hash, cb->sha1))
			warning("Log for ref %s unexpectedly ended on %s.",
				cb->refname, show_date(cb->date, cb->tz,
						       DATE_MODE(RFC2822)));
		hashcpy(cb->osha1, ooid->hash);
		hashcpy(cb->nsha1, noid->hash);
		cb->found_it = 1;
		return 1;
	}
	hashcpy(cb->osha1, ooid->hash);
	hashcpy(cb->nsha1, noid->hash);
	if (cb->cnt > 0)
		cb->cnt--;
	return 0;
}

static int read_ref_at_ent_oldest(struct object_id *ooid, struct object_id *noid,
				  const char *email, unsigned long timestamp,
				  int tz, const char *message, void *cb_data)
{
	struct read_ref_at_cb *cb = cb_data;

	if (cb->msg)
		*cb->msg = xstrdup(message);
	if (cb->cutoff_time)
		*cb->cutoff_time = timestamp;
	if (cb->cutoff_tz)
		*cb->cutoff_tz = tz;
	if (cb->cutoff_cnt)
		*cb->cutoff_cnt = cb->reccnt;
	hashcpy(cb->sha1, ooid->hash);
	if (is_null_sha1(cb->sha1))
		hashcpy(cb->sha1, noid->hash);
	/* We just want the first entry */
	return 1;
}

int read_ref_at(const char *refname, unsigned int flags, unsigned long at_time, int cnt,
		unsigned char *sha1, char **msg,
		unsigned long *cutoff_time, int *cutoff_tz, int *cutoff_cnt)
{
	struct read_ref_at_cb cb;

	memset(&cb, 0, sizeof(cb));
	cb.refname = refname;
	cb.at_time = at_time;
	cb.cnt = cnt;
	cb.msg = msg;
	cb.cutoff_time = cutoff_time;
	cb.cutoff_tz = cutoff_tz;
	cb.cutoff_cnt = cutoff_cnt;
	cb.sha1 = sha1;

	for_each_reflog_ent_reverse(refname, read_ref_at_ent, &cb);

	if (!cb.reccnt) {
		if (flags & GET_SHA1_QUIETLY)
			exit(128);
		else
			die("Log for %s is empty.", refname);
	}
	if (cb.found_it)
		return 0;

	for_each_reflog_ent(refname, read_ref_at_ent_oldest, &cb);

	return 1;
}

struct ref_transaction *ref_transaction_begin(struct strbuf *err)
{
	assert(err);

	return xcalloc(1, sizeof(struct ref_transaction));
}

void ref_transaction_free(struct ref_transaction *transaction)
{
	int i;

	if (!transaction)
		return;

	for (i = 0; i < transaction->nr; i++) {
		free(transaction->updates[i]->msg);
		free(transaction->updates[i]);
	}
	free(transaction->updates);
	free(transaction);
}

struct ref_update *ref_transaction_add_update(
		struct ref_transaction *transaction,
		const char *refname, unsigned int flags,
		const unsigned char *new_sha1,
		const unsigned char *old_sha1,
		const char *msg)
{
	struct ref_update *update;

	if (transaction->state != REF_TRANSACTION_OPEN)
		die("BUG: update called for transaction that is not open");

	if ((flags & REF_ISPRUNING) && !(flags & REF_NODEREF))
		die("BUG: REF_ISPRUNING set without REF_NODEREF");

	FLEX_ALLOC_STR(update, refname, refname);
	ALLOC_GROW(transaction->updates, transaction->nr + 1, transaction->alloc);
	transaction->updates[transaction->nr++] = update;

	update->flags = flags;

	if (flags & REF_HAVE_NEW)
		hashcpy(update->new_sha1, new_sha1);
	if (flags & REF_HAVE_OLD)
		hashcpy(update->old_sha1, old_sha1);
	update->msg = xstrdup_or_null(msg);
	return update;
}

int ref_transaction_update(struct ref_transaction *transaction,
			   const char *refname,
			   const unsigned char *new_sha1,
			   const unsigned char *old_sha1,
			   unsigned int flags, const char *msg,
			   struct strbuf *err)
{
	assert(err);

	if ((new_sha1 && !is_null_sha1(new_sha1)) ?
	    check_refname_format(refname, REFNAME_ALLOW_ONELEVEL) :
	    !refname_is_safe(refname)) {
		strbuf_addf(err, "refusing to update ref with bad name '%s'",
			    refname);
		return -1;
	}

	flags |= (new_sha1 ? REF_HAVE_NEW : 0) | (old_sha1 ? REF_HAVE_OLD : 0);

	ref_transaction_add_update(transaction, refname, flags,
				   new_sha1, old_sha1, msg);
	return 0;
}

int ref_transaction_create(struct ref_transaction *transaction,
			   const char *refname,
			   const unsigned char *new_sha1,
			   unsigned int flags, const char *msg,
			   struct strbuf *err)
{
	if (!new_sha1 || is_null_sha1(new_sha1))
		die("BUG: create called without valid new_sha1");
	return ref_transaction_update(transaction, refname, new_sha1,
				      null_sha1, flags, msg, err);
}

int ref_transaction_delete(struct ref_transaction *transaction,
			   const char *refname,
			   const unsigned char *old_sha1,
			   unsigned int flags, const char *msg,
			   struct strbuf *err)
{
	if (old_sha1 && is_null_sha1(old_sha1))
		die("BUG: delete called with old_sha1 set to zeros");
	return ref_transaction_update(transaction, refname,
				      null_sha1, old_sha1,
				      flags, msg, err);
}

int ref_transaction_verify(struct ref_transaction *transaction,
			   const char *refname,
			   const unsigned char *old_sha1,
			   unsigned int flags,
			   struct strbuf *err)
{
	if (!old_sha1)
		die("BUG: verify called with old_sha1 set to NULL");
	return ref_transaction_update(transaction, refname,
				      NULL, old_sha1,
				      flags, NULL, err);
}

int update_ref_oid(const char *msg, const char *refname,
	       const struct object_id *new_oid, const struct object_id *old_oid,
	       unsigned int flags, enum action_on_err onerr)
{
	return update_ref(msg, refname, new_oid ? new_oid->hash : NULL,
		old_oid ? old_oid->hash : NULL, flags, onerr);
}

int update_ref(const char *msg, const char *refname,
	       const unsigned char *new_sha1, const unsigned char *old_sha1,
	       unsigned int flags, enum action_on_err onerr)
{
	struct ref_transaction *t = NULL;
	struct strbuf err = STRBUF_INIT;
	int ret = 0;

	if (ref_type(refname) == REF_TYPE_PSEUDOREF) {
		ret = write_pseudoref(refname, new_sha1, old_sha1, &err);
	} else {
		t = ref_transaction_begin(&err);
		if (!t ||
		    ref_transaction_update(t, refname, new_sha1, old_sha1,
					   flags, msg, &err) ||
		    ref_transaction_commit(t, &err)) {
			ret = 1;
			ref_transaction_free(t);
		}
	}
	if (ret) {
		const char *str = "update_ref failed for ref '%s': %s";

		switch (onerr) {
		case UPDATE_REFS_MSG_ON_ERR:
			error(str, refname, err.buf);
			break;
		case UPDATE_REFS_DIE_ON_ERR:
			die(str, refname, err.buf);
			break;
		case UPDATE_REFS_QUIET_ON_ERR:
			break;
		}
		strbuf_release(&err);
		return 1;
	}
	strbuf_release(&err);
	if (t)
		ref_transaction_free(t);
	return 0;
}

char *shorten_unambiguous_ref(const char *refname, int strict)
{
	int i;
	static char **scanf_fmts;
	static int nr_rules;
	char *short_name;

	if (!nr_rules) {
		/*
		 * Pre-generate scanf formats from ref_rev_parse_rules[].
		 * Generate a format suitable for scanf from a
		 * ref_rev_parse_rules rule by interpolating "%s" at the
		 * location of the "%.*s".
		 */
		size_t total_len = 0;
		size_t offset = 0;

		/* the rule list is NULL terminated, count them first */
		for (nr_rules = 0; ref_rev_parse_rules[nr_rules]; nr_rules++)
			/* -2 for strlen("%.*s") - strlen("%s"); +1 for NUL */
			total_len += strlen(ref_rev_parse_rules[nr_rules]) - 2 + 1;

		scanf_fmts = xmalloc(st_add(st_mult(sizeof(char *), nr_rules), total_len));

		offset = 0;
		for (i = 0; i < nr_rules; i++) {
			assert(offset < total_len);
			scanf_fmts[i] = (char *)&scanf_fmts[nr_rules] + offset;
			offset += snprintf(scanf_fmts[i], total_len - offset,
					   ref_rev_parse_rules[i], 2, "%s") + 1;
		}
	}

	/* bail out if there are no rules */
	if (!nr_rules)
		return xstrdup(refname);

	/* buffer for scanf result, at most refname must fit */
	short_name = xstrdup(refname);

	/* skip first rule, it will always match */
	for (i = nr_rules - 1; i > 0 ; --i) {
		int j;
		int rules_to_fail = i;
		int short_name_len;

		if (1 != sscanf(refname, scanf_fmts[i], short_name))
			continue;

		short_name_len = strlen(short_name);

		/*
		 * in strict mode, all (except the matched one) rules
		 * must fail to resolve to a valid non-ambiguous ref
		 */
		if (strict)
			rules_to_fail = nr_rules;

		/*
		 * check if the short name resolves to a valid ref,
		 * but use only rules prior to the matched one
		 */
		for (j = 0; j < rules_to_fail; j++) {
			const char *rule = ref_rev_parse_rules[j];
			char refname[PATH_MAX];

			/* skip matched rule */
			if (i == j)
				continue;

			/*
			 * the short name is ambiguous, if it resolves
			 * (with this previous rule) to a valid ref
			 * read_ref() returns 0 on success
			 */
			mksnpath(refname, sizeof(refname),
				 rule, short_name_len, short_name);
			if (ref_exists(refname))
				break;
		}

		/*
		 * short name is non-ambiguous if all previous rules
		 * haven't resolved to a valid ref
		 */
		if (j == rules_to_fail)
			return short_name;
	}

	free(short_name);
	return xstrdup(refname);
}

static struct string_list *hide_refs;

int parse_hide_refs_config(const char *var, const char *value, const char *section)
{
	if (!strcmp("transfer.hiderefs", var) ||
	    /* NEEDSWORK: use parse_config_key() once both are merged */
	    (starts_with(var, section) && var[strlen(section)] == '.' &&
	     !strcmp(var + strlen(section), ".hiderefs"))) {
		char *ref;
		int len;

		if (!value)
			return config_error_nonbool(var);
		ref = xstrdup(value);
		len = strlen(ref);
		while (len && ref[len - 1] == '/')
			ref[--len] = '\0';
		if (!hide_refs) {
			hide_refs = xcalloc(1, sizeof(*hide_refs));
			hide_refs->strdup_strings = 1;
		}
		string_list_append(hide_refs, ref);
	}
	return 0;
}

int ref_is_hidden(const char *refname, const char *refname_full)
{
	int i;

	if (!hide_refs)
		return 0;
	for (i = hide_refs->nr - 1; i >= 0; i--) {
		const char *match = hide_refs->items[i].string;
		const char *subject;
		int neg = 0;
		int len;

		if (*match == '!') {
			neg = 1;
			match++;
		}

		if (*match == '^') {
			subject = refname_full;
			match++;
		} else {
			subject = refname;
		}

		/* refname can be NULL when namespaces are used. */
		if (!subject || !starts_with(subject, match))
			continue;
		len = strlen(match);
		if (!subject[len] || subject[len] == '/')
			return !neg;
	}
	return 0;
}

const char *find_descendant_ref(const char *dirname,
				const struct string_list *extras,
				const struct string_list *skip)
{
	int pos;

	if (!extras)
		return NULL;

	/*
	 * Look at the place where dirname would be inserted into
	 * extras. If there is an entry at that position that starts
	 * with dirname (remember, dirname includes the trailing
	 * slash) and is not in skip, then we have a conflict.
	 */
	for (pos = string_list_find_insert_index(extras, dirname, 0);
	     pos < extras->nr; pos++) {
		const char *extra_refname = extras->items[pos].string;

		if (!starts_with(extra_refname, dirname))
			break;

		if (!skip || !string_list_has_string(skip, extra_refname))
			return extra_refname;
	}
	return NULL;
}

int rename_ref_available(const char *old_refname, const char *new_refname)
{
	struct string_list skip = STRING_LIST_INIT_NODUP;
	struct strbuf err = STRBUF_INIT;
	int ok;

	string_list_insert(&skip, old_refname);
	ok = !verify_refname_available(new_refname, NULL, &skip, &err);
	if (!ok)
		error("%s", err.buf);

	string_list_clear(&skip, 0);
	strbuf_release(&err);
	return ok;
}

int head_ref_submodule(const char *submodule, each_ref_fn fn, void *cb_data)
{
	struct object_id oid;
	int flag;

	if (submodule) {
		if (resolve_gitlink_ref(submodule, "HEAD", oid.hash) == 0)
			return fn("HEAD", &oid, 0, cb_data);

		return 0;
	}

	if (!read_ref_full("HEAD", RESOLVE_REF_READING, oid.hash, &flag))
		return fn("HEAD", &oid, flag, cb_data);

	return 0;
}

int head_ref(each_ref_fn fn, void *cb_data)
{
	return head_ref_submodule(NULL, fn, cb_data);
}

/*
 * Call fn for each reference in the specified submodule for which the
 * refname begins with prefix. If trim is non-zero, then trim that
 * many characters off the beginning of each refname before passing
 * the refname to fn. flags can be DO_FOR_EACH_INCLUDE_BROKEN to
 * include broken references in the iteration. If fn ever returns a
 * non-zero value, stop the iteration and return that value;
 * otherwise, return 0.
 */
static int do_for_each_ref(const char *submodule, const char *prefix,
			   each_ref_fn fn, int trim, int flags, void *cb_data)
{
	struct ref_store *refs = get_submodule_ref_store(submodule);
	struct ref_iterator *iter;

	if (!refs)
		return 0;

	iter = refs->be->iterator_begin(refs, prefix, flags);
	iter = prefix_ref_iterator_begin(iter, prefix, trim);

	return do_for_each_ref_iterator(iter, fn, cb_data);
}

int for_each_ref(each_ref_fn fn, void *cb_data)
{
	return do_for_each_ref(NULL, "", fn, 0, 0, cb_data);
}

int for_each_ref_submodule(const char *submodule, each_ref_fn fn, void *cb_data)
{
	return do_for_each_ref(submodule, "", fn, 0, 0, cb_data);
}

int for_each_ref_in(const char *prefix, each_ref_fn fn, void *cb_data)
{
	return do_for_each_ref(NULL, prefix, fn, strlen(prefix), 0, cb_data);
}

int for_each_fullref_in(const char *prefix, each_ref_fn fn, void *cb_data, unsigned int broken)
{
	unsigned int flag = 0;

	if (broken)
		flag = DO_FOR_EACH_INCLUDE_BROKEN;
	return do_for_each_ref(NULL, prefix, fn, 0, flag, cb_data);
}

int for_each_ref_in_submodule(const char *submodule, const char *prefix,
		each_ref_fn fn, void *cb_data)
{
	return do_for_each_ref(submodule, prefix, fn, strlen(prefix), 0, cb_data);
}

int for_each_replace_ref(each_ref_fn fn, void *cb_data)
{
	return do_for_each_ref(NULL, git_replace_ref_base, fn,
			       strlen(git_replace_ref_base), 0, cb_data);
}

int for_each_namespaced_ref(each_ref_fn fn, void *cb_data)
{
	struct strbuf buf = STRBUF_INIT;
	int ret;
	strbuf_addf(&buf, "%srefs/", get_git_namespace());
	ret = do_for_each_ref(NULL, buf.buf, fn, 0, 0, cb_data);
	strbuf_release(&buf);
	return ret;
}

int for_each_rawref(each_ref_fn fn, void *cb_data)
{
	return do_for_each_ref(NULL, "", fn, 0,
			       DO_FOR_EACH_INCLUDE_BROKEN, cb_data);
}

/* This function needs to return a meaningful errno on failure */
const char *resolve_ref_recursively(struct ref_store *refs,
				    const char *refname,
				    int resolve_flags,
				    unsigned char *sha1, int *flags)
{
	static struct strbuf sb_refname = STRBUF_INIT;
	int unused_flags;
	int symref_count;

	if (!flags)
		flags = &unused_flags;

	*flags = 0;

	if (check_refname_format(refname, REFNAME_ALLOW_ONELEVEL)) {
		if (!(resolve_flags & RESOLVE_REF_ALLOW_BAD_NAME) ||
		    !refname_is_safe(refname)) {
			errno = EINVAL;
			return NULL;
		}

		/*
		 * dwim_ref() uses REF_ISBROKEN to distinguish between
		 * missing refs and refs that were present but invalid,
		 * to complain about the latter to stderr.
		 *
		 * We don't know whether the ref exists, so don't set
		 * REF_ISBROKEN yet.
		 */
		*flags |= REF_BAD_NAME;
	}

	for (symref_count = 0; symref_count < SYMREF_MAXDEPTH; symref_count++) {
		unsigned int read_flags = 0;

		if (refs->be->read_raw_ref(refs, refname,
					   sha1, &sb_refname, &read_flags)) {
			*flags |= read_flags;
			if (errno != ENOENT || (resolve_flags & RESOLVE_REF_READING))
				return NULL;
			hashclr(sha1);
			if (*flags & REF_BAD_NAME)
				*flags |= REF_ISBROKEN;
			return refname;
		}

		*flags |= read_flags;

		if (!(read_flags & REF_ISSYMREF)) {
			if (*flags & REF_BAD_NAME) {
				hashclr(sha1);
				*flags |= REF_ISBROKEN;
			}
			return refname;
		}

		refname = sb_refname.buf;
		if (resolve_flags & RESOLVE_REF_NO_RECURSE) {
			hashclr(sha1);
			return refname;
		}
		if (check_refname_format(refname, REFNAME_ALLOW_ONELEVEL)) {
			if (!(resolve_flags & RESOLVE_REF_ALLOW_BAD_NAME) ||
			    !refname_is_safe(refname)) {
				errno = EINVAL;
				return NULL;
			}

			*flags |= REF_ISBROKEN | REF_BAD_NAME;
		}
	}

	errno = ELOOP;
	return NULL;
}

/* backend functions */
int refs_init_db(struct strbuf *err)
{
	struct ref_store *refs = get_main_ref_store();

	return refs->be->init_db(refs, err);
}

const char *resolve_ref_unsafe(const char *refname, int resolve_flags,
			       unsigned char *sha1, int *flags)
{
	return resolve_ref_recursively(get_main_ref_store(), refname,
				       resolve_flags, sha1, flags);
}

int resolve_gitlink_ref(const char *submodule, const char *refname,
			unsigned char *sha1)
{
	size_t len = strlen(submodule);
	struct ref_store *refs;
	int flags;

	while (len && submodule[len - 1] == '/')
		len--;

	if (!len)
		return -1;

	if (submodule[len]) {
		/* We need to strip off one or more trailing slashes */
		char *stripped = xmemdupz(submodule, len);

		refs = get_submodule_ref_store(stripped);
		free(stripped);
	} else {
		refs = get_submodule_ref_store(submodule);
	}

	if (!refs)
		return -1;

	if (!resolve_ref_recursively(refs, refname, 0, sha1, &flags) ||
	    is_null_sha1(sha1))
		return -1;
	return 0;
}

struct submodule_hash_entry
{
	struct hashmap_entry ent; /* must be the first member! */

	struct ref_store *refs;

	/* NUL-terminated name of submodule: */
	char submodule[FLEX_ARRAY];
};

static int submodule_hash_cmp(const void *entry, const void *entry_or_key,
			      const void *keydata)
{
	const struct submodule_hash_entry *e1 = entry, *e2 = entry_or_key;
	const char *submodule = keydata ? keydata : e2->submodule;

	return strcmp(e1->submodule, submodule);
}

static struct submodule_hash_entry *alloc_submodule_hash_entry(
		const char *submodule, struct ref_store *refs)
{
	struct submodule_hash_entry *entry;

	FLEX_ALLOC_STR(entry, submodule, submodule);
	hashmap_entry_init(entry, strhash(submodule));
	entry->refs = refs;
	return entry;
}

/* A pointer to the ref_store for the main repository: */
static struct ref_store *main_ref_store;

/* A hashmap of ref_stores, stored by submodule name: */
static struct hashmap submodule_ref_stores;

/*
<<<<<<< HEAD
 * Return the ref_store instance for the specified submodule (or the
 * main repository if submodule is NULL). If that ref_store hasn't
 * been initialized yet, return NULL.
 */
static struct ref_store *lookup_ref_store(const char *submodule)
{
	struct submodule_hash_entry *entry;

	if (!submodule)
		return main_ref_store;

	if (!submodule_ref_stores.tablesize)
		/* It's initialized on demand in register_ref_store(). */
		return NULL;

	entry = hashmap_get_from_hash(&submodule_ref_stores,
				      strhash(submodule), submodule);
	return entry ? entry->refs : NULL;
}

/*
 * Register the specified ref_store to be the one that should be used
 * for submodule (or the main repository if submodule is NULL). It is
 * a fatal error to call this function twice for the same submodule.
 */
static void register_ref_store(struct ref_store *refs, const char *submodule)
{
	if (!submodule) {
		if (main_ref_store)
			die("BUG: main_ref_store initialized twice");

		main_ref_store = refs;
	} else {
		if (!submodule_ref_stores.tablesize)
			hashmap_init(&submodule_ref_stores, submodule_hash_cmp, 0);

		if (hashmap_put(&submodule_ref_stores,
				alloc_submodule_hash_entry(submodule, refs)))
			die("BUG: ref_store for submodule '%s' initialized twice",
			    submodule);
	}
}

/*
 * Create, record, and return a ref_store instance for the specified
 * submodule (or the main repository if submodule is NULL).
 */
static struct ref_store *ref_store_init(const char *submodule)
=======
 * Return the ref_store instance for the specified submodule. If that
 * ref_store hasn't been initialized yet, return NULL.
 */
static struct ref_store *lookup_submodule_ref_store(const char *submodule)
{
	struct submodule_hash_entry *entry;

	if (!submodule_ref_stores.tablesize)
		/* It's initialized on demand in register_ref_store(). */
		return NULL;

	entry = hashmap_get_from_hash(&submodule_ref_stores,
				      strhash(submodule), submodule);
	return entry ? entry->refs : NULL;
}

/*
 * Register the specified ref_store to be the one that should be used
 * for submodule. It is a fatal error to call this function twice for
 * the same submodule.
 */
static void register_submodule_ref_store(struct ref_store *refs,
					 const char *submodule)
{
	if (!submodule_ref_stores.tablesize)
		hashmap_init(&submodule_ref_stores, submodule_hash_cmp, 0);

	if (hashmap_put(&submodule_ref_stores,
			alloc_submodule_hash_entry(submodule, refs)))
		die("BUG: ref_store for submodule '%s' initialized twice",
		    submodule);
}

/*
 * Create, record, and return a ref_store instance for the specified
 * gitdir (or the main repository if gitdir is NULL).
 */
static struct ref_store *ref_store_init(const char *gitdir)
>>>>>>> 05f841db
{
	const char *be_name = "files";
	struct ref_storage_be *be = find_ref_storage_backend(be_name);
	struct ref_store *refs;

	if (!be)
		die("BUG: reference backend %s is unknown", be_name);

<<<<<<< HEAD
	refs = be->init(submodule);
	register_ref_store(refs, submodule);
=======
	refs = be->init(gitdir);
	return refs;
}

struct ref_store *get_main_ref_store(void)
{
	struct ref_store *refs;

	if (main_ref_store)
		return main_ref_store;

	refs = ref_store_init(NULL);
	if (refs) {
		if (main_ref_store)
			die("BUG: main_ref_store initialized twice");

		main_ref_store = refs;
	}
>>>>>>> 05f841db
	return refs;
}

struct ref_store *get_submodule_ref_store(const char *submodule)
{
	struct strbuf submodule_sb = STRBUF_INIT;
	struct ref_store *refs;
	int ret;

	if (!submodule || !*submodule) {
		/*
		 * FIXME: This case is ideally not allowed. But that
		 * can't happen until we clean up all the callers.
		 */
		return get_main_ref_store();
	}

	refs = lookup_submodule_ref_store(submodule);
	if (refs)
		return refs;

	strbuf_addstr(&submodule_sb, submodule);
	ret = is_nonbare_repository_dir(&submodule_sb);
	strbuf_release(&submodule_sb);
	if (!ret)
		return refs;

	ret = submodule_to_gitdir(&submodule_sb, submodule);
	if (!ret)
		refs = ref_store_init(submodule_sb.buf);
	strbuf_release(&submodule_sb);

	if (refs)
		register_submodule_ref_store(refs, submodule);
	return refs;
}

void base_ref_store_init(struct ref_store *refs,
			 const struct ref_storage_be *be)
{
	refs->be = be;
}

/* backend functions */
int pack_refs(unsigned int flags)
{
	struct ref_store *refs = get_main_ref_store();

	return refs->be->pack_refs(refs, flags);
}

int peel_ref(const char *refname, unsigned char *sha1)
{
	struct ref_store *refs = get_main_ref_store();

	return refs->be->peel_ref(refs, refname, sha1);
}

int create_symref(const char *ref_target, const char *refs_heads_master,
		  const char *logmsg)
{
	struct ref_store *refs = get_main_ref_store();

	return refs->be->create_symref(refs, ref_target, refs_heads_master,
				       logmsg);
}

int ref_transaction_commit(struct ref_transaction *transaction,
			   struct strbuf *err)
{
	struct ref_store *refs = get_main_ref_store();

	return refs->be->transaction_commit(refs, transaction, err);
}

int verify_refname_available(const char *refname,
			     const struct string_list *extra,
			     const struct string_list *skip,
			     struct strbuf *err)
{
	struct ref_store *refs = get_main_ref_store();

	return refs->be->verify_refname_available(refs, refname, extra, skip, err);
}

int for_each_reflog(each_ref_fn fn, void *cb_data)
{
	struct ref_store *refs = get_main_ref_store();
	struct ref_iterator *iter;

	iter = refs->be->reflog_iterator_begin(refs);

	return do_for_each_ref_iterator(iter, fn, cb_data);
}

int for_each_reflog_ent_reverse(const char *refname, each_reflog_ent_fn fn,
				void *cb_data)
{
	struct ref_store *refs = get_main_ref_store();

	return refs->be->for_each_reflog_ent_reverse(refs, refname,
						     fn, cb_data);
}

int for_each_reflog_ent(const char *refname, each_reflog_ent_fn fn,
			void *cb_data)
{
	struct ref_store *refs = get_main_ref_store();

	return refs->be->for_each_reflog_ent(refs, refname, fn, cb_data);
}

int reflog_exists(const char *refname)
{
	struct ref_store *refs = get_main_ref_store();

	return refs->be->reflog_exists(refs, refname);
}

int safe_create_reflog(const char *refname, int force_create,
		       struct strbuf *err)
{
	struct ref_store *refs = get_main_ref_store();

	return refs->be->create_reflog(refs, refname, force_create, err);
}

int delete_reflog(const char *refname)
{
	struct ref_store *refs = get_main_ref_store();

	return refs->be->delete_reflog(refs, refname);
}

int reflog_expire(const char *refname, const unsigned char *sha1,
		  unsigned int flags,
		  reflog_expiry_prepare_fn prepare_fn,
		  reflog_expiry_should_prune_fn should_prune_fn,
		  reflog_expiry_cleanup_fn cleanup_fn,
		  void *policy_cb_data)
{
	struct ref_store *refs = get_main_ref_store();

	return refs->be->reflog_expire(refs, refname, sha1, flags,
				       prepare_fn, should_prune_fn,
				       cleanup_fn, policy_cb_data);
}

int initial_ref_transaction_commit(struct ref_transaction *transaction,
				   struct strbuf *err)
{
	struct ref_store *refs = get_main_ref_store();

	return refs->be->initial_transaction_commit(refs, transaction, err);
}

int delete_refs(struct string_list *refnames, unsigned int flags)
{
	struct ref_store *refs = get_main_ref_store();

	return refs->be->delete_refs(refs, refnames, flags);
}

int rename_ref(const char *oldref, const char *newref, const char *logmsg)
{
	struct ref_store *refs = get_main_ref_store();

	return refs->be->rename_ref(refs, oldref, newref, logmsg);
}<|MERGE_RESOLUTION|>--- conflicted
+++ resolved
@@ -1390,56 +1390,6 @@
 static struct hashmap submodule_ref_stores;
 
 /*
-<<<<<<< HEAD
- * Return the ref_store instance for the specified submodule (or the
- * main repository if submodule is NULL). If that ref_store hasn't
- * been initialized yet, return NULL.
- */
-static struct ref_store *lookup_ref_store(const char *submodule)
-{
-	struct submodule_hash_entry *entry;
-
-	if (!submodule)
-		return main_ref_store;
-
-	if (!submodule_ref_stores.tablesize)
-		/* It's initialized on demand in register_ref_store(). */
-		return NULL;
-
-	entry = hashmap_get_from_hash(&submodule_ref_stores,
-				      strhash(submodule), submodule);
-	return entry ? entry->refs : NULL;
-}
-
-/*
- * Register the specified ref_store to be the one that should be used
- * for submodule (or the main repository if submodule is NULL). It is
- * a fatal error to call this function twice for the same submodule.
- */
-static void register_ref_store(struct ref_store *refs, const char *submodule)
-{
-	if (!submodule) {
-		if (main_ref_store)
-			die("BUG: main_ref_store initialized twice");
-
-		main_ref_store = refs;
-	} else {
-		if (!submodule_ref_stores.tablesize)
-			hashmap_init(&submodule_ref_stores, submodule_hash_cmp, 0);
-
-		if (hashmap_put(&submodule_ref_stores,
-				alloc_submodule_hash_entry(submodule, refs)))
-			die("BUG: ref_store for submodule '%s' initialized twice",
-			    submodule);
-	}
-}
-
-/*
- * Create, record, and return a ref_store instance for the specified
- * submodule (or the main repository if submodule is NULL).
- */
-static struct ref_store *ref_store_init(const char *submodule)
-=======
  * Return the ref_store instance for the specified submodule. If that
  * ref_store hasn't been initialized yet, return NULL.
  */
@@ -1478,7 +1428,6 @@
  * gitdir (or the main repository if gitdir is NULL).
  */
 static struct ref_store *ref_store_init(const char *gitdir)
->>>>>>> 05f841db
 {
 	const char *be_name = "files";
 	struct ref_storage_be *be = find_ref_storage_backend(be_name);
@@ -1487,10 +1436,6 @@
 	if (!be)
 		die("BUG: reference backend %s is unknown", be_name);
 
-<<<<<<< HEAD
-	refs = be->init(submodule);
-	register_ref_store(refs, submodule);
-=======
 	refs = be->init(gitdir);
 	return refs;
 }
@@ -1509,7 +1454,6 @@
 
 		main_ref_store = refs;
 	}
->>>>>>> 05f841db
 	return refs;
 }
 
