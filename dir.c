--- conflicted
+++ resolved
@@ -2768,12 +2768,7 @@
 	struct strbuf gitfile_sb = STRBUF_INIT;
 	struct strbuf cfg_sb = STRBUF_INIT;
 	struct strbuf rel_path = STRBUF_INIT;
-<<<<<<< HEAD
-	char *git_dir = real_pathdup(git_dir_, 1);
-	char *work_tree = real_pathdup(work_tree_, 1);
-=======
 	char *git_dir, *work_tree;
->>>>>>> b06d3643
 
 	/* Prepare .git file */
 	strbuf_addf(&gitfile_sb, "%s/.git", work_tree_);
