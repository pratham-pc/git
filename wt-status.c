--- conflicted
+++ resolved
@@ -9,11 +9,8 @@
 #include "quote.h"
 #include "run-command.h"
 #include "remote.h"
-<<<<<<< HEAD
 #include "refs.h"
-=======
 #include "submodule.h"
->>>>>>> 46a958b3
 
 static char default_wt_status_colors[][COLOR_MAXLEN] = {
 	GIT_COLOR_NORMAL, /* WT_STATUS_HEADER */
