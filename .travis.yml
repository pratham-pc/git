language: c

sudo: false

cache:
  directories:
    - $HOME/travis-cache

os:
  - linux
  - osx

compiler:
  - clang
  - gcc

addons:
  apt:
    packages:
    - language-pack-is
    - git-svn
    - apache2

env:
  global:
    - DEVELOPER=1
    # The Linux build installs the defined dependency versions below.
    # The OS X build installs the latest available versions. Keep that
    # in mind when you encounter a broken OS X build!
    - LINUX_P4_VERSION="16.2"
    - LINUX_GIT_LFS_VERSION="1.5.2"
    - DEFAULT_TEST_TARGET=prove
    - GIT_PROVE_OPTS="--timer --jobs 3 --state=failed,slow,save"
    - GIT_TEST_OPTS="--verbose-log"
    - GIT_TEST_CLONE_2GB=YesPlease
    # t9810 occasionally fails on Travis CI OS X
    # t9816 occasionally fails with "TAP out of sequence errors" on Travis CI OS X
    - GIT_SKIP_TESTS="t9810 t9816"

matrix:
  include:
<<<<<<< HEAD
    - env: Linux32
      os: linux
=======
    - env: GETTEXT_POISON=YesPlease
      os: linux
      compiler:
      addons:
      before_install:
    - env: Windows
      os: linux
      compiler:
      addons:
      before_install:
      before_script:
      script:
        - >
          test "$TRAVIS_REPO_SLUG" != "git/git" ||
          ci/run-windows-build.sh $TRAVIS_BRANCH $(git rev-parse HEAD)
      after_failure:
    - env: Linux32
      os: linux
      compiler:
>>>>>>> 5eada898
      services:
        - docker
      before_install:
        - docker pull daald/ubuntu32:xenial
      before_script:
      script:
        - >
          docker run
          --interactive
<<<<<<< HEAD
=======
          --env DEVELOPER
>>>>>>> 5eada898
          --env DEFAULT_TEST_TARGET
          --env GIT_PROVE_OPTS
          --env GIT_TEST_OPTS
          --env GIT_TEST_CLONE_2GB
          --volume "${PWD}:/usr/src/git"
          daald/ubuntu32:xenial
          /usr/src/git/ci/run-linux32-build.sh $(id -u $USER)
        # Use the following command to debug the docker build locally:
        # $ docker run -itv "${PWD}:/usr/src/git" --entrypoint /bin/bash daald/ubuntu32:xenial
        # root@container:/# /usr/src/git/ci/run-linux32-build.sh
<<<<<<< HEAD
=======
    - env: Static Analysis
      os: linux
      compiler:
      addons:
        apt:
          packages:
          - coccinelle
      before_install:
      script:
        # "before_script" that builds Git is inherited from base job
        - make coccicheck
      after_failure:
>>>>>>> 5eada898
    - env: Documentation
      os: linux
      compiler:
      addons:
        apt:
          packages:
          - asciidoc
          - xmlto
      before_install:
      before_script: gem install asciidoctor
      script: ci/test-documentation.sh
      after_failure:

before_install:
  - >
    case "${TRAVIS_OS_NAME:-linux}" in
    linux)
      export GIT_TEST_HTTPD=YesPlease

      mkdir --parents custom/p4
      pushd custom/p4
        wget --quiet http://filehost.perforce.com/perforce/r$LINUX_P4_VERSION/bin.linux26x86_64/p4d
        wget --quiet http://filehost.perforce.com/perforce/r$LINUX_P4_VERSION/bin.linux26x86_64/p4
        chmod u+x p4d
        chmod u+x p4
        export PATH="$(pwd):$PATH"
      popd
      mkdir --parents custom/git-lfs
      pushd custom/git-lfs
        wget --quiet https://github.com/github/git-lfs/releases/download/v$LINUX_GIT_LFS_VERSION/git-lfs-linux-amd64-$LINUX_GIT_LFS_VERSION.tar.gz
        tar --extract --gunzip --file "git-lfs-linux-amd64-$LINUX_GIT_LFS_VERSION.tar.gz"
        cp git-lfs-$LINUX_GIT_LFS_VERSION/git-lfs .
        export PATH="$(pwd):$PATH"
      popd
      ;;
    osx)
      brew update --quiet
      # Uncomment this if you want to run perf tests:
      # brew install gnu-time
      brew install git-lfs gettext
      brew link --force gettext
      brew install caskroom/cask/perforce
      ;;
    esac;
    echo "$(tput setaf 6)Perforce Server Version$(tput sgr0)";
    p4d -V | grep Rev.;
    echo "$(tput setaf 6)Perforce Client Version$(tput sgr0)";
    p4 -V | grep Rev.;
    echo "$(tput setaf 6)Git-LFS Version$(tput sgr0)";
    git-lfs version;

before_script: make --jobs=2

script:
  - >
    mkdir -p $HOME/travis-cache;
    ln -s $HOME/travis-cache/.prove t/.prove;
    make --quiet test;

after_failure:
  - >
    : '<-- Click here to see detailed test output!                                                        ';
    for TEST_EXIT in t/test-results/*.exit;
    do
      if [ "$(cat "$TEST_EXIT")" != "0" ];
      then
        TEST_OUT="${TEST_EXIT%exit}out";
        echo "------------------------------------------------------------------------";
        echo "$(tput setaf 1)${TEST_OUT}...$(tput sgr0)";
        echo "------------------------------------------------------------------------";
        cat "${TEST_OUT}";
      fi;
    done;

notifications:
  email: false<|MERGE_RESOLUTION|>--- conflicted
+++ resolved
@@ -39,10 +39,6 @@
 
 matrix:
   include:
-<<<<<<< HEAD
-    - env: Linux32
-      os: linux
-=======
     - env: GETTEXT_POISON=YesPlease
       os: linux
       compiler:
@@ -62,7 +58,6 @@
     - env: Linux32
       os: linux
       compiler:
->>>>>>> 5eada898
       services:
         - docker
       before_install:
@@ -72,10 +67,7 @@
         - >
           docker run
           --interactive
-<<<<<<< HEAD
-=======
           --env DEVELOPER
->>>>>>> 5eada898
           --env DEFAULT_TEST_TARGET
           --env GIT_PROVE_OPTS
           --env GIT_TEST_OPTS
@@ -86,8 +78,6 @@
         # Use the following command to debug the docker build locally:
         # $ docker run -itv "${PWD}:/usr/src/git" --entrypoint /bin/bash daald/ubuntu32:xenial
         # root@container:/# /usr/src/git/ci/run-linux32-build.sh
-<<<<<<< HEAD
-=======
     - env: Static Analysis
       os: linux
       compiler:
@@ -100,7 +90,6 @@
         # "before_script" that builds Git is inherited from base job
         - make coccicheck
       after_failure:
->>>>>>> 5eada898
     - env: Documentation
       os: linux
       compiler:
