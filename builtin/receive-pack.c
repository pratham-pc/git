#include "builtin.h"
#include "pack.h"
#include "refs.h"
#include "pkt-line.h"
#include "sideband.h"
#include "run-command.h"
#include "exec_cmd.h"
#include "commit.h"
#include "object.h"
#include "remote.h"
#include "transport.h"
#include "string-list.h"
#include "sha1-array.h"
#include "connected.h"
#include "version.h"

static const char receive_pack_usage[] = "git receive-pack <git-dir>";

enum deny_action {
	DENY_UNCONFIGURED,
	DENY_IGNORE,
	DENY_WARN,
	DENY_REFUSE
};

static int deny_deletes;
static int deny_non_fast_forwards;
static enum deny_action deny_current_branch = DENY_UNCONFIGURED;
static enum deny_action deny_delete_current = DENY_UNCONFIGURED;
static int receive_fsck_objects = -1;
static int transfer_fsck_objects = -1;
static int receive_unpack_limit = -1;
static int transfer_unpack_limit = -1;
static int unpack_limit = 100;
static int report_status;
static int use_sideband;
static int quiet;
static int prefer_ofs_delta = 1;
static int auto_update_server_info;
static int auto_gc = 1;
static const char *head_name;
static void *head_name_to_free;
static int sent_capabilities;

static enum deny_action parse_deny_action(const char *var, const char *value)
{
	if (value) {
		if (!strcasecmp(value, "ignore"))
			return DENY_IGNORE;
		if (!strcasecmp(value, "warn"))
			return DENY_WARN;
		if (!strcasecmp(value, "refuse"))
			return DENY_REFUSE;
	}
	if (git_config_bool(var, value))
		return DENY_REFUSE;
	return DENY_IGNORE;
}

static int receive_pack_config(const char *var, const char *value, void *cb)
{
	int status = parse_hide_refs_config(var, value, "receive");

	if (status)
		return status;

	if (strcmp(var, "receive.denydeletes") == 0) {
		deny_deletes = git_config_bool(var, value);
		return 0;
	}

	if (strcmp(var, "receive.denynonfastforwards") == 0) {
		deny_non_fast_forwards = git_config_bool(var, value);
		return 0;
	}

	if (strcmp(var, "receive.unpacklimit") == 0) {
		receive_unpack_limit = git_config_int(var, value);
		return 0;
	}

	if (strcmp(var, "transfer.unpacklimit") == 0) {
		transfer_unpack_limit = git_config_int(var, value);
		return 0;
	}

	if (strcmp(var, "receive.fsckobjects") == 0) {
		receive_fsck_objects = git_config_bool(var, value);
		return 0;
	}

	if (strcmp(var, "transfer.fsckobjects") == 0) {
		transfer_fsck_objects = git_config_bool(var, value);
		return 0;
	}

	if (!strcmp(var, "receive.denycurrentbranch")) {
		deny_current_branch = parse_deny_action(var, value);
		return 0;
	}

	if (strcmp(var, "receive.denydeletecurrent") == 0) {
		deny_delete_current = parse_deny_action(var, value);
		return 0;
	}

	if (strcmp(var, "repack.usedeltabaseoffset") == 0) {
		prefer_ofs_delta = git_config_bool(var, value);
		return 0;
	}

	if (strcmp(var, "receive.updateserverinfo") == 0) {
		auto_update_server_info = git_config_bool(var, value);
		return 0;
	}

	if (strcmp(var, "receive.autogc") == 0) {
		auto_gc = git_config_bool(var, value);
		return 0;
	}

	return git_default_config(var, value, cb);
}

static void show_ref(const char *path, const unsigned char *sha1)
{
	if (ref_is_hidden(path))
		return;

	if (sent_capabilities)
		packet_write(1, "%s %s\n", sha1_to_hex(sha1), path);
	else
		packet_write(1, "%s %s%c%s%s agent=%s\n",
			     sha1_to_hex(sha1), path, 0,
			     " report-status delete-refs side-band-64k quiet",
			     prefer_ofs_delta ? " ofs-delta" : "",
			     git_user_agent_sanitized());
	sent_capabilities = 1;
}

static int show_ref_cb(const char *path, const unsigned char *sha1, int flag, void *unused)
{
	path = strip_namespace(path);
	/*
	 * Advertise refs outside our current namespace as ".have"
	 * refs, so that the client can use them to minimize data
	 * transfer but will otherwise ignore them. This happens to
	 * cover ".have" that are thrown in by add_one_alternate_ref()
	 * to mark histories that are complete in our alternates as
	 * well.
	 */
	if (!path)
		path = ".have";
	show_ref(path, sha1);
	return 0;
}

static void show_one_alternate_sha1(const unsigned char sha1[20], void *unused)
{
	show_ref(".have", sha1);
}

static void collect_one_alternate_ref(const struct ref *ref, void *data)
{
	struct sha1_array *sa = data;
	sha1_array_append(sa, ref->old_sha1);
}

static void write_head_info(void)
{
	struct sha1_array sa = SHA1_ARRAY_INIT;
	for_each_alternate_ref(collect_one_alternate_ref, &sa);
	sha1_array_for_each_unique(&sa, show_one_alternate_sha1, NULL);
	sha1_array_clear(&sa);
	for_each_ref(show_ref_cb, NULL);
	if (!sent_capabilities)
		show_ref("capabilities^{}", null_sha1);

	/* EOF */
	packet_flush(1);
}

struct command {
	struct command *next;
	const char *error_string;
	unsigned int skip_update:1,
		     did_not_exist:1;
	unsigned char old_sha1[20];
	unsigned char new_sha1[20];
	char ref_name[FLEX_ARRAY]; /* more */
};

static void rp_error(const char *err, ...) __attribute__((format (printf, 1, 2)));
static void rp_warning(const char *err, ...) __attribute__((format (printf, 1, 2)));

static void report_message(const char *prefix, const char *err, va_list params)
{
	int sz = strlen(prefix);
	char msg[4096];

	strncpy(msg, prefix, sz);
	sz += vsnprintf(msg + sz, sizeof(msg) - sz, err, params);
	if (sz > (sizeof(msg) - 1))
		sz = sizeof(msg) - 1;
	msg[sz++] = '\n';

	if (use_sideband)
		send_sideband(1, 2, msg, sz, use_sideband);
	else
		xwrite(2, msg, sz);
}

static void rp_warning(const char *err, ...)
{
	va_list params;
	va_start(params, err);
	report_message("warning: ", err, params);
	va_end(params);
}

static void rp_error(const char *err, ...)
{
	va_list params;
	va_start(params, err);
	report_message("error: ", err, params);
	va_end(params);
}

static int copy_to_sideband(int in, int out, void *arg)
{
	char data[128];
	while (1) {
		ssize_t sz = xread(in, data, sizeof(data));
		if (sz <= 0)
			break;
		send_sideband(1, 2, data, sz, use_sideband);
	}
	close(in);
	return 0;
}

typedef int (*feed_fn)(void *, const char **, size_t *);
static int run_and_feed_hook(const char *hook_name, feed_fn feed, void *feed_state)
{
	struct child_process proc;
	struct async muxer;
	const char *argv[2];
	int code;

	argv[0] = find_hook(hook_name);
	if (!argv[0])
		return 0;

	argv[1] = NULL;

	memset(&proc, 0, sizeof(proc));
	proc.argv = argv;
	proc.in = -1;
	proc.stdout_to_stderr = 1;

	if (use_sideband) {
		memset(&muxer, 0, sizeof(muxer));
		muxer.proc = copy_to_sideband;
		muxer.in = -1;
		code = start_async(&muxer);
		if (code)
			return code;
		proc.err = muxer.in;
	}

	code = start_command(&proc);
	if (code) {
		if (use_sideband)
			finish_async(&muxer);
		return code;
	}

	while (1) {
		const char *buf;
		size_t n;
		if (feed(feed_state, &buf, &n))
			break;
		if (write_in_full(proc.in, buf, n) != n)
			break;
	}
	close(proc.in);
	if (use_sideband)
		finish_async(&muxer);
	return finish_command(&proc);
}

struct receive_hook_feed_state {
	struct command *cmd;
	int skip_broken;
	struct strbuf buf;
};

static int feed_receive_hook(void *state_, const char **bufp, size_t *sizep)
{
	struct receive_hook_feed_state *state = state_;
	struct command *cmd = state->cmd;

	while (cmd &&
	       state->skip_broken && (cmd->error_string || cmd->did_not_exist))
		cmd = cmd->next;
	if (!cmd)
		return -1; /* EOF */
	strbuf_reset(&state->buf);
	strbuf_addf(&state->buf, "%s %s %s\n",
		    sha1_to_hex(cmd->old_sha1), sha1_to_hex(cmd->new_sha1),
		    cmd->ref_name);
	state->cmd = cmd->next;
	if (bufp) {
		*bufp = state->buf.buf;
		*sizep = state->buf.len;
	}
	return 0;
}

static int run_receive_hook(struct command *commands, const char *hook_name,
			    int skip_broken)
{
	struct receive_hook_feed_state state;
	int status;

	strbuf_init(&state.buf, 0);
	state.cmd = commands;
	state.skip_broken = skip_broken;
	if (feed_receive_hook(&state, NULL, NULL))
		return 0;
	state.cmd = commands;
	status = run_and_feed_hook(hook_name, feed_receive_hook, &state);
	strbuf_release(&state.buf);
	return status;
}

static int run_update_hook(struct command *cmd)
{
	const char *argv[5];
	struct child_process proc;
	int code;

	argv[0] = find_hook("update");
	if (!argv[0])
		return 0;

	argv[1] = cmd->ref_name;
	argv[2] = sha1_to_hex(cmd->old_sha1);
	argv[3] = sha1_to_hex(cmd->new_sha1);
	argv[4] = NULL;

	memset(&proc, 0, sizeof(proc));
	proc.no_stdin = 1;
	proc.stdout_to_stderr = 1;
	proc.err = use_sideband ? -1 : 0;
	proc.argv = argv;

	code = start_command(&proc);
	if (code)
		return code;
	if (use_sideband)
		copy_to_sideband(proc.err, -1, NULL);
	return finish_command(&proc);
}

static int is_ref_checked_out(const char *ref)
{
	if (is_bare_repository())
		return 0;

	if (!head_name)
		return 0;
	return !strcmp(head_name, ref);
}

static char *refuse_unconfigured_deny_msg[] = {
	"By default, updating the current branch in a non-bare repository",
	"is denied, because it will make the index and work tree inconsistent",
	"with what you pushed, and will require 'git reset --hard' to match",
	"the work tree to HEAD.",
	"",
	"You can set 'receive.denyCurrentBranch' configuration variable to",
	"'ignore' or 'warn' in the remote repository to allow pushing into",
	"its current branch; however, this is not recommended unless you",
	"arranged to update its work tree to match what you pushed in some",
	"other way.",
	"",
	"To squelch this message and still keep the default behaviour, set",
	"'receive.denyCurrentBranch' configuration variable to 'refuse'."
};

static void refuse_unconfigured_deny(void)
{
	int i;
	for (i = 0; i < ARRAY_SIZE(refuse_unconfigured_deny_msg); i++)
		rp_error("%s", refuse_unconfigured_deny_msg[i]);
}

static char *refuse_unconfigured_deny_delete_current_msg[] = {
	"By default, deleting the current branch is denied, because the next",
	"'git clone' won't result in any file checked out, causing confusion.",
	"",
	"You can set 'receive.denyDeleteCurrent' configuration variable to",
	"'warn' or 'ignore' in the remote repository to allow deleting the",
	"current branch, with or without a warning message.",
	"",
	"To squelch this message, you can set it to 'refuse'."
};

static void refuse_unconfigured_deny_delete_current(void)
{
	int i;
	for (i = 0;
	     i < ARRAY_SIZE(refuse_unconfigured_deny_delete_current_msg);
	     i++)
		rp_error("%s", refuse_unconfigured_deny_delete_current_msg[i]);
}

static const char *update(struct command *cmd)
{
	const char *name = cmd->ref_name;
	struct strbuf namespaced_name_buf = STRBUF_INIT;
	const char *namespaced_name;
	unsigned char *old_sha1 = cmd->old_sha1;
	unsigned char *new_sha1 = cmd->new_sha1;
	struct ref_lock *lock;

	/* only refs/... are allowed */
	if (prefixcmp(name, "refs/") || check_refname_format(name + 5, 0)) {
		rp_error("refusing to create funny ref '%s' remotely", name);
		return "funny refname";
	}

	strbuf_addf(&namespaced_name_buf, "%s%s", get_git_namespace(), name);
	namespaced_name = strbuf_detach(&namespaced_name_buf, NULL);

	if (is_ref_checked_out(namespaced_name)) {
		switch (deny_current_branch) {
		case DENY_IGNORE:
			break;
		case DENY_WARN:
			rp_warning("updating the current branch");
			break;
		case DENY_REFUSE:
		case DENY_UNCONFIGURED:
			rp_error("refusing to update checked out branch: %s", name);
			if (deny_current_branch == DENY_UNCONFIGURED)
				refuse_unconfigured_deny();
			return "branch is currently checked out";
		}
	}

	if (!is_null_sha1(new_sha1) && !has_sha1_file(new_sha1)) {
		error("unpack should have generated %s, "
		      "but I can't find it!", sha1_to_hex(new_sha1));
		return "bad pack";
	}

	if (!is_null_sha1(old_sha1) && is_null_sha1(new_sha1)) {
		if (deny_deletes && !prefixcmp(name, "refs/heads/")) {
			rp_error("denying ref deletion for %s", name);
			return "deletion prohibited";
		}

		if (!strcmp(namespaced_name, head_name)) {
			switch (deny_delete_current) {
			case DENY_IGNORE:
				break;
			case DENY_WARN:
				rp_warning("deleting the current branch");
				break;
			case DENY_REFUSE:
			case DENY_UNCONFIGURED:
				if (deny_delete_current == DENY_UNCONFIGURED)
					refuse_unconfigured_deny_delete_current();
				rp_error("refusing to delete the current branch: %s", name);
				return "deletion of the current branch prohibited";
			}
		}
	}

	if (deny_non_fast_forwards && !is_null_sha1(new_sha1) &&
	    !is_null_sha1(old_sha1) &&
	    !prefixcmp(name, "refs/heads/")) {
		struct object *old_object, *new_object;
		struct commit *old_commit, *new_commit;

		old_object = parse_object(old_sha1);
		new_object = parse_object(new_sha1);

		if (!old_object || !new_object ||
		    old_object->type != OBJ_COMMIT ||
		    new_object->type != OBJ_COMMIT) {
			error("bad sha1 objects for %s", name);
			return "bad ref";
		}
		old_commit = (struct commit *)old_object;
		new_commit = (struct commit *)new_object;
		if (!in_merge_bases(old_commit, new_commit)) {
			rp_error("denying non-fast-forward %s"
				 " (you should pull first)", name);
			return "non-fast-forward";
		}
	}
	if (run_update_hook(cmd)) {
		rp_error("hook declined to update %s", name);
		return "hook declined";
	}

	if (is_null_sha1(new_sha1)) {
		if (!parse_object(old_sha1)) {
			old_sha1 = NULL;
			if (ref_exists(name)) {
				rp_warning("Allowing deletion of corrupt ref.");
			} else {
				rp_warning("Deleting a non-existent ref.");
				cmd->did_not_exist = 1;
			}
		}
		if (delete_ref(namespaced_name, old_sha1, 0)) {
			rp_error("failed to delete %s", name);
			return "failed to delete";
		}
		return NULL; /* good */
	}
	else {
		lock = lock_any_ref_for_update(namespaced_name, old_sha1, 0);
		if (!lock) {
			rp_error("failed to lock %s", name);
			return "failed to lock";
		}
		if (write_ref_sha1(lock, new_sha1, "push")) {
			return "failed to write"; /* error() already called */
		}
		return NULL; /* good */
	}
}

static void run_update_post_hook(struct command *commands)
{
	struct command *cmd;
	int argc;
	const char **argv;
	struct child_process proc;
	char *hook;

	hook = find_hook("post-update");
	for (argc = 0, cmd = commands; cmd; cmd = cmd->next) {
		if (cmd->error_string || cmd->did_not_exist)
			continue;
		argc++;
	}
	if (!argc || !hook)
		return;

	argv = xmalloc(sizeof(*argv) * (2 + argc));
	argv[0] = hook;

	for (argc = 1, cmd = commands; cmd; cmd = cmd->next) {
		char *p;
		if (cmd->error_string || cmd->did_not_exist)
			continue;
		p = xmalloc(strlen(cmd->ref_name) + 1);
		strcpy(p, cmd->ref_name);
		argv[argc] = p;
		argc++;
	}
	argv[argc] = NULL;

	memset(&proc, 0, sizeof(proc));
	proc.no_stdin = 1;
	proc.stdout_to_stderr = 1;
	proc.err = use_sideband ? -1 : 0;
	proc.argv = argv;

	if (!start_command(&proc)) {
		if (use_sideband)
			copy_to_sideband(proc.err, -1, NULL);
		finish_command(&proc);
	}
}

static void check_aliased_update(struct command *cmd, struct string_list *list)
{
	struct strbuf buf = STRBUF_INIT;
	const char *dst_name;
	struct string_list_item *item;
	struct command *dst_cmd;
	unsigned char sha1[20];
	char cmd_oldh[41], cmd_newh[41], dst_oldh[41], dst_newh[41];
	int flag;

	strbuf_addf(&buf, "%s%s", get_git_namespace(), cmd->ref_name);
	dst_name = resolve_ref_unsafe(buf.buf, sha1, 0, &flag);
	strbuf_release(&buf);

	if (!(flag & REF_ISSYMREF))
		return;

	dst_name = strip_namespace(dst_name);
	if (!dst_name) {
		rp_error("refusing update to broken symref '%s'", cmd->ref_name);
		cmd->skip_update = 1;
		cmd->error_string = "broken symref";
		return;
	}

	if ((item = string_list_lookup(list, dst_name)) == NULL)
		return;

	cmd->skip_update = 1;

	dst_cmd = (struct command *) item->util;

	if (!hashcmp(cmd->old_sha1, dst_cmd->old_sha1) &&
	    !hashcmp(cmd->new_sha1, dst_cmd->new_sha1))
		return;

	dst_cmd->skip_update = 1;

	strcpy(cmd_oldh, find_unique_abbrev(cmd->old_sha1, DEFAULT_ABBREV));
	strcpy(cmd_newh, find_unique_abbrev(cmd->new_sha1, DEFAULT_ABBREV));
	strcpy(dst_oldh, find_unique_abbrev(dst_cmd->old_sha1, DEFAULT_ABBREV));
	strcpy(dst_newh, find_unique_abbrev(dst_cmd->new_sha1, DEFAULT_ABBREV));
	rp_error("refusing inconsistent update between symref '%s' (%s..%s) and"
		 " its target '%s' (%s..%s)",
		 cmd->ref_name, cmd_oldh, cmd_newh,
		 dst_cmd->ref_name, dst_oldh, dst_newh);

	cmd->error_string = dst_cmd->error_string =
		"inconsistent aliased update";
}

static void check_aliased_updates(struct command *commands)
{
	struct command *cmd;
	struct string_list ref_list = STRING_LIST_INIT_NODUP;

	for (cmd = commands; cmd; cmd = cmd->next) {
		struct string_list_item *item =
			string_list_append(&ref_list, cmd->ref_name);
		item->util = (void *)cmd;
	}
	sort_string_list(&ref_list);

	for (cmd = commands; cmd; cmd = cmd->next) {
		if (!cmd->error_string)
			check_aliased_update(cmd, &ref_list);
	}

	string_list_clear(&ref_list, 0);
}

static int command_singleton_iterator(void *cb_data, unsigned char sha1[20])
{
	struct command **cmd_list = cb_data;
	struct command *cmd = *cmd_list;

	if (!cmd || is_null_sha1(cmd->new_sha1))
		return -1; /* end of list */
	*cmd_list = NULL; /* this returns only one */
	hashcpy(sha1, cmd->new_sha1);
	return 0;
}

static void set_connectivity_errors(struct command *commands)
{
	struct command *cmd;

	for (cmd = commands; cmd; cmd = cmd->next) {
		struct command *singleton = cmd;
		if (!check_everything_connected(command_singleton_iterator,
						0, &singleton))
			continue;
		cmd->error_string = "missing necessary objects";
	}
}

static int iterate_receive_command_list(void *cb_data, unsigned char sha1[20])
{
	struct command **cmd_list = cb_data;
	struct command *cmd = *cmd_list;

	while (cmd) {
		if (!is_null_sha1(cmd->new_sha1)) {
			hashcpy(sha1, cmd->new_sha1);
			*cmd_list = cmd->next;
			return 0;
		}
		cmd = cmd->next;
	}
	*cmd_list = NULL;
	return -1; /* end of list */
}

static void reject_updates_to_hidden(struct command *commands)
{
	struct command *cmd;

	for (cmd = commands; cmd; cmd = cmd->next) {
		if (cmd->error_string || !ref_is_hidden(cmd->ref_name))
			continue;
		if (is_null_sha1(cmd->new_sha1))
			cmd->error_string = "deny deleting a hidden ref";
		else
			cmd->error_string = "deny updating a hidden ref";
	}
}

static void execute_commands(struct command *commands, const char *unpacker_error)
{
	struct command *cmd;
	unsigned char sha1[20];

	if (unpacker_error) {
		for (cmd = commands; cmd; cmd = cmd->next)
			cmd->error_string = "unpacker error";
		return;
	}

	cmd = commands;
	if (check_everything_connected(iterate_receive_command_list,
				       0, &cmd))
		set_connectivity_errors(commands);

<<<<<<< HEAD
	if (run_receive_hook(commands, "pre-receive", 0)) {
=======
	reject_updates_to_hidden(commands);

	if (run_receive_hook(commands, pre_receive_hook, 0)) {
>>>>>>> daebaa78
		for (cmd = commands; cmd; cmd = cmd->next) {
			if (!cmd->error_string)
				cmd->error_string = "pre-receive hook declined";
		}
		return;
	}

	check_aliased_updates(commands);

	free(head_name_to_free);
	head_name = head_name_to_free = resolve_refdup("HEAD", sha1, 0, NULL);

	for (cmd = commands; cmd; cmd = cmd->next) {
		if (cmd->error_string)
			continue;

		if (cmd->skip_update)
			continue;

		cmd->error_string = update(cmd);
	}
}

static struct command *read_head_info(void)
{
	struct command *commands = NULL;
	struct command **p = &commands;
	for (;;) {
		static char line[1000];
		unsigned char old_sha1[20], new_sha1[20];
		struct command *cmd;
		char *refname;
		int len, reflen;

		len = packet_read_line(0, line, sizeof(line));
		if (!len)
			break;
		if (line[len-1] == '\n')
			line[--len] = 0;
		if (len < 83 ||
		    line[40] != ' ' ||
		    line[81] != ' ' ||
		    get_sha1_hex(line, old_sha1) ||
		    get_sha1_hex(line + 41, new_sha1))
			die("protocol error: expected old/new/ref, got '%s'",
			    line);

		refname = line + 82;
		reflen = strlen(refname);
		if (reflen + 82 < len) {
			const char *feature_list = refname + reflen + 1;
			if (parse_feature_request(feature_list, "report-status"))
				report_status = 1;
			if (parse_feature_request(feature_list, "side-band-64k"))
				use_sideband = LARGE_PACKET_MAX;
			if (parse_feature_request(feature_list, "quiet"))
				quiet = 1;
		}
		cmd = xcalloc(1, sizeof(struct command) + len - 80);
		hashcpy(cmd->old_sha1, old_sha1);
		hashcpy(cmd->new_sha1, new_sha1);
		memcpy(cmd->ref_name, line + 82, len - 81);
		*p = cmd;
		p = &cmd->next;
	}
	return commands;
}

static const char *parse_pack_header(struct pack_header *hdr)
{
	switch (read_pack_header(0, hdr)) {
	case PH_ERROR_EOF:
		return "eof before pack header was fully read";

	case PH_ERROR_PACK_SIGNATURE:
		return "protocol error (pack signature mismatch detected)";

	case PH_ERROR_PROTOCOL:
		return "protocol error (pack version unsupported)";

	default:
		return "unknown error in parse_pack_header";

	case 0:
		return NULL;
	}
}

static const char *pack_lockfile;

static const char *unpack(int err_fd)
{
	struct pack_header hdr;
	const char *hdr_err;
	char hdr_arg[38];
	int fsck_objects = (receive_fsck_objects >= 0
			    ? receive_fsck_objects
			    : transfer_fsck_objects >= 0
			    ? transfer_fsck_objects
			    : 0);

	hdr_err = parse_pack_header(&hdr);
	if (hdr_err)
		return hdr_err;
	snprintf(hdr_arg, sizeof(hdr_arg),
			"--pack_header=%"PRIu32",%"PRIu32,
			ntohl(hdr.hdr_version), ntohl(hdr.hdr_entries));

	if (ntohl(hdr.hdr_entries) < unpack_limit) {
		int code, i = 0;
		struct child_process child;
		const char *unpacker[5];
		unpacker[i++] = "unpack-objects";
		if (quiet)
			unpacker[i++] = "-q";
		if (fsck_objects)
			unpacker[i++] = "--strict";
		unpacker[i++] = hdr_arg;
		unpacker[i++] = NULL;
		memset(&child, 0, sizeof(child));
		child.argv = unpacker;
		child.no_stdout = 1;
		child.err = err_fd;
		child.git_cmd = 1;
		code = run_command(&child);
		if (!code)
			return NULL;
		return "unpack-objects abnormal exit";
	} else {
		const char *keeper[7];
		int s, status, i = 0;
		char keep_arg[256];
		struct child_process ip;

		s = sprintf(keep_arg, "--keep=receive-pack %"PRIuMAX" on ", (uintmax_t) getpid());
		if (gethostname(keep_arg + s, sizeof(keep_arg) - s))
			strcpy(keep_arg + s, "localhost");

		keeper[i++] = "index-pack";
		keeper[i++] = "--stdin";
		if (fsck_objects)
			keeper[i++] = "--strict";
		keeper[i++] = "--fix-thin";
		keeper[i++] = hdr_arg;
		keeper[i++] = keep_arg;
		keeper[i++] = NULL;
		memset(&ip, 0, sizeof(ip));
		ip.argv = keeper;
		ip.out = -1;
		ip.err = err_fd;
		ip.git_cmd = 1;
		status = start_command(&ip);
		if (status) {
			return "index-pack fork failed";
		}
		pack_lockfile = index_pack_lockfile(ip.out);
		close(ip.out);
		status = finish_command(&ip);
		if (!status) {
			reprepare_packed_git();
			return NULL;
		}
		return "index-pack abnormal exit";
	}
}

static const char *unpack_with_sideband(void)
{
	struct async muxer;
	const char *ret;

	if (!use_sideband)
		return unpack(0);

	memset(&muxer, 0, sizeof(muxer));
	muxer.proc = copy_to_sideband;
	muxer.in = -1;
	if (start_async(&muxer))
		return NULL;

	ret = unpack(muxer.in);

	finish_async(&muxer);
	return ret;
}

static void report(struct command *commands, const char *unpack_status)
{
	struct command *cmd;
	struct strbuf buf = STRBUF_INIT;

	packet_buf_write(&buf, "unpack %s\n",
			 unpack_status ? unpack_status : "ok");
	for (cmd = commands; cmd; cmd = cmd->next) {
		if (!cmd->error_string)
			packet_buf_write(&buf, "ok %s\n",
					 cmd->ref_name);
		else
			packet_buf_write(&buf, "ng %s %s\n",
					 cmd->ref_name, cmd->error_string);
	}
	packet_buf_flush(&buf);

	if (use_sideband)
		send_sideband(1, 1, buf.buf, buf.len, use_sideband);
	else
		safe_write(1, buf.buf, buf.len);
	strbuf_release(&buf);
}

static int delete_only(struct command *commands)
{
	struct command *cmd;
	for (cmd = commands; cmd; cmd = cmd->next) {
		if (!is_null_sha1(cmd->new_sha1))
			return 0;
	}
	return 1;
}

int cmd_receive_pack(int argc, const char **argv, const char *prefix)
{
	int advertise_refs = 0;
	int stateless_rpc = 0;
	int i;
	char *dir = NULL;
	struct command *commands;

	packet_trace_identity("receive-pack");

	argv++;
	for (i = 1; i < argc; i++) {
		const char *arg = *argv++;

		if (*arg == '-') {
			if (!strcmp(arg, "--quiet")) {
				quiet = 1;
				continue;
			}

			if (!strcmp(arg, "--advertise-refs")) {
				advertise_refs = 1;
				continue;
			}
			if (!strcmp(arg, "--stateless-rpc")) {
				stateless_rpc = 1;
				continue;
			}

			usage(receive_pack_usage);
		}
		if (dir)
			usage(receive_pack_usage);
		dir = xstrdup(arg);
	}
	if (!dir)
		usage(receive_pack_usage);

	setup_path();

	if (!enter_repo(dir, 0))
		die("'%s' does not appear to be a git repository", dir);

	if (is_repository_shallow())
		die("attempt to push into a shallow repository");

	git_config(receive_pack_config, NULL);

	if (0 <= transfer_unpack_limit)
		unpack_limit = transfer_unpack_limit;
	else if (0 <= receive_unpack_limit)
		unpack_limit = receive_unpack_limit;

	if (advertise_refs || !stateless_rpc) {
		write_head_info();
	}
	if (advertise_refs)
		return 0;

	if ((commands = read_head_info()) != NULL) {
		const char *unpack_status = NULL;

		if (!delete_only(commands))
			unpack_status = unpack_with_sideband();
		execute_commands(commands, unpack_status);
		if (pack_lockfile)
			unlink_or_warn(pack_lockfile);
		if (report_status)
			report(commands, unpack_status);
		run_receive_hook(commands, "post-receive", 1);
		run_update_post_hook(commands);
		if (auto_gc) {
			const char *argv_gc_auto[] = {
				"gc", "--auto", "--quiet", NULL,
			};
			int opt = RUN_GIT_CMD | RUN_COMMAND_STDOUT_TO_STDERR;
			run_command_v_opt(argv_gc_auto, opt);
		}
		if (auto_update_server_info)
			update_server_info(0);
	}
	if (use_sideband)
		packet_flush(1);
	return 0;
}<|MERGE_RESOLUTION|>--- conflicted
+++ resolved
@@ -723,13 +723,9 @@
 				       0, &cmd))
 		set_connectivity_errors(commands);
 
-<<<<<<< HEAD
+	reject_updates_to_hidden(commands);
+
 	if (run_receive_hook(commands, "pre-receive", 0)) {
-=======
-	reject_updates_to_hidden(commands);
-
-	if (run_receive_hook(commands, pre_receive_hook, 0)) {
->>>>>>> daebaa78
 		for (cmd = commands; cmd; cmd = cmd->next) {
 			if (!cmd->error_string)
 				cmd->error_string = "pre-receive hook declined";
