--- conflicted
+++ resolved
@@ -4,10 +4,7 @@
  * Copyright (c) 2006 Junio C Hamano
  */
 #include "cache.h"
-<<<<<<< HEAD
-=======
 #include "repository.h"
->>>>>>> 188dce13
 #include "config.h"
 #include "blob.h"
 #include "tree.h"
