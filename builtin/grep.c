/*
 * Builtin "git grep"
 *
 * Copyright (c) 2006 Junio C Hamano
 */
#include "cache.h"
#include "blob.h"
#include "tree.h"
#include "commit.h"
#include "tag.h"
#include "tree-walk.h"
#include "builtin.h"
#include "parse-options.h"
#include "string-list.h"
#include "run-command.h"
#include "userdiff.h"
#include "grep.h"
#include "quote.h"
#include "dir.h"
#include "thread-utils.h"

static char const * const grep_usage[] = {
	"git grep [options] [-e] <pattern> [<rev>...] [[--] <path>...]",
	NULL
};

static int use_threads = 1;

#ifndef NO_PTHREADS
#define THREADS 8
static pthread_t threads[THREADS];

static void *load_sha1(const unsigned char *sha1, unsigned long *size,
		       const char *name);
static void *load_file(const char *filename, size_t *sz);

enum work_type {WORK_SHA1, WORK_FILE};

/* We use one producer thread and THREADS consumer
 * threads. The producer adds struct work_items to 'todo' and the
 * consumers pick work items from the same array.
 */
struct work_item {
	enum work_type type;
	char *name;

	/* if type == WORK_SHA1, then 'identifier' is a SHA1,
	 * otherwise type == WORK_FILE, and 'identifier' is a NUL
	 * terminated filename.
	 */
	void *identifier;
	char done;
	struct strbuf out;
};

/* In the range [todo_done, todo_start) in 'todo' we have work_items
 * that have been or are processed by a consumer thread. We haven't
 * written the result for these to stdout yet.
 *
 * The work_items in [todo_start, todo_end) are waiting to be picked
 * up by a consumer thread.
 *
 * The ranges are modulo TODO_SIZE.
 */
#define TODO_SIZE 128
static struct work_item todo[TODO_SIZE];
static int todo_start;
static int todo_end;
static int todo_done;

/* Has all work items been added? */
static int all_work_added;

/* This lock protects all the variables above. */
static pthread_mutex_t grep_mutex;

/* Used to serialize calls to read_sha1_file. */
static pthread_mutex_t read_sha1_mutex;

#define grep_lock() pthread_mutex_lock(&grep_mutex)
#define grep_unlock() pthread_mutex_unlock(&grep_mutex)
#define read_sha1_lock() pthread_mutex_lock(&read_sha1_mutex)
#define read_sha1_unlock() pthread_mutex_unlock(&read_sha1_mutex)

/* Signalled when a new work_item is added to todo. */
static pthread_cond_t cond_add;

/* Signalled when the result from one work_item is written to
 * stdout.
 */
static pthread_cond_t cond_write;

/* Signalled when we are finished with everything. */
static pthread_cond_t cond_result;

static int skip_first_line;

static void add_work(enum work_type type, char *name, void *id)
{
	grep_lock();

	while ((todo_end+1) % ARRAY_SIZE(todo) == todo_done) {
		pthread_cond_wait(&cond_write, &grep_mutex);
	}

	todo[todo_end].type = type;
	todo[todo_end].name = name;
	todo[todo_end].identifier = id;
	todo[todo_end].done = 0;
	strbuf_reset(&todo[todo_end].out);
	todo_end = (todo_end + 1) % ARRAY_SIZE(todo);

	pthread_cond_signal(&cond_add);
	grep_unlock();
}

static struct work_item *get_work(void)
{
	struct work_item *ret;

	grep_lock();
	while (todo_start == todo_end && !all_work_added) {
		pthread_cond_wait(&cond_add, &grep_mutex);
	}

	if (todo_start == todo_end && all_work_added) {
		ret = NULL;
	} else {
		ret = &todo[todo_start];
		todo_start = (todo_start + 1) % ARRAY_SIZE(todo);
	}
	grep_unlock();
	return ret;
}

static void grep_sha1_async(struct grep_opt *opt, char *name,
			    const unsigned char *sha1)
{
	unsigned char *s;
	s = xmalloc(20);
	memcpy(s, sha1, 20);
	add_work(WORK_SHA1, name, s);
}

static void grep_file_async(struct grep_opt *opt, char *name,
			    const char *filename)
{
	add_work(WORK_FILE, name, xstrdup(filename));
}

static void work_done(struct work_item *w)
{
	int old_done;

	grep_lock();
	w->done = 1;
	old_done = todo_done;
	for(; todo[todo_done].done && todo_done != todo_start;
	    todo_done = (todo_done+1) % ARRAY_SIZE(todo)) {
		w = &todo[todo_done];
		if (w->out.len) {
			const char *p = w->out.buf;
			size_t len = w->out.len;

			/* Skip the leading hunk mark of the first file. */
			if (skip_first_line) {
				while (len) {
					len--;
					if (*p++ == '\n')
						break;
				}
				skip_first_line = 0;
			}

			write_or_die(1, p, len);
		}
		free(w->name);
		free(w->identifier);
	}

	if (old_done != todo_done)
		pthread_cond_signal(&cond_write);

	if (all_work_added && todo_done == todo_end)
		pthread_cond_signal(&cond_result);

	grep_unlock();
}

static void *run(void *arg)
{
	int hit = 0;
	struct grep_opt *opt = arg;

	while (1) {
		struct work_item *w = get_work();
		if (!w)
			break;

		opt->output_priv = w;
		if (w->type == WORK_SHA1) {
			unsigned long sz;
			void* data = load_sha1(w->identifier, &sz, w->name);

			if (data) {
				hit |= grep_buffer(opt, w->name, data, sz);
				free(data);
			}
		} else if (w->type == WORK_FILE) {
			size_t sz;
			void* data = load_file(w->identifier, &sz);
			if (data) {
				hit |= grep_buffer(opt, w->name, data, sz);
				free(data);
			}
		} else {
			assert(0);
		}

		work_done(w);
	}
	free_grep_patterns(arg);
	free(arg);

	return (void*) (intptr_t) hit;
}

static void strbuf_out(struct grep_opt *opt, const void *buf, size_t size)
{
	struct work_item *w = opt->output_priv;
	strbuf_add(&w->out, buf, size);
}

static void start_threads(struct grep_opt *opt)
{
	int i;

	pthread_mutex_init(&grep_mutex, NULL);
	pthread_mutex_init(&read_sha1_mutex, NULL);
	pthread_cond_init(&cond_add, NULL);
	pthread_cond_init(&cond_write, NULL);
	pthread_cond_init(&cond_result, NULL);

	for (i = 0; i < ARRAY_SIZE(todo); i++) {
		strbuf_init(&todo[i].out, 0);
	}

	for (i = 0; i < ARRAY_SIZE(threads); i++) {
		int err;
		struct grep_opt *o = grep_opt_dup(opt);
		o->output = strbuf_out;
		compile_grep_patterns(o);
		err = pthread_create(&threads[i], NULL, run, o);

		if (err)
			die(_("grep: failed to create thread: %s"),
			    strerror(err));
	}
}

static int wait_all(void)
{
	int hit = 0;
	int i;

	grep_lock();
	all_work_added = 1;

	/* Wait until all work is done. */
	while (todo_done != todo_end)
		pthread_cond_wait(&cond_result, &grep_mutex);

	/* Wake up all the consumer threads so they can see that there
	 * is no more work to do.
	 */
	pthread_cond_broadcast(&cond_add);
	grep_unlock();

	for (i = 0; i < ARRAY_SIZE(threads); i++) {
		void *h;
		pthread_join(threads[i], &h);
		hit |= (int) (intptr_t) h;
	}

	pthread_mutex_destroy(&grep_mutex);
	pthread_mutex_destroy(&read_sha1_mutex);
	pthread_cond_destroy(&cond_add);
	pthread_cond_destroy(&cond_write);
	pthread_cond_destroy(&cond_result);

	return hit;
}
#else /* !NO_PTHREADS */
#define read_sha1_lock()
#define read_sha1_unlock()

static int wait_all(void)
{
	return 0;
}
#endif

static int grep_config(const char *var, const char *value, void *cb)
{
	struct grep_opt *opt = cb;
	char *color = NULL;

	switch (userdiff_config(var, value)) {
	case 0: break;
	case -1: return -1;
	default: return 0;
	}

	if (!strcmp(var, "grep.extendedregexp")) {
		if (git_config_bool(var, value))
			opt->regflags |= REG_EXTENDED;
		else
			opt->regflags &= ~REG_EXTENDED;
		return 0;
	}

	if (!strcmp(var, "grep.linenumber")) {
		opt->linenum = git_config_bool(var, value);
		return 0;
	}

	if (!strcmp(var, "color.grep"))
		opt->color = git_config_colorbool(var, value);
	else if (!strcmp(var, "color.grep.context"))
		color = opt->color_context;
	else if (!strcmp(var, "color.grep.filename"))
		color = opt->color_filename;
	else if (!strcmp(var, "color.grep.function"))
		color = opt->color_function;
	else if (!strcmp(var, "color.grep.linenumber"))
		color = opt->color_lineno;
	else if (!strcmp(var, "color.grep.match"))
		color = opt->color_match;
	else if (!strcmp(var, "color.grep.selected"))
		color = opt->color_selected;
	else if (!strcmp(var, "color.grep.separator"))
		color = opt->color_sep;
	else
		return git_color_default_config(var, value, cb);
	if (color) {
		if (!value)
			return config_error_nonbool(var);
		color_parse(value, var, color);
	}
	return 0;
}

static void *lock_and_read_sha1_file(const unsigned char *sha1, enum object_type *type, unsigned long *size)
{
	void *data;

	if (use_threads) {
		read_sha1_lock();
		data = read_sha1_file(sha1, type, size);
		read_sha1_unlock();
	} else {
		data = read_sha1_file(sha1, type, size);
	}
	return data;
}

static void *load_sha1(const unsigned char *sha1, unsigned long *size,
		       const char *name)
{
	enum object_type type;
	void *data = lock_and_read_sha1_file(sha1, &type, size);

	if (!data)
		error(_("'%s': unable to read %s"), name, sha1_to_hex(sha1));

	return data;
}

static int grep_sha1(struct grep_opt *opt, const unsigned char *sha1,
		     const char *filename, int tree_name_len)
{
	struct strbuf pathbuf = STRBUF_INIT;
	char *name;

	if (opt->relative && opt->prefix_length) {
		quote_path_relative(filename + tree_name_len, -1, &pathbuf,
				    opt->prefix);
		strbuf_insert(&pathbuf, 0, filename, tree_name_len);
	} else {
		strbuf_addstr(&pathbuf, filename);
	}

	name = strbuf_detach(&pathbuf, NULL);

#ifndef NO_PTHREADS
	if (use_threads) {
		grep_sha1_async(opt, name, sha1);
		return 0;
	} else
#endif
	{
		int hit;
		unsigned long sz;
		void *data = load_sha1(sha1, &sz, name);
		if (!data)
			hit = 0;
		else
			hit = grep_buffer(opt, name, data, sz);

		free(data);
		free(name);
		return hit;
	}
}

static void *load_file(const char *filename, size_t *sz)
{
	struct stat st;
	char *data;
	int i;

	if (lstat(filename, &st) < 0) {
	err_ret:
		if (errno != ENOENT)
			error(_("'%s': %s"), filename, strerror(errno));
		return NULL;
	}
	if (!S_ISREG(st.st_mode))
		return NULL;
	*sz = xsize_t(st.st_size);
	i = open(filename, O_RDONLY);
	if (i < 0)
		goto err_ret;
	data = xmalloc(*sz + 1);
	if (st.st_size != read_in_full(i, data, *sz)) {
		error(_("'%s': short read %s"), filename, strerror(errno));
		close(i);
		free(data);
		return NULL;
	}
	close(i);
	data[*sz] = 0;
	return data;
}

static int grep_file(struct grep_opt *opt, const char *filename)
{
	struct strbuf buf = STRBUF_INIT;
	char *name;

	if (opt->relative && opt->prefix_length)
		quote_path_relative(filename, -1, &buf, opt->prefix);
	else
		strbuf_addstr(&buf, filename);
	name = strbuf_detach(&buf, NULL);

#ifndef NO_PTHREADS
	if (use_threads) {
		grep_file_async(opt, name, filename);
		return 0;
	} else
#endif
	{
		int hit;
		size_t sz;
		void *data = load_file(filename, &sz);
		if (!data)
			hit = 0;
		else
			hit = grep_buffer(opt, name, data, sz);

		free(data);
		free(name);
		return hit;
	}
}

static void append_path(struct grep_opt *opt, const void *data, size_t len)
{
	struct string_list *path_list = opt->output_priv;

	if (len == 1 && *(const char *)data == '\0')
		return;
	string_list_append(path_list, xstrndup(data, len));
}

static void run_pager(struct grep_opt *opt, const char *prefix)
{
	struct string_list *path_list = opt->output_priv;
	const char **argv = xmalloc(sizeof(const char *) * (path_list->nr + 1));
	int i, status;

	for (i = 0; i < path_list->nr; i++)
		argv[i] = path_list->items[i].string;
	argv[path_list->nr] = NULL;

	if (prefix && chdir(prefix))
		die(_("Failed to chdir: %s"), prefix);
	status = run_command_v_opt(argv, RUN_USING_SHELL);
	if (status)
		exit(status);
	free(argv);
}

static int grep_cache(struct grep_opt *opt, const struct pathspec *pathspec, int cached)
{
	int hit = 0;
	int nr;
	read_cache();

	for (nr = 0; nr < active_nr; nr++) {
		struct cache_entry *ce = active_cache[nr];
		if (!S_ISREG(ce->ce_mode))
			continue;
		if (!match_pathspec_depth(pathspec, ce->name, ce_namelen(ce), 0, NULL))
			continue;
		/*
		 * If CE_VALID is on, we assume worktree file and its cache entry
		 * are identical, even if worktree file has been modified, so use
		 * cache version instead
		 */
		if (cached || (ce->ce_flags & CE_VALID) || ce_skip_worktree(ce)) {
			if (ce_stage(ce))
				continue;
			hit |= grep_sha1(opt, ce->sha1, ce->name, 0);
		}
		else
			hit |= grep_file(opt, ce->name);
		if (ce_stage(ce)) {
			do {
				nr++;
			} while (nr < active_nr &&
				 !strcmp(ce->name, active_cache[nr]->name));
			nr--; /* compensate for loop control */
		}
		if (hit && opt->status_only)
			break;
	}
	return hit;
}

static int grep_tree(struct grep_opt *opt, const struct pathspec *pathspec,
		     struct tree_desc *tree, struct strbuf *base, int tn_len)
{
	int hit = 0, match = 0;
	struct name_entry entry;
	int old_baselen = base->len;

	while (tree_entry(tree, &entry)) {
		int te_len = tree_entry_len(entry.path, entry.sha1);

		if (match != 2) {
			match = tree_entry_interesting(&entry, base, tn_len, pathspec);
			if (match < 0)
				break;
			if (match == 0)
				continue;
		}

		strbuf_add(base, entry.path, te_len);

		if (S_ISREG(entry.mode)) {
			hit |= grep_sha1(opt, entry.sha1, base->buf, tn_len);
		}
		else if (S_ISDIR(entry.mode)) {
			enum object_type type;
			struct tree_desc sub;
			void *data;
			unsigned long size;

			data = lock_and_read_sha1_file(entry.sha1, &type, &size);
			if (!data)
				die(_("unable to read tree (%s)"),
				    sha1_to_hex(entry.sha1));

			strbuf_addch(base, '/');
			init_tree_desc(&sub, data, size);
			hit |= grep_tree(opt, pathspec, &sub, base, tn_len);
			free(data);
		}
		strbuf_setlen(base, old_baselen);

		if (hit && opt->status_only)
			break;
	}
	return hit;
}

static int grep_object(struct grep_opt *opt, const struct pathspec *pathspec,
		       struct object *obj, const char *name)
{
	if (obj->type == OBJ_BLOB)
		return grep_sha1(opt, obj->sha1, name, 0);
	if (obj->type == OBJ_COMMIT || obj->type == OBJ_TREE) {
		struct tree_desc tree;
		void *data;
		unsigned long size;
		struct strbuf base;
		int hit, len;

		read_sha1_lock();
		data = read_object_with_reference(obj->sha1, tree_type,
						  &size, NULL);
		read_sha1_unlock();

		if (!data)
			die(_("unable to read tree (%s)"), sha1_to_hex(obj->sha1));

		len = name ? strlen(name) : 0;
		strbuf_init(&base, PATH_MAX + len + 1);
		if (len) {
			strbuf_add(&base, name, len);
			strbuf_addch(&base, ':');
		}
		init_tree_desc(&tree, data, size);
		hit = grep_tree(opt, pathspec, &tree, &base, base.len);
		strbuf_release(&base);
		free(data);
		return hit;
	}
	die(_("unable to grep from object of type %s"), typename(obj->type));
}

static int grep_objects(struct grep_opt *opt, const struct pathspec *pathspec,
			const struct object_array *list)
{
	unsigned int i;
	int hit = 0;
	const unsigned int nr = list->nr;

	for (i = 0; i < nr; i++) {
		struct object *real_obj;
		real_obj = deref_tag(list->objects[i].item, NULL, 0);
		if (grep_object(opt, pathspec, real_obj, list->objects[i].name)) {
			hit = 1;
			if (opt->status_only)
				break;
		}
	}
	return hit;
}

static int grep_directory(struct grep_opt *opt, const struct pathspec *pathspec,
			  int exc_std)
{
	struct dir_struct dir;
	int i, hit = 0;

	memset(&dir, 0, sizeof(dir));
<<<<<<< HEAD
=======
	if (exc_std)
		setup_standard_excludes(&dir);
>>>>>>> dbfae86a

	fill_directory(&dir, pathspec->raw);
	for (i = 0; i < dir.nr; i++) {
		const char *name = dir.entries[i]->name;
		int namelen = strlen(name);
		if (!match_pathspec_depth(pathspec, name, namelen, 0, NULL))
			continue;
		hit |= grep_file(opt, dir.entries[i]->name);
		if (hit && opt->status_only)
			break;
	}
	return hit;
}

static int context_callback(const struct option *opt, const char *arg,
			    int unset)
{
	struct grep_opt *grep_opt = opt->value;
	int value;
	const char *endp;

	if (unset) {
		grep_opt->pre_context = grep_opt->post_context = 0;
		return 0;
	}
	value = strtol(arg, (char **)&endp, 10);
	if (*endp) {
		return error(_("switch `%c' expects a numerical value"),
			     opt->short_name);
	}
	grep_opt->pre_context = grep_opt->post_context = value;
	return 0;
}

static int file_callback(const struct option *opt, const char *arg, int unset)
{
	struct grep_opt *grep_opt = opt->value;
	int from_stdin = !strcmp(arg, "-");
	FILE *patterns;
	int lno = 0;
	struct strbuf sb = STRBUF_INIT;

	patterns = from_stdin ? stdin : fopen(arg, "r");
	if (!patterns)
		die_errno(_("cannot open '%s'"), arg);
	while (strbuf_getline(&sb, patterns, '\n') == 0) {
		char *s;
		size_t len;

		/* ignore empty line like grep does */
		if (sb.len == 0)
			continue;

		s = strbuf_detach(&sb, &len);
		append_grep_pat(grep_opt, s, len, arg, ++lno, GREP_PATTERN);
	}
	if (!from_stdin)
		fclose(patterns);
	strbuf_release(&sb);
	return 0;
}

static int not_callback(const struct option *opt, const char *arg, int unset)
{
	struct grep_opt *grep_opt = opt->value;
	append_grep_pattern(grep_opt, "--not", "command line", 0, GREP_NOT);
	return 0;
}

static int and_callback(const struct option *opt, const char *arg, int unset)
{
	struct grep_opt *grep_opt = opt->value;
	append_grep_pattern(grep_opt, "--and", "command line", 0, GREP_AND);
	return 0;
}

static int open_callback(const struct option *opt, const char *arg, int unset)
{
	struct grep_opt *grep_opt = opt->value;
	append_grep_pattern(grep_opt, "(", "command line", 0, GREP_OPEN_PAREN);
	return 0;
}

static int close_callback(const struct option *opt, const char *arg, int unset)
{
	struct grep_opt *grep_opt = opt->value;
	append_grep_pattern(grep_opt, ")", "command line", 0, GREP_CLOSE_PAREN);
	return 0;
}

static int pattern_callback(const struct option *opt, const char *arg,
			    int unset)
{
	struct grep_opt *grep_opt = opt->value;
	append_grep_pattern(grep_opt, arg, "-e option", 0, GREP_PATTERN);
	return 0;
}

static int help_callback(const struct option *opt, const char *arg, int unset)
{
	return -1;
}

int cmd_grep(int argc, const char **argv, const char *prefix)
{
	int hit = 0;
	int cached = 0, untracked = 0, opt_exclude = -1;
	int seen_dashdash = 0;
	int external_grep_allowed__ignored;
	const char *show_in_pager = NULL, *default_pager = "dummy";
	struct grep_opt opt;
	struct object_array list = OBJECT_ARRAY_INIT;
	const char **paths = NULL;
	struct pathspec pathspec;
	struct string_list path_list = STRING_LIST_INIT_NODUP;
	int i;
	int dummy;
	int use_index = 1;
	enum {
		pattern_type_unspecified = 0,
		pattern_type_bre,
		pattern_type_ere,
		pattern_type_fixed,
		pattern_type_pcre,
	};
	int pattern_type = pattern_type_unspecified;

	struct option options[] = {
		OPT_BOOLEAN(0, "cached", &cached,
			"search in index instead of in the work tree"),
		{ OPTION_BOOLEAN, 0, "index", &use_index, NULL,
			"finds in contents not managed by git",
			PARSE_OPT_NOARG | PARSE_OPT_NEGHELP },
<<<<<<< HEAD
=======
		OPT_BOOLEAN(0, "untracked", &untracked,
			"search in both tracked and untracked files"),
		OPT_SET_INT(0, "exclude-standard", &opt_exclude,
			    "search also in ignored files", 1),
>>>>>>> dbfae86a
		OPT_GROUP(""),
		OPT_BOOLEAN('v', "invert-match", &opt.invert,
			"show non-matching lines"),
		OPT_BOOLEAN('i', "ignore-case", &opt.ignore_case,
			"case insensitive matching"),
		OPT_BOOLEAN('w', "word-regexp", &opt.word_regexp,
			"match patterns only at word boundaries"),
		OPT_SET_INT('a', "text", &opt.binary,
			"process binary files as text", GREP_BINARY_TEXT),
		OPT_SET_INT('I', NULL, &opt.binary,
			"don't match patterns in binary files",
			GREP_BINARY_NOMATCH),
		{ OPTION_INTEGER, 0, "max-depth", &opt.max_depth, "depth",
			"descend at most <depth> levels", PARSE_OPT_NONEG,
			NULL, 1 },
		OPT_GROUP(""),
		OPT_SET_INT('E', "extended-regexp", &pattern_type,
			    "use extended POSIX regular expressions",
			    pattern_type_ere),
		OPT_SET_INT('G', "basic-regexp", &pattern_type,
			    "use basic POSIX regular expressions (default)",
			    pattern_type_bre),
		OPT_SET_INT('F', "fixed-strings", &pattern_type,
			    "interpret patterns as fixed strings",
			    pattern_type_fixed),
		OPT_SET_INT('P', "perl-regexp", &pattern_type,
			    "use Perl-compatible regular expressions",
			    pattern_type_pcre),
		OPT_GROUP(""),
		OPT_BOOLEAN('n', "line-number", &opt.linenum, "show line numbers"),
		OPT_NEGBIT('h', NULL, &opt.pathname, "don't show filenames", 1),
		OPT_BIT('H', NULL, &opt.pathname, "show filenames", 1),
		OPT_NEGBIT(0, "full-name", &opt.relative,
			"show filenames relative to top directory", 1),
		OPT_BOOLEAN('l', "files-with-matches", &opt.name_only,
			"show only filenames instead of matching lines"),
		OPT_BOOLEAN(0, "name-only", &opt.name_only,
			"synonym for --files-with-matches"),
		OPT_BOOLEAN('L', "files-without-match",
			&opt.unmatch_name_only,
			"show only the names of files without match"),
		OPT_BOOLEAN('z', "null", &opt.null_following_name,
			"print NUL after filenames"),
		OPT_BOOLEAN('c', "count", &opt.count,
			"show the number of matches instead of matching lines"),
		OPT__COLOR(&opt.color, "highlight matches"),
		OPT_BOOLEAN(0, "break", &opt.file_break,
			"print empty line between matches from different files"),
		OPT_BOOLEAN(0, "heading", &opt.heading,
			"show filename only once above matches from same file"),
		OPT_GROUP(""),
		OPT_CALLBACK('C', "context", &opt, "n",
			"show <n> context lines before and after matches",
			context_callback),
		OPT_INTEGER('B', "before-context", &opt.pre_context,
			"show <n> context lines before matches"),
		OPT_INTEGER('A', "after-context", &opt.post_context,
			"show <n> context lines after matches"),
		OPT_NUMBER_CALLBACK(&opt, "shortcut for -C NUM",
			context_callback),
		OPT_BOOLEAN('p', "show-function", &opt.funcname,
			"show a line with the function name before matches"),
		OPT_BOOLEAN('W', "function-context", &opt.funcbody,
			"show the surrounding function"),
		OPT_GROUP(""),
		OPT_CALLBACK('f', NULL, &opt, "file",
			"read patterns from file", file_callback),
		{ OPTION_CALLBACK, 'e', NULL, &opt, "pattern",
			"match <pattern>", PARSE_OPT_NONEG, pattern_callback },
		{ OPTION_CALLBACK, 0, "and", &opt, NULL,
		  "combine patterns specified with -e",
		  PARSE_OPT_NOARG | PARSE_OPT_NONEG, and_callback },
		OPT_BOOLEAN(0, "or", &dummy, ""),
		{ OPTION_CALLBACK, 0, "not", &opt, NULL, "",
		  PARSE_OPT_NOARG | PARSE_OPT_NONEG, not_callback },
		{ OPTION_CALLBACK, '(', NULL, &opt, NULL, "",
		  PARSE_OPT_NOARG | PARSE_OPT_NONEG | PARSE_OPT_NODASH,
		  open_callback },
		{ OPTION_CALLBACK, ')', NULL, &opt, NULL, "",
		  PARSE_OPT_NOARG | PARSE_OPT_NONEG | PARSE_OPT_NODASH,
		  close_callback },
		OPT__QUIET(&opt.status_only,
			   "indicate hit with exit status without output"),
		OPT_BOOLEAN(0, "all-match", &opt.all_match,
			"show only matches from files that match all patterns"),
		OPT_GROUP(""),
		{ OPTION_STRING, 'O', "open-files-in-pager", &show_in_pager,
			"pager", "show matching files in the pager",
			PARSE_OPT_OPTARG, NULL, (intptr_t)default_pager },
		OPT_BOOLEAN(0, "ext-grep", &external_grep_allowed__ignored,
			    "allow calling of grep(1) (ignored by this build)"),
		{ OPTION_CALLBACK, 0, "help-all", &options, NULL, "show usage",
		  PARSE_OPT_HIDDEN | PARSE_OPT_NOARG, help_callback },
		OPT_END()
	};

	/*
	 * 'git grep -h', unlike 'git grep -h <pattern>', is a request
	 * to show usage information and exit.
	 */
	if (argc == 2 && !strcmp(argv[1], "-h"))
		usage_with_options(grep_usage, options);

	memset(&opt, 0, sizeof(opt));
	opt.prefix = prefix;
	opt.prefix_length = (prefix && *prefix) ? strlen(prefix) : 0;
	opt.relative = 1;
	opt.pathname = 1;
	opt.pattern_tail = &opt.pattern_list;
	opt.header_tail = &opt.header_list;
	opt.regflags = REG_NEWLINE;
	opt.max_depth = -1;

	strcpy(opt.color_context, "");
	strcpy(opt.color_filename, "");
	strcpy(opt.color_function, "");
	strcpy(opt.color_lineno, "");
	strcpy(opt.color_match, GIT_COLOR_BOLD_RED);
	strcpy(opt.color_selected, "");
	strcpy(opt.color_sep, GIT_COLOR_CYAN);
	opt.color = -1;
	git_config(grep_config, &opt);

	/*
	 * If there is no -- then the paths must exist in the working
	 * tree.  If there is no explicit pattern specified with -e or
	 * -f, we take the first unrecognized non option to be the
	 * pattern, but then what follows it must be zero or more
	 * valid refs up to the -- (if exists), and then existing
	 * paths.  If there is an explicit pattern, then the first
	 * unrecognized non option is the beginning of the refs list
	 * that continues up to the -- (if exists), and then paths.
	 */
	argc = parse_options(argc, argv, prefix, options, grep_usage,
			     PARSE_OPT_KEEP_DASHDASH |
			     PARSE_OPT_STOP_AT_NON_OPTION |
			     PARSE_OPT_NO_INTERNAL_HELP);
	switch (pattern_type) {
	case pattern_type_fixed:
		opt.fixed = 1;
		opt.pcre = 0;
		break;
	case pattern_type_bre:
		opt.fixed = 0;
		opt.pcre = 0;
		opt.regflags &= ~REG_EXTENDED;
		break;
	case pattern_type_ere:
		opt.fixed = 0;
		opt.pcre = 0;
		opt.regflags |= REG_EXTENDED;
		break;
	case pattern_type_pcre:
		opt.fixed = 0;
		opt.pcre = 1;
		break;
	default:
		break; /* nothing */
	}

	if (use_index && !startup_info->have_repository)
		/* die the same way as if we did it at the beginning */
		setup_git_directory();

	/*
	 * skip a -- separator; we know it cannot be
	 * separating revisions from pathnames if
	 * we haven't even had any patterns yet
	 */
	if (argc > 0 && !opt.pattern_list && !strcmp(argv[0], "--")) {
		argv++;
		argc--;
	}

	/* First unrecognized non-option token */
	if (argc > 0 && !opt.pattern_list) {
		append_grep_pattern(&opt, argv[0], "command line", 0,
				    GREP_PATTERN);
		argv++;
		argc--;
	}

	if (show_in_pager == default_pager)
		show_in_pager = git_pager(1);
	if (show_in_pager) {
		opt.color = 0;
		opt.name_only = 1;
		opt.null_following_name = 1;
		opt.output_priv = &path_list;
		opt.output = append_path;
		string_list_append(&path_list, show_in_pager);
		use_threads = 0;
	}

	if (!opt.pattern_list)
		die(_("no pattern given."));
	if (!opt.fixed && opt.ignore_case)
		opt.regflags |= REG_ICASE;

#ifndef NO_PTHREADS
	if (online_cpus() == 1 || !grep_threads_ok(&opt))
		use_threads = 0;

	if (use_threads) {
		if (opt.pre_context || opt.post_context || opt.file_break ||
		    opt.funcbody)
			skip_first_line = 1;
		start_threads(&opt);
	}
#else
	use_threads = 0;
#endif

	compile_grep_patterns(&opt);

	/* Check revs and then paths */
	for (i = 0; i < argc; i++) {
		const char *arg = argv[i];
		unsigned char sha1[20];
		/* Is it a rev? */
		if (!get_sha1(arg, sha1)) {
			struct object *object = parse_object(sha1);
			if (!object)
				die(_("bad object %s"), arg);
			add_object_array(object, arg, &list);
			continue;
		}
		if (!strcmp(arg, "--")) {
			i++;
			seen_dashdash = 1;
		}
		break;
	}

	/* The rest are paths */
	if (!seen_dashdash) {
		int j;
		for (j = i; j < argc; j++)
			verify_filename(prefix, argv[j]);
	}

	paths = get_pathspec(prefix, argv + i);
	init_pathspec(&pathspec, paths);
	pathspec.max_depth = opt.max_depth;
	pathspec.recursive = 1;

	if (show_in_pager && (cached || list.nr))
		die(_("--open-files-in-pager only works on the worktree"));

	if (show_in_pager && opt.pattern_list && !opt.pattern_list->next) {
		const char *pager = path_list.items[0].string;
		int len = strlen(pager);

		if (len > 4 && is_dir_sep(pager[len - 5]))
			pager += len - 4;

		if (!strcmp("less", pager) || !strcmp("vi", pager)) {
			struct strbuf buf = STRBUF_INIT;
			strbuf_addf(&buf, "+/%s%s",
					strcmp("less", pager) ? "" : "*",
					opt.pattern_list->pattern);
			string_list_append(&path_list, buf.buf);
			strbuf_detach(&buf, NULL);
		}
	}

	if (!show_in_pager)
		setup_pager();

	if (!use_index && (untracked || cached))
		die(_("--cached or --untracked cannot be used with --no-index."));

	if (!use_index || untracked) {
		int use_exclude = (opt_exclude < 0) ? use_index : !!opt_exclude;
		if (list.nr)
			die(_("--no-index or --untracked cannot be used with revs."));
		hit = grep_directory(&opt, &pathspec, use_exclude);
	} else if (0 <= opt_exclude) {
		die(_("--exclude or --no-exclude cannot be used for tracked contents."));
	} else if (!list.nr) {
		if (!cached)
			setup_work_tree();

		hit = grep_cache(&opt, &pathspec, cached);
	} else {
		if (cached)
			die(_("both --cached and trees are given."));
		hit = grep_objects(&opt, &pathspec, &list);
	}

	if (use_threads)
		hit |= wait_all();
	if (hit && show_in_pager)
		run_pager(&opt, prefix);
	free_grep_patterns(&opt);
	return !hit;
}<|MERGE_RESOLUTION|>--- conflicted
+++ resolved
@@ -647,11 +647,8 @@
 	int i, hit = 0;
 
 	memset(&dir, 0, sizeof(dir));
-<<<<<<< HEAD
-=======
 	if (exc_std)
 		setup_standard_excludes(&dir);
->>>>>>> dbfae86a
 
 	fill_directory(&dir, pathspec->raw);
 	for (i = 0; i < dir.nr; i++) {
@@ -785,13 +782,10 @@
 		{ OPTION_BOOLEAN, 0, "index", &use_index, NULL,
 			"finds in contents not managed by git",
 			PARSE_OPT_NOARG | PARSE_OPT_NEGHELP },
-<<<<<<< HEAD
-=======
 		OPT_BOOLEAN(0, "untracked", &untracked,
 			"search in both tracked and untracked files"),
 		OPT_SET_INT(0, "exclude-standard", &opt_exclude,
 			    "search also in ignored files", 1),
->>>>>>> dbfae86a
 		OPT_GROUP(""),
 		OPT_BOOLEAN('v', "invert-match", &opt.invert,
 			"show non-matching lines"),
