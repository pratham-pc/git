--- conflicted
+++ resolved
@@ -729,12 +729,7 @@
 		all_heads = 1;
 
 	if (reflog) {
-<<<<<<< HEAD
 		struct object_id oid;
-		char nth_desc[256];
-=======
-		unsigned char sha1[20];
->>>>>>> 74b67638
 		char *ref;
 		int base = 0;
 		unsigned int flags = 0;
@@ -792,15 +787,10 @@
 						show_date(timestamp, tz, 1),
 						msg);
 			free(logmsg);
-<<<<<<< HEAD
-			sprintf(nth_desc, "%s@{%d}", *av, base+i);
+
+			nth_desc = xstrfmt("%s@{%d}", *av, base+i);
 			append_ref(nth_desc, &oid, 1);
-=======
-
-			nth_desc = xstrfmt("%s@{%d}", *av, base+i);
-			append_ref(nth_desc, sha1, 1);
 			free(nth_desc);
->>>>>>> 74b67638
 		}
 		free(ref);
 	}
