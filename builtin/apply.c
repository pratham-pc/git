/*
 * apply.c
 *
 * Copyright (C) Linus Torvalds, 2005
 *
 * This applies patches on top of some (arbitrary) version of the SCM.
 *
 */
#include "cache.h"
#include "lockfile.h"
#include "cache-tree.h"
#include "quote.h"
#include "blob.h"
#include "delta.h"
#include "builtin.h"
#include "string-list.h"
#include "dir.h"
#include "diff.h"
#include "parse-options.h"
#include "xdiff-interface.h"
#include "ll-merge.h"
#include "rerere.h"

enum ws_error_action {
	nowarn_ws_error,
	warn_on_ws_error,
	die_on_ws_error,
	correct_ws_error
};


enum ws_ignore {
	ignore_ws_none,
	ignore_ws_change
};

/*
 * We need to keep track of how symlinks in the preimage are
 * manipulated by the patches.  A patch to add a/b/c where a/b
 * is a symlink should not be allowed to affect the directory
 * the symlink points at, but if the same patch removes a/b,
 * it is perfectly fine, as the patch removes a/b to make room
 * to create a directory a/b so that a/b/c can be created.
 *
 * See also "struct string_list symlink_changes" in "struct
 * apply_state".
 */
#define SYMLINK_GOES_AWAY 01
#define SYMLINK_IN_RESULT 02

struct apply_state {
	const char *prefix;
	int prefix_length;

	/* These are lock_file related */
	struct lock_file *lock_file;
	int newfd;

	/* These control what gets looked at and modified */
	int apply; /* this is not a dry-run */
	int cached; /* apply to the index only */
	int check; /* preimage must match working tree, don't actually apply */
	int check_index; /* preimage must match the indexed version */
	int update_index; /* check_index && apply */

	/* These control cosmetic aspect of the output */
	int diffstat; /* just show a diffstat, and don't actually apply */
	int numstat; /* just show a numeric diffstat, and don't actually apply */
	int summary; /* just report creation, deletion, etc, and don't actually apply */

	/* These boolean parameters control how the apply is done */
	int allow_overlap;
	int apply_in_reverse;
	int apply_with_reject;
	int apply_verbosely;
	int no_add;
	int threeway;
	int unidiff_zero;
	int unsafe_paths;

	/* Other non boolean parameters */
	const char *fake_ancestor;
	const char *patch_input_file;
	int line_termination;
	struct strbuf root;
	int p_value;
	int p_value_known;
	unsigned int p_context;

	/* Exclude and include path parameters */
	struct string_list limit_by_name;
	int has_include;

	/* Various "current state" */
	int linenr; /* current line number */
	struct string_list symlink_changes; /* we have to track symlinks */

	/*
	 * For "diff-stat" like behaviour, we keep track of the biggest change
	 * we've seen, and the longest filename. That allows us to do simple
	 * scaling.
	 */
	int max_change;
	int max_len;

	/*
	 * Records filenames that have been touched, in order to handle
	 * the case where more than one patches touch the same file.
	 */
	struct string_list fn_table;

	/* These control whitespace errors */
	enum ws_error_action ws_error_action;
	enum ws_ignore ws_ignore_action;
	const char *whitespace_option;
	int whitespace_error;
	int squelch_whitespace_errors;
	int applied_after_fixing_ws;
};

static const char * const apply_usage[] = {
	N_("git apply [<options>] [<patch>...]"),
	NULL
};

static void parse_whitespace_option(struct apply_state *state, const char *option)
{
	if (!option) {
		state->ws_error_action = warn_on_ws_error;
		return;
	}
	if (!strcmp(option, "warn")) {
		state->ws_error_action = warn_on_ws_error;
		return;
	}
	if (!strcmp(option, "nowarn")) {
		state->ws_error_action = nowarn_ws_error;
		return;
	}
	if (!strcmp(option, "error")) {
		state->ws_error_action = die_on_ws_error;
		return;
	}
	if (!strcmp(option, "error-all")) {
		state->ws_error_action = die_on_ws_error;
		state->squelch_whitespace_errors = 0;
		return;
	}
	if (!strcmp(option, "strip") || !strcmp(option, "fix")) {
		state->ws_error_action = correct_ws_error;
		return;
	}
	die(_("unrecognized whitespace option '%s'"), option);
}

static void parse_ignorewhitespace_option(struct apply_state *state,
					  const char *option)
{
	if (!option || !strcmp(option, "no") ||
	    !strcmp(option, "false") || !strcmp(option, "never") ||
	    !strcmp(option, "none")) {
		state->ws_ignore_action = ignore_ws_none;
		return;
	}
	if (!strcmp(option, "change")) {
		state->ws_ignore_action = ignore_ws_change;
		return;
	}
	die(_("unrecognized whitespace ignore option '%s'"), option);
}

static void set_default_whitespace_mode(struct apply_state *state)
{
	if (!state->whitespace_option && !apply_default_whitespace)
		state->ws_error_action = (state->apply ? warn_on_ws_error : nowarn_ws_error);
}

/*
 * This represents one "hunk" from a patch, starting with
 * "@@ -oldpos,oldlines +newpos,newlines @@" marker.  The
 * patch text is pointed at by patch, and its byte length
 * is stored in size.  leading and trailing are the number
 * of context lines.
 */
struct fragment {
	unsigned long leading, trailing;
	unsigned long oldpos, oldlines;
	unsigned long newpos, newlines;
	/*
	 * 'patch' is usually borrowed from buf in apply_patch(),
	 * but some codepaths store an allocated buffer.
	 */
	const char *patch;
	unsigned free_patch:1,
		rejected:1;
	int size;
	int linenr;
	struct fragment *next;
};

/*
 * When dealing with a binary patch, we reuse "leading" field
 * to store the type of the binary hunk, either deflated "delta"
 * or deflated "literal".
 */
#define binary_patch_method leading
#define BINARY_DELTA_DEFLATED	1
#define BINARY_LITERAL_DEFLATED 2

/*
 * This represents a "patch" to a file, both metainfo changes
 * such as creation/deletion, filemode and content changes represented
 * as a series of fragments.
 */
struct patch {
	char *new_name, *old_name, *def_name;
	unsigned int old_mode, new_mode;
	int is_new, is_delete;	/* -1 = unknown, 0 = false, 1 = true */
	int rejected;
	unsigned ws_rule;
	int lines_added, lines_deleted;
	int score;
	unsigned int is_toplevel_relative:1;
	unsigned int inaccurate_eof:1;
	unsigned int is_binary:1;
	unsigned int is_copy:1;
	unsigned int is_rename:1;
	unsigned int recount:1;
	unsigned int conflicted_threeway:1;
	unsigned int direct_to_threeway:1;
	struct fragment *fragments;
	char *result;
	size_t resultsize;
	char old_sha1_prefix[41];
	char new_sha1_prefix[41];
	struct patch *next;

	/* three-way fallback result */
	struct object_id threeway_stage[3];
};

static void free_fragment_list(struct fragment *list)
{
	while (list) {
		struct fragment *next = list->next;
		if (list->free_patch)
			free((char *)list->patch);
		free(list);
		list = next;
	}
}

static void free_patch(struct patch *patch)
{
	free_fragment_list(patch->fragments);
	free(patch->def_name);
	free(patch->old_name);
	free(patch->new_name);
	free(patch->result);
	free(patch);
}

static void free_patch_list(struct patch *list)
{
	while (list) {
		struct patch *next = list->next;
		free_patch(list);
		list = next;
	}
}

/*
 * A line in a file, len-bytes long (includes the terminating LF,
 * except for an incomplete line at the end if the file ends with
 * one), and its contents hashes to 'hash'.
 */
struct line {
	size_t len;
	unsigned hash : 24;
	unsigned flag : 8;
#define LINE_COMMON     1
#define LINE_PATCHED	2
};

/*
 * This represents a "file", which is an array of "lines".
 */
struct image {
	char *buf;
	size_t len;
	size_t nr;
	size_t alloc;
	struct line *line_allocated;
	struct line *line;
};

static uint32_t hash_line(const char *cp, size_t len)
{
	size_t i;
	uint32_t h;
	for (i = 0, h = 0; i < len; i++) {
		if (!isspace(cp[i])) {
			h = h * 3 + (cp[i] & 0xff);
		}
	}
	return h;
}

/*
 * Compare lines s1 of length n1 and s2 of length n2, ignoring
 * whitespace difference. Returns 1 if they match, 0 otherwise
 */
static int fuzzy_matchlines(const char *s1, size_t n1,
			    const char *s2, size_t n2)
{
	const char *last1 = s1 + n1 - 1;
	const char *last2 = s2 + n2 - 1;
	int result = 0;

	/* ignore line endings */
	while ((*last1 == '\r') || (*last1 == '\n'))
		last1--;
	while ((*last2 == '\r') || (*last2 == '\n'))
		last2--;

	/* skip leading whitespaces, if both begin with whitespace */
	if (s1 <= last1 && s2 <= last2 && isspace(*s1) && isspace(*s2)) {
		while (isspace(*s1) && (s1 <= last1))
			s1++;
		while (isspace(*s2) && (s2 <= last2))
			s2++;
	}
	/* early return if both lines are empty */
	if ((s1 > last1) && (s2 > last2))
		return 1;
	while (!result) {
		result = *s1++ - *s2++;
		/*
		 * Skip whitespace inside. We check for whitespace on
		 * both buffers because we don't want "a b" to match
		 * "ab"
		 */
		if (isspace(*s1) && isspace(*s2)) {
			while (isspace(*s1) && s1 <= last1)
				s1++;
			while (isspace(*s2) && s2 <= last2)
				s2++;
		}
		/*
		 * If we reached the end on one side only,
		 * lines don't match
		 */
		if (
		    ((s2 > last2) && (s1 <= last1)) ||
		    ((s1 > last1) && (s2 <= last2)))
			return 0;
		if ((s1 > last1) && (s2 > last2))
			break;
	}

	return !result;
}

static void add_line_info(struct image *img, const char *bol, size_t len, unsigned flag)
{
	ALLOC_GROW(img->line_allocated, img->nr + 1, img->alloc);
	img->line_allocated[img->nr].len = len;
	img->line_allocated[img->nr].hash = hash_line(bol, len);
	img->line_allocated[img->nr].flag = flag;
	img->nr++;
}

/*
 * "buf" has the file contents to be patched (read from various sources).
 * attach it to "image" and add line-based index to it.
 * "image" now owns the "buf".
 */
static void prepare_image(struct image *image, char *buf, size_t len,
			  int prepare_linetable)
{
	const char *cp, *ep;

	memset(image, 0, sizeof(*image));
	image->buf = buf;
	image->len = len;

	if (!prepare_linetable)
		return;

	ep = image->buf + image->len;
	cp = image->buf;
	while (cp < ep) {
		const char *next;
		for (next = cp; next < ep && *next != '\n'; next++)
			;
		if (next < ep)
			next++;
		add_line_info(image, cp, next - cp, 0);
		cp = next;
	}
	image->line = image->line_allocated;
}

static void clear_image(struct image *image)
{
	free(image->buf);
	free(image->line_allocated);
	memset(image, 0, sizeof(*image));
}

/* fmt must contain _one_ %s and no other substitution */
static void say_patch_name(FILE *output, const char *fmt, struct patch *patch)
{
	struct strbuf sb = STRBUF_INIT;

	if (patch->old_name && patch->new_name &&
	    strcmp(patch->old_name, patch->new_name)) {
		quote_c_style(patch->old_name, &sb, NULL, 0);
		strbuf_addstr(&sb, " => ");
		quote_c_style(patch->new_name, &sb, NULL, 0);
	} else {
		const char *n = patch->new_name;
		if (!n)
			n = patch->old_name;
		quote_c_style(n, &sb, NULL, 0);
	}
	fprintf(output, fmt, sb.buf);
	fputc('\n', output);
	strbuf_release(&sb);
}

#define SLOP (16)

static void read_patch_file(struct strbuf *sb, int fd)
{
	if (strbuf_read(sb, fd, 0) < 0)
		die_errno("git apply: failed to read");

	/*
	 * Make sure that we have some slop in the buffer
	 * so that we can do speculative "memcmp" etc, and
	 * see to it that it is NUL-filled.
	 */
	strbuf_grow(sb, SLOP);
	memset(sb->buf + sb->len, 0, SLOP);
}

static unsigned long linelen(const char *buffer, unsigned long size)
{
	unsigned long len = 0;
	while (size--) {
		len++;
		if (*buffer++ == '\n')
			break;
	}
	return len;
}

static int is_dev_null(const char *str)
{
	return skip_prefix(str, "/dev/null", &str) && isspace(*str);
}

#define TERM_SPACE	1
#define TERM_TAB	2

static int name_terminate(int c, int terminate)
{
	if (c == ' ' && !(terminate & TERM_SPACE))
		return 0;
	if (c == '\t' && !(terminate & TERM_TAB))
		return 0;

	return 1;
}

/* remove double slashes to make --index work with such filenames */
static char *squash_slash(char *name)
{
	int i = 0, j = 0;

	if (!name)
		return NULL;

	while (name[i]) {
		if ((name[j++] = name[i++]) == '/')
			while (name[i] == '/')
				i++;
	}
	name[j] = '\0';
	return name;
}

static char *find_name_gnu(struct apply_state *state,
			   const char *line,
			   const char *def,
			   int p_value)
{
	struct strbuf name = STRBUF_INIT;
	char *cp;

	/*
	 * Proposed "new-style" GNU patch/diff format; see
	 * http://marc.info/?l=git&m=112927316408690&w=2
	 */
	if (unquote_c_style(&name, line, NULL)) {
		strbuf_release(&name);
		return NULL;
	}

	for (cp = name.buf; p_value; p_value--) {
		cp = strchr(cp, '/');
		if (!cp) {
			strbuf_release(&name);
			return NULL;
		}
		cp++;
	}

	strbuf_remove(&name, 0, cp - name.buf);
	if (state->root.len)
		strbuf_insert(&name, 0, state->root.buf, state->root.len);
	return squash_slash(strbuf_detach(&name, NULL));
}

static size_t sane_tz_len(const char *line, size_t len)
{
	const char *tz, *p;

	if (len < strlen(" +0500") || line[len-strlen(" +0500")] != ' ')
		return 0;
	tz = line + len - strlen(" +0500");

	if (tz[1] != '+' && tz[1] != '-')
		return 0;

	for (p = tz + 2; p != line + len; p++)
		if (!isdigit(*p))
			return 0;

	return line + len - tz;
}

static size_t tz_with_colon_len(const char *line, size_t len)
{
	const char *tz, *p;

	if (len < strlen(" +08:00") || line[len - strlen(":00")] != ':')
		return 0;
	tz = line + len - strlen(" +08:00");

	if (tz[0] != ' ' || (tz[1] != '+' && tz[1] != '-'))
		return 0;
	p = tz + 2;
	if (!isdigit(*p++) || !isdigit(*p++) || *p++ != ':' ||
	    !isdigit(*p++) || !isdigit(*p++))
		return 0;

	return line + len - tz;
}

static size_t date_len(const char *line, size_t len)
{
	const char *date, *p;

	if (len < strlen("72-02-05") || line[len-strlen("-05")] != '-')
		return 0;
	p = date = line + len - strlen("72-02-05");

	if (!isdigit(*p++) || !isdigit(*p++) || *p++ != '-' ||
	    !isdigit(*p++) || !isdigit(*p++) || *p++ != '-' ||
	    !isdigit(*p++) || !isdigit(*p++))	/* Not a date. */
		return 0;

	if (date - line >= strlen("19") &&
	    isdigit(date[-1]) && isdigit(date[-2]))	/* 4-digit year */
		date -= strlen("19");

	return line + len - date;
}

static size_t short_time_len(const char *line, size_t len)
{
	const char *time, *p;

	if (len < strlen(" 07:01:32") || line[len-strlen(":32")] != ':')
		return 0;
	p = time = line + len - strlen(" 07:01:32");

	/* Permit 1-digit hours? */
	if (*p++ != ' ' ||
	    !isdigit(*p++) || !isdigit(*p++) || *p++ != ':' ||
	    !isdigit(*p++) || !isdigit(*p++) || *p++ != ':' ||
	    !isdigit(*p++) || !isdigit(*p++))	/* Not a time. */
		return 0;

	return line + len - time;
}

static size_t fractional_time_len(const char *line, size_t len)
{
	const char *p;
	size_t n;

	/* Expected format: 19:41:17.620000023 */
	if (!len || !isdigit(line[len - 1]))
		return 0;
	p = line + len - 1;

	/* Fractional seconds. */
	while (p > line && isdigit(*p))
		p--;
	if (*p != '.')
		return 0;

	/* Hours, minutes, and whole seconds. */
	n = short_time_len(line, p - line);
	if (!n)
		return 0;

	return line + len - p + n;
}

static size_t trailing_spaces_len(const char *line, size_t len)
{
	const char *p;

	/* Expected format: ' ' x (1 or more)  */
	if (!len || line[len - 1] != ' ')
		return 0;

	p = line + len;
	while (p != line) {
		p--;
		if (*p != ' ')
			return line + len - (p + 1);
	}

	/* All spaces! */
	return len;
}

static size_t diff_timestamp_len(const char *line, size_t len)
{
	const char *end = line + len;
	size_t n;

	/*
	 * Posix: 2010-07-05 19:41:17
	 * GNU: 2010-07-05 19:41:17.620000023 -0500
	 */

	if (!isdigit(end[-1]))
		return 0;

	n = sane_tz_len(line, end - line);
	if (!n)
		n = tz_with_colon_len(line, end - line);
	end -= n;

	n = short_time_len(line, end - line);
	if (!n)
		n = fractional_time_len(line, end - line);
	end -= n;

	n = date_len(line, end - line);
	if (!n)	/* No date.  Too bad. */
		return 0;
	end -= n;

	if (end == line)	/* No space before date. */
		return 0;
	if (end[-1] == '\t') {	/* Success! */
		end--;
		return line + len - end;
	}
	if (end[-1] != ' ')	/* No space before date. */
		return 0;

	/* Whitespace damage. */
	end -= trailing_spaces_len(line, end - line);
	return line + len - end;
}

static char *find_name_common(struct apply_state *state,
			      const char *line,
			      const char *def,
			      int p_value,
			      const char *end,
			      int terminate)
{
	int len;
	const char *start = NULL;

	if (p_value == 0)
		start = line;
	while (line != end) {
		char c = *line;

		if (!end && isspace(c)) {
			if (c == '\n')
				break;
			if (name_terminate(c, terminate))
				break;
		}
		line++;
		if (c == '/' && !--p_value)
			start = line;
	}
	if (!start)
		return squash_slash(xstrdup_or_null(def));
	len = line - start;
	if (!len)
		return squash_slash(xstrdup_or_null(def));

	/*
	 * Generally we prefer the shorter name, especially
	 * if the other one is just a variation of that with
	 * something else tacked on to the end (ie "file.orig"
	 * or "file~").
	 */
	if (def) {
		int deflen = strlen(def);
		if (deflen < len && !strncmp(start, def, deflen))
			return squash_slash(xstrdup(def));
	}

	if (state->root.len) {
		char *ret = xstrfmt("%s%.*s", state->root.buf, len, start);
		return squash_slash(ret);
	}

	return squash_slash(xmemdupz(start, len));
}

static char *find_name(struct apply_state *state,
		       const char *line,
		       char *def,
		       int p_value,
		       int terminate)
{
	if (*line == '"') {
		char *name = find_name_gnu(state, line, def, p_value);
		if (name)
			return name;
	}

	return find_name_common(state, line, def, p_value, NULL, terminate);
}

static char *find_name_traditional(struct apply_state *state,
				   const char *line,
				   char *def,
				   int p_value)
{
	size_t len;
	size_t date_len;

	if (*line == '"') {
		char *name = find_name_gnu(state, line, def, p_value);
		if (name)
			return name;
	}

	len = strchrnul(line, '\n') - line;
	date_len = diff_timestamp_len(line, len);
	if (!date_len)
		return find_name_common(state, line, def, p_value, NULL, TERM_TAB);
	len -= date_len;

	return find_name_common(state, line, def, p_value, line + len, 0);
}

static int count_slashes(const char *cp)
{
	int cnt = 0;
	char ch;

	while ((ch = *cp++))
		if (ch == '/')
			cnt++;
	return cnt;
}

/*
 * Given the string after "--- " or "+++ ", guess the appropriate
 * p_value for the given patch.
 */
static int guess_p_value(struct apply_state *state, const char *nameline)
{
	char *name, *cp;
	int val = -1;

	if (is_dev_null(nameline))
		return -1;
	name = find_name_traditional(state, nameline, NULL, 0);
	if (!name)
		return -1;
	cp = strchr(name, '/');
	if (!cp)
		val = 0;
	else if (state->prefix) {
		/*
		 * Does it begin with "a/$our-prefix" and such?  Then this is
		 * very likely to apply to our directory.
		 */
		if (!strncmp(name, state->prefix, state->prefix_length))
			val = count_slashes(state->prefix);
		else {
			cp++;
			if (!strncmp(cp, state->prefix, state->prefix_length))
				val = count_slashes(state->prefix) + 1;
		}
	}
	free(name);
	return val;
}

/*
 * Does the ---/+++ line have the POSIX timestamp after the last HT?
 * GNU diff puts epoch there to signal a creation/deletion event.  Is
 * this such a timestamp?
 */
static int has_epoch_timestamp(const char *nameline)
{
	/*
	 * We are only interested in epoch timestamp; any non-zero
	 * fraction cannot be one, hence "(\.0+)?" in the regexp below.
	 * For the same reason, the date must be either 1969-12-31 or
	 * 1970-01-01, and the seconds part must be "00".
	 */
	const char stamp_regexp[] =
		"^(1969-12-31|1970-01-01)"
		" "
		"[0-2][0-9]:[0-5][0-9]:00(\\.0+)?"
		" "
		"([-+][0-2][0-9]:?[0-5][0-9])\n";
	const char *timestamp = NULL, *cp, *colon;
	static regex_t *stamp;
	regmatch_t m[10];
	int zoneoffset;
	int hourminute;
	int status;

	for (cp = nameline; *cp != '\n'; cp++) {
		if (*cp == '\t')
			timestamp = cp + 1;
	}
	if (!timestamp)
		return 0;
	if (!stamp) {
		stamp = xmalloc(sizeof(*stamp));
		if (regcomp(stamp, stamp_regexp, REG_EXTENDED)) {
			warning(_("Cannot prepare timestamp regexp %s"),
				stamp_regexp);
			return 0;
		}
	}

	status = regexec(stamp, timestamp, ARRAY_SIZE(m), m, 0);
	if (status) {
		if (status != REG_NOMATCH)
			warning(_("regexec returned %d for input: %s"),
				status, timestamp);
		return 0;
	}

	zoneoffset = strtol(timestamp + m[3].rm_so + 1, (char **) &colon, 10);
	if (*colon == ':')
		zoneoffset = zoneoffset * 60 + strtol(colon + 1, NULL, 10);
	else
		zoneoffset = (zoneoffset / 100) * 60 + (zoneoffset % 100);
	if (timestamp[m[3].rm_so] == '-')
		zoneoffset = -zoneoffset;

	/*
	 * YYYY-MM-DD hh:mm:ss must be from either 1969-12-31
	 * (west of GMT) or 1970-01-01 (east of GMT)
	 */
	if ((zoneoffset < 0 && memcmp(timestamp, "1969-12-31", 10)) ||
	    (0 <= zoneoffset && memcmp(timestamp, "1970-01-01", 10)))
		return 0;

	hourminute = (strtol(timestamp + 11, NULL, 10) * 60 +
		      strtol(timestamp + 14, NULL, 10) -
		      zoneoffset);

	return ((zoneoffset < 0 && hourminute == 1440) ||
		(0 <= zoneoffset && !hourminute));
}

/*
 * Get the name etc info from the ---/+++ lines of a traditional patch header
 *
 * FIXME! The end-of-filename heuristics are kind of screwy. For existing
 * files, we can happily check the index for a match, but for creating a
 * new file we should try to match whatever "patch" does. I have no idea.
 */
static void parse_traditional_patch(struct apply_state *state,
				    const char *first,
				    const char *second,
				    struct patch *patch)
{
	char *name;

	first += 4;	/* skip "--- " */
	second += 4;	/* skip "+++ " */
	if (!state->p_value_known) {
		int p, q;
		p = guess_p_value(state, first);
		q = guess_p_value(state, second);
		if (p < 0) p = q;
		if (0 <= p && p == q) {
			state->p_value = p;
			state->p_value_known = 1;
		}
	}
	if (is_dev_null(first)) {
		patch->is_new = 1;
		patch->is_delete = 0;
		name = find_name_traditional(state, second, NULL, state->p_value);
		patch->new_name = name;
	} else if (is_dev_null(second)) {
		patch->is_new = 0;
		patch->is_delete = 1;
		name = find_name_traditional(state, first, NULL, state->p_value);
		patch->old_name = name;
	} else {
		char *first_name;
		first_name = find_name_traditional(state, first, NULL, state->p_value);
		name = find_name_traditional(state, second, first_name, state->p_value);
		free(first_name);
		if (has_epoch_timestamp(first)) {
			patch->is_new = 1;
			patch->is_delete = 0;
			patch->new_name = name;
		} else if (has_epoch_timestamp(second)) {
			patch->is_new = 0;
			patch->is_delete = 1;
			patch->old_name = name;
		} else {
			patch->old_name = name;
			patch->new_name = xstrdup_or_null(name);
		}
	}
	if (!name)
		die(_("unable to find filename in patch at line %d"), state->linenr);
}

static int gitdiff_hdrend(struct apply_state *state,
			  const char *line,
			  struct patch *patch)
{
	return -1;
}

/*
 * We're anal about diff header consistency, to make
 * sure that we don't end up having strange ambiguous
 * patches floating around.
 *
 * As a result, gitdiff_{old|new}name() will check
 * their names against any previous information, just
 * to make sure..
 */
#define DIFF_OLD_NAME 0
#define DIFF_NEW_NAME 1

static void gitdiff_verify_name(struct apply_state *state,
				const char *line,
				int isnull,
				char **name,
				int side)
{
	if (!*name && !isnull) {
		*name = find_name(state, line, NULL, state->p_value, TERM_TAB);
		return;
	}

	if (*name) {
		int len = strlen(*name);
		char *another;
		if (isnull)
			die(_("git apply: bad git-diff - expected /dev/null, got %s on line %d"),
			    *name, state->linenr);
		another = find_name(state, line, NULL, state->p_value, TERM_TAB);
		if (!another || memcmp(another, *name, len + 1))
			die((side == DIFF_NEW_NAME) ?
			    _("git apply: bad git-diff - inconsistent new filename on line %d") :
			    _("git apply: bad git-diff - inconsistent old filename on line %d"), state->linenr);
		free(another);
	} else {
		/* expect "/dev/null" */
		if (memcmp("/dev/null", line, 9) || line[9] != '\n')
			die(_("git apply: bad git-diff - expected /dev/null on line %d"), state->linenr);
	}
}

static int gitdiff_oldname(struct apply_state *state,
			   const char *line,
			   struct patch *patch)
{
	gitdiff_verify_name(state, line,
			    patch->is_new, &patch->old_name,
			    DIFF_OLD_NAME);
	return 0;
}

static int gitdiff_newname(struct apply_state *state,
			   const char *line,
			   struct patch *patch)
{
	gitdiff_verify_name(state, line,
			    patch->is_delete, &patch->new_name,
			    DIFF_NEW_NAME);
	return 0;
}

static int gitdiff_oldmode(struct apply_state *state,
			   const char *line,
			   struct patch *patch)
{
	patch->old_mode = strtoul(line, NULL, 8);
	return 0;
}

static int gitdiff_newmode(struct apply_state *state,
			   const char *line,
			   struct patch *patch)
{
	patch->new_mode = strtoul(line, NULL, 8);
	return 0;
}

static int gitdiff_delete(struct apply_state *state,
			  const char *line,
			  struct patch *patch)
{
	patch->is_delete = 1;
	free(patch->old_name);
	patch->old_name = xstrdup_or_null(patch->def_name);
	return gitdiff_oldmode(state, line, patch);
}

static int gitdiff_newfile(struct apply_state *state,
			   const char *line,
			   struct patch *patch)
{
	patch->is_new = 1;
	free(patch->new_name);
	patch->new_name = xstrdup_or_null(patch->def_name);
	return gitdiff_newmode(state, line, patch);
}

static int gitdiff_copysrc(struct apply_state *state,
			   const char *line,
			   struct patch *patch)
{
	patch->is_copy = 1;
	free(patch->old_name);
	patch->old_name = find_name(state, line, NULL, state->p_value ? state->p_value - 1 : 0, 0);
	return 0;
}

static int gitdiff_copydst(struct apply_state *state,
			   const char *line,
			   struct patch *patch)
{
	patch->is_copy = 1;
	free(patch->new_name);
	patch->new_name = find_name(state, line, NULL, state->p_value ? state->p_value - 1 : 0, 0);
	return 0;
}

static int gitdiff_renamesrc(struct apply_state *state,
			     const char *line,
			     struct patch *patch)
{
	patch->is_rename = 1;
	free(patch->old_name);
	patch->old_name = find_name(state, line, NULL, state->p_value ? state->p_value - 1 : 0, 0);
	return 0;
}

static int gitdiff_renamedst(struct apply_state *state,
			     const char *line,
			     struct patch *patch)
{
	patch->is_rename = 1;
	free(patch->new_name);
	patch->new_name = find_name(state, line, NULL, state->p_value ? state->p_value - 1 : 0, 0);
	return 0;
}

static int gitdiff_similarity(struct apply_state *state,
			      const char *line,
			      struct patch *patch)
{
	unsigned long val = strtoul(line, NULL, 10);
	if (val <= 100)
		patch->score = val;
	return 0;
}

static int gitdiff_dissimilarity(struct apply_state *state,
				 const char *line,
				 struct patch *patch)
{
	unsigned long val = strtoul(line, NULL, 10);
	if (val <= 100)
		patch->score = val;
	return 0;
}

static int gitdiff_index(struct apply_state *state,
			 const char *line,
			 struct patch *patch)
{
	/*
	 * index line is N hexadecimal, "..", N hexadecimal,
	 * and optional space with octal mode.
	 */
	const char *ptr, *eol;
	int len;

	ptr = strchr(line, '.');
	if (!ptr || ptr[1] != '.' || 40 < ptr - line)
		return 0;
	len = ptr - line;
	memcpy(patch->old_sha1_prefix, line, len);
	patch->old_sha1_prefix[len] = 0;

	line = ptr + 2;
	ptr = strchr(line, ' ');
	eol = strchrnul(line, '\n');

	if (!ptr || eol < ptr)
		ptr = eol;
	len = ptr - line;

	if (40 < len)
		return 0;
	memcpy(patch->new_sha1_prefix, line, len);
	patch->new_sha1_prefix[len] = 0;
	if (*ptr == ' ')
		patch->old_mode = strtoul(ptr+1, NULL, 8);
	return 0;
}

/*
 * This is normal for a diff that doesn't change anything: we'll fall through
 * into the next diff. Tell the parser to break out.
 */
static int gitdiff_unrecognized(struct apply_state *state,
				const char *line,
				struct patch *patch)
{
	return -1;
}

/*
 * Skip p_value leading components from "line"; as we do not accept
 * absolute paths, return NULL in that case.
 */
static const char *skip_tree_prefix(struct apply_state *state,
				    const char *line,
				    int llen)
{
	int nslash;
	int i;

	if (!state->p_value)
		return (llen && line[0] == '/') ? NULL : line;

	nslash = state->p_value;
	for (i = 0; i < llen; i++) {
		int ch = line[i];
		if (ch == '/' && --nslash <= 0)
			return (i == 0) ? NULL : &line[i + 1];
	}
	return NULL;
}

/*
 * This is to extract the same name that appears on "diff --git"
 * line.  We do not find and return anything if it is a rename
 * patch, and it is OK because we will find the name elsewhere.
 * We need to reliably find name only when it is mode-change only,
 * creation or deletion of an empty file.  In any of these cases,
 * both sides are the same name under a/ and b/ respectively.
 */
static char *git_header_name(struct apply_state *state,
			     const char *line,
			     int llen)
{
	const char *name;
	const char *second = NULL;
	size_t len, line_len;

	line += strlen("diff --git ");
	llen -= strlen("diff --git ");

	if (*line == '"') {
		const char *cp;
		struct strbuf first = STRBUF_INIT;
		struct strbuf sp = STRBUF_INIT;

		if (unquote_c_style(&first, line, &second))
			goto free_and_fail1;

		/* strip the a/b prefix including trailing slash */
		cp = skip_tree_prefix(state, first.buf, first.len);
		if (!cp)
			goto free_and_fail1;
		strbuf_remove(&first, 0, cp - first.buf);

		/*
		 * second points at one past closing dq of name.
		 * find the second name.
		 */
		while ((second < line + llen) && isspace(*second))
			second++;

		if (line + llen <= second)
			goto free_and_fail1;
		if (*second == '"') {
			if (unquote_c_style(&sp, second, NULL))
				goto free_and_fail1;
			cp = skip_tree_prefix(state, sp.buf, sp.len);
			if (!cp)
				goto free_and_fail1;
			/* They must match, otherwise ignore */
			if (strcmp(cp, first.buf))
				goto free_and_fail1;
			strbuf_release(&sp);
			return strbuf_detach(&first, NULL);
		}

		/* unquoted second */
		cp = skip_tree_prefix(state, second, line + llen - second);
		if (!cp)
			goto free_and_fail1;
		if (line + llen - cp != first.len ||
		    memcmp(first.buf, cp, first.len))
			goto free_and_fail1;
		return strbuf_detach(&first, NULL);

	free_and_fail1:
		strbuf_release(&first);
		strbuf_release(&sp);
		return NULL;
	}

	/* unquoted first name */
	name = skip_tree_prefix(state, line, llen);
	if (!name)
		return NULL;

	/*
	 * since the first name is unquoted, a dq if exists must be
	 * the beginning of the second name.
	 */
	for (second = name; second < line + llen; second++) {
		if (*second == '"') {
			struct strbuf sp = STRBUF_INIT;
			const char *np;

			if (unquote_c_style(&sp, second, NULL))
				goto free_and_fail2;

			np = skip_tree_prefix(state, sp.buf, sp.len);
			if (!np)
				goto free_and_fail2;

			len = sp.buf + sp.len - np;
			if (len < second - name &&
			    !strncmp(np, name, len) &&
			    isspace(name[len])) {
				/* Good */
				strbuf_remove(&sp, 0, np - sp.buf);
				return strbuf_detach(&sp, NULL);
			}

		free_and_fail2:
			strbuf_release(&sp);
			return NULL;
		}
	}

	/*
	 * Accept a name only if it shows up twice, exactly the same
	 * form.
	 */
	second = strchr(name, '\n');
	if (!second)
		return NULL;
	line_len = second - name;
	for (len = 0 ; ; len++) {
		switch (name[len]) {
		default:
			continue;
		case '\n':
			return NULL;
		case '\t': case ' ':
			/*
			 * Is this the separator between the preimage
			 * and the postimage pathname?  Again, we are
			 * only interested in the case where there is
			 * no rename, as this is only to set def_name
			 * and a rename patch has the names elsewhere
			 * in an unambiguous form.
			 */
			if (!name[len + 1])
				return NULL; /* no postimage name */
			second = skip_tree_prefix(state, name + len + 1,
						  line_len - (len + 1));
			if (!second)
				return NULL;
			/*
			 * Does len bytes starting at "name" and "second"
			 * (that are separated by one HT or SP we just
			 * found) exactly match?
			 */
			if (second[len] == '\n' && !strncmp(name, second, len))
				return xmemdupz(name, len);
		}
	}
}

/* Verify that we recognize the lines following a git header */
static int parse_git_header(struct apply_state *state,
			    const char *line,
			    int len,
			    unsigned int size,
			    struct patch *patch)
{
	unsigned long offset;

	/* A git diff has explicit new/delete information, so we don't guess */
	patch->is_new = 0;
	patch->is_delete = 0;

	/*
	 * Some things may not have the old name in the
	 * rest of the headers anywhere (pure mode changes,
	 * or removing or adding empty files), so we get
	 * the default name from the header.
	 */
	patch->def_name = git_header_name(state, line, len);
	if (patch->def_name && state->root.len) {
		char *s = xstrfmt("%s%s", state->root.buf, patch->def_name);
		free(patch->def_name);
		patch->def_name = s;
	}

	line += len;
	size -= len;
	state->linenr++;
	for (offset = len ; size > 0 ; offset += len, size -= len, line += len, state->linenr++) {
		static const struct opentry {
			const char *str;
			int (*fn)(struct apply_state *, const char *, struct patch *);
		} optable[] = {
			{ "@@ -", gitdiff_hdrend },
			{ "--- ", gitdiff_oldname },
			{ "+++ ", gitdiff_newname },
			{ "old mode ", gitdiff_oldmode },
			{ "new mode ", gitdiff_newmode },
			{ "deleted file mode ", gitdiff_delete },
			{ "new file mode ", gitdiff_newfile },
			{ "copy from ", gitdiff_copysrc },
			{ "copy to ", gitdiff_copydst },
			{ "rename old ", gitdiff_renamesrc },
			{ "rename new ", gitdiff_renamedst },
			{ "rename from ", gitdiff_renamesrc },
			{ "rename to ", gitdiff_renamedst },
			{ "similarity index ", gitdiff_similarity },
			{ "dissimilarity index ", gitdiff_dissimilarity },
			{ "index ", gitdiff_index },
			{ "", gitdiff_unrecognized },
		};
		int i;

		len = linelen(line, size);
		if (!len || line[len-1] != '\n')
			break;
		for (i = 0; i < ARRAY_SIZE(optable); i++) {
			const struct opentry *p = optable + i;
			int oplen = strlen(p->str);
			if (len < oplen || memcmp(p->str, line, oplen))
				continue;
			if (p->fn(state, line + oplen, patch) < 0)
				return offset;
			break;
		}
	}

	return offset;
}

static int parse_num(const char *line, unsigned long *p)
{
	char *ptr;

	if (!isdigit(*line))
		return 0;
	*p = strtoul(line, &ptr, 10);
	return ptr - line;
}

static int parse_range(const char *line, int len, int offset, const char *expect,
		       unsigned long *p1, unsigned long *p2)
{
	int digits, ex;

	if (offset < 0 || offset >= len)
		return -1;
	line += offset;
	len -= offset;

	digits = parse_num(line, p1);
	if (!digits)
		return -1;

	offset += digits;
	line += digits;
	len -= digits;

	*p2 = 1;
	if (*line == ',') {
		digits = parse_num(line+1, p2);
		if (!digits)
			return -1;

		offset += digits+1;
		line += digits+1;
		len -= digits+1;
	}

	ex = strlen(expect);
	if (ex > len)
		return -1;
	if (memcmp(line, expect, ex))
		return -1;

	return offset + ex;
}

static void recount_diff(const char *line, int size, struct fragment *fragment)
{
	int oldlines = 0, newlines = 0, ret = 0;

	if (size < 1) {
		warning("recount: ignore empty hunk");
		return;
	}

	for (;;) {
		int len = linelen(line, size);
		size -= len;
		line += len;

		if (size < 1)
			break;

		switch (*line) {
		case ' ': case '\n':
			newlines++;
			/* fall through */
		case '-':
			oldlines++;
			continue;
		case '+':
			newlines++;
			continue;
		case '\\':
			continue;
		case '@':
			ret = size < 3 || !starts_with(line, "@@ ");
			break;
		case 'd':
			ret = size < 5 || !starts_with(line, "diff ");
			break;
		default:
			ret = -1;
			break;
		}
		if (ret) {
			warning(_("recount: unexpected line: %.*s"),
				(int)linelen(line, size), line);
			return;
		}
		break;
	}
	fragment->oldlines = oldlines;
	fragment->newlines = newlines;
}

/*
 * Parse a unified diff fragment header of the
 * form "@@ -a,b +c,d @@"
 */
static int parse_fragment_header(const char *line, int len, struct fragment *fragment)
{
	int offset;

	if (!len || line[len-1] != '\n')
		return -1;

	/* Figure out the number of lines in a fragment */
	offset = parse_range(line, len, 4, " +", &fragment->oldpos, &fragment->oldlines);
	offset = parse_range(line, len, offset, " @@", &fragment->newpos, &fragment->newlines);

	return offset;
}

static int find_header(struct apply_state *state,
		       const char *line,
		       unsigned long size,
		       int *hdrsize,
		       struct patch *patch)
{
	unsigned long offset, len;

	patch->is_toplevel_relative = 0;
	patch->is_rename = patch->is_copy = 0;
	patch->is_new = patch->is_delete = -1;
	patch->old_mode = patch->new_mode = 0;
	patch->old_name = patch->new_name = NULL;
	for (offset = 0; size > 0; offset += len, size -= len, line += len, state->linenr++) {
		unsigned long nextlen;

		len = linelen(line, size);
		if (!len)
			break;

		/* Testing this early allows us to take a few shortcuts.. */
		if (len < 6)
			continue;

		/*
		 * Make sure we don't find any unconnected patch fragments.
		 * That's a sign that we didn't find a header, and that a
		 * patch has become corrupted/broken up.
		 */
		if (!memcmp("@@ -", line, 4)) {
			struct fragment dummy;
			if (parse_fragment_header(line, len, &dummy) < 0)
				continue;
			die(_("patch fragment without header at line %d: %.*s"),
			    state->linenr, (int)len-1, line);
		}

		if (size < len + 6)
			break;

		/*
		 * Git patch? It might not have a real patch, just a rename
		 * or mode change, so we handle that specially
		 */
		if (!memcmp("diff --git ", line, 11)) {
			int git_hdr_len = parse_git_header(state, line, len, size, patch);
			if (git_hdr_len <= len)
				continue;
			if (!patch->old_name && !patch->new_name) {
				if (!patch->def_name)
					die(Q_("git diff header lacks filename information when removing "
					       "%d leading pathname component (line %d)",
					       "git diff header lacks filename information when removing "
					       "%d leading pathname components (line %d)",
					       state->p_value),
					    state->p_value, state->linenr);
				patch->old_name = xstrdup(patch->def_name);
				patch->new_name = xstrdup(patch->def_name);
			}
			if (!patch->is_delete && !patch->new_name)
				die("git diff header lacks filename information "
				    "(line %d)", state->linenr);
			patch->is_toplevel_relative = 1;
			*hdrsize = git_hdr_len;
			return offset;
		}

		/* --- followed by +++ ? */
		if (memcmp("--- ", line,  4) || memcmp("+++ ", line + len, 4))
			continue;

		/*
		 * We only accept unified patches, so we want it to
		 * at least have "@@ -a,b +c,d @@\n", which is 14 chars
		 * minimum ("@@ -0,0 +1 @@\n" is the shortest).
		 */
		nextlen = linelen(line + len, size - len);
		if (size < nextlen + 14 || memcmp("@@ -", line + len + nextlen, 4))
			continue;

		/* Ok, we'll consider it a patch */
		parse_traditional_patch(state, line, line+len, patch);
		*hdrsize = len + nextlen;
		state->linenr += 2;
		return offset;
	}
	return -1;
}

static void record_ws_error(struct apply_state *state,
			    unsigned result,
			    const char *line,
			    int len,
			    int linenr)
{
	char *err;

	if (!result)
		return;

	state->whitespace_error++;
	if (state->squelch_whitespace_errors &&
	    state->squelch_whitespace_errors < state->whitespace_error)
		return;

	err = whitespace_error_string(result);
	fprintf(stderr, "%s:%d: %s.\n%.*s\n",
		state->patch_input_file, linenr, err, len, line);
	free(err);
}

static void check_whitespace(struct apply_state *state,
			     const char *line,
			     int len,
			     unsigned ws_rule)
{
	unsigned result = ws_check(line + 1, len - 1, ws_rule);

	record_ws_error(state, result, line + 1, len - 2, state->linenr);
}

/*
 * Parse a unified diff. Note that this really needs to parse each
 * fragment separately, since the only way to know the difference
 * between a "---" that is part of a patch, and a "---" that starts
 * the next patch is to look at the line counts..
 */
static int parse_fragment(struct apply_state *state,
			  const char *line,
			  unsigned long size,
			  struct patch *patch,
			  struct fragment *fragment)
{
	int added, deleted;
	int len = linelen(line, size), offset;
	unsigned long oldlines, newlines;
	unsigned long leading, trailing;

	offset = parse_fragment_header(line, len, fragment);
	if (offset < 0)
		return -1;
	if (offset > 0 && patch->recount)
		recount_diff(line + offset, size - offset, fragment);
	oldlines = fragment->oldlines;
	newlines = fragment->newlines;
	leading = 0;
	trailing = 0;

	/* Parse the thing.. */
	line += len;
	size -= len;
	state->linenr++;
	added = deleted = 0;
	for (offset = len;
	     0 < size;
	     offset += len, size -= len, line += len, state->linenr++) {
		if (!oldlines && !newlines)
			break;
		len = linelen(line, size);
		if (!len || line[len-1] != '\n')
			return -1;
		switch (*line) {
		default:
			return -1;
		case '\n': /* newer GNU diff, an empty context line */
		case ' ':
			oldlines--;
			newlines--;
			if (!deleted && !added)
				leading++;
			trailing++;
			if (!state->apply_in_reverse &&
			    state->ws_error_action == correct_ws_error)
				check_whitespace(state, line, len, patch->ws_rule);
			break;
		case '-':
			if (state->apply_in_reverse &&
			    state->ws_error_action != nowarn_ws_error)
				check_whitespace(state, line, len, patch->ws_rule);
			deleted++;
			oldlines--;
			trailing = 0;
			break;
		case '+':
			if (!state->apply_in_reverse &&
			    state->ws_error_action != nowarn_ws_error)
				check_whitespace(state, line, len, patch->ws_rule);
			added++;
			newlines--;
			trailing = 0;
			break;

		/*
		 * We allow "\ No newline at end of file". Depending
                 * on locale settings when the patch was produced we
                 * don't know what this line looks like. The only
                 * thing we do know is that it begins with "\ ".
		 * Checking for 12 is just for sanity check -- any
		 * l10n of "\ No newline..." is at least that long.
		 */
		case '\\':
			if (len < 12 || memcmp(line, "\\ ", 2))
				return -1;
			break;
		}
	}
	if (oldlines || newlines)
		return -1;
	if (!deleted && !added)
		return -1;

	fragment->leading = leading;
	fragment->trailing = trailing;

	/*
	 * If a fragment ends with an incomplete line, we failed to include
	 * it in the above loop because we hit oldlines == newlines == 0
	 * before seeing it.
	 */
	if (12 < size && !memcmp(line, "\\ ", 2))
		offset += linelen(line, size);

	patch->lines_added += added;
	patch->lines_deleted += deleted;

	if (0 < patch->is_new && oldlines)
		return error(_("new file depends on old contents"));
	if (0 < patch->is_delete && newlines)
		return error(_("deleted file still has contents"));
	return offset;
}

/*
 * We have seen "diff --git a/... b/..." header (or a traditional patch
 * header).  Read hunks that belong to this patch into fragments and hang
 * them to the given patch structure.
 *
 * The (fragment->patch, fragment->size) pair points into the memory given
 * by the caller, not a copy, when we return.
 */
static int parse_single_patch(struct apply_state *state,
			      const char *line,
			      unsigned long size,
			      struct patch *patch)
{
	unsigned long offset = 0;
	unsigned long oldlines = 0, newlines = 0, context = 0;
	struct fragment **fragp = &patch->fragments;

	while (size > 4 && !memcmp(line, "@@ -", 4)) {
		struct fragment *fragment;
		int len;

		fragment = xcalloc(1, sizeof(*fragment));
		fragment->linenr = state->linenr;
		len = parse_fragment(state, line, size, patch, fragment);
		if (len <= 0)
			die(_("corrupt patch at line %d"), state->linenr);
		fragment->patch = line;
		fragment->size = len;
		oldlines += fragment->oldlines;
		newlines += fragment->newlines;
		context += fragment->leading + fragment->trailing;

		*fragp = fragment;
		fragp = &fragment->next;

		offset += len;
		line += len;
		size -= len;
	}

	/*
	 * If something was removed (i.e. we have old-lines) it cannot
	 * be creation, and if something was added it cannot be
	 * deletion.  However, the reverse is not true; --unified=0
	 * patches that only add are not necessarily creation even
	 * though they do not have any old lines, and ones that only
	 * delete are not necessarily deletion.
	 *
	 * Unfortunately, a real creation/deletion patch do _not_ have
	 * any context line by definition, so we cannot safely tell it
	 * apart with --unified=0 insanity.  At least if the patch has
	 * more than one hunk it is not creation or deletion.
	 */
	if (patch->is_new < 0 &&
	    (oldlines || (patch->fragments && patch->fragments->next)))
		patch->is_new = 0;
	if (patch->is_delete < 0 &&
	    (newlines || (patch->fragments && patch->fragments->next)))
		patch->is_delete = 0;

	if (0 < patch->is_new && oldlines)
		die(_("new file %s depends on old contents"), patch->new_name);
	if (0 < patch->is_delete && newlines)
		die(_("deleted file %s still has contents"), patch->old_name);
	if (!patch->is_delete && !newlines && context)
		fprintf_ln(stderr,
			   _("** warning: "
			     "file %s becomes empty but is not deleted"),
			   patch->new_name);

	return offset;
}

static inline int metadata_changes(struct patch *patch)
{
	return	patch->is_rename > 0 ||
		patch->is_copy > 0 ||
		patch->is_new > 0 ||
		patch->is_delete ||
		(patch->old_mode && patch->new_mode &&
		 patch->old_mode != patch->new_mode);
}

static char *inflate_it(const void *data, unsigned long size,
			unsigned long inflated_size)
{
	git_zstream stream;
	void *out;
	int st;

	memset(&stream, 0, sizeof(stream));

	stream.next_in = (unsigned char *)data;
	stream.avail_in = size;
	stream.next_out = out = xmalloc(inflated_size);
	stream.avail_out = inflated_size;
	git_inflate_init(&stream);
	st = git_inflate(&stream, Z_FINISH);
	git_inflate_end(&stream);
	if ((st != Z_STREAM_END) || stream.total_out != inflated_size) {
		free(out);
		return NULL;
	}
	return out;
}

/*
 * Read a binary hunk and return a new fragment; fragment->patch
 * points at an allocated memory that the caller must free, so
 * it is marked as "->free_patch = 1".
 */
static struct fragment *parse_binary_hunk(struct apply_state *state,
					  char **buf_p,
					  unsigned long *sz_p,
					  int *status_p,
					  int *used_p)
{
	/*
	 * Expect a line that begins with binary patch method ("literal"
	 * or "delta"), followed by the length of data before deflating.
	 * a sequence of 'length-byte' followed by base-85 encoded data
	 * should follow, terminated by a newline.
	 *
	 * Each 5-byte sequence of base-85 encodes up to 4 bytes,
	 * and we would limit the patch line to 66 characters,
	 * so one line can fit up to 13 groups that would decode
	 * to 52 bytes max.  The length byte 'A'-'Z' corresponds
	 * to 1-26 bytes, and 'a'-'z' corresponds to 27-52 bytes.
	 */
	int llen, used;
	unsigned long size = *sz_p;
	char *buffer = *buf_p;
	int patch_method;
	unsigned long origlen;
	char *data = NULL;
	int hunk_size = 0;
	struct fragment *frag;

	llen = linelen(buffer, size);
	used = llen;

	*status_p = 0;

	if (starts_with(buffer, "delta ")) {
		patch_method = BINARY_DELTA_DEFLATED;
		origlen = strtoul(buffer + 6, NULL, 10);
	}
	else if (starts_with(buffer, "literal ")) {
		patch_method = BINARY_LITERAL_DEFLATED;
		origlen = strtoul(buffer + 8, NULL, 10);
	}
	else
		return NULL;

	state->linenr++;
	buffer += llen;
	while (1) {
		int byte_length, max_byte_length, newsize;
		llen = linelen(buffer, size);
		used += llen;
		state->linenr++;
		if (llen == 1) {
			/* consume the blank line */
			buffer++;
			size--;
			break;
		}
		/*
		 * Minimum line is "A00000\n" which is 7-byte long,
		 * and the line length must be multiple of 5 plus 2.
		 */
		if ((llen < 7) || (llen-2) % 5)
			goto corrupt;
		max_byte_length = (llen - 2) / 5 * 4;
		byte_length = *buffer;
		if ('A' <= byte_length && byte_length <= 'Z')
			byte_length = byte_length - 'A' + 1;
		else if ('a' <= byte_length && byte_length <= 'z')
			byte_length = byte_length - 'a' + 27;
		else
			goto corrupt;
		/* if the input length was not multiple of 4, we would
		 * have filler at the end but the filler should never
		 * exceed 3 bytes
		 */
		if (max_byte_length < byte_length ||
		    byte_length <= max_byte_length - 4)
			goto corrupt;
		newsize = hunk_size + byte_length;
		data = xrealloc(data, newsize);
		if (decode_85(data + hunk_size, buffer + 1, byte_length))
			goto corrupt;
		hunk_size = newsize;
		buffer += llen;
		size -= llen;
	}

	frag = xcalloc(1, sizeof(*frag));
	frag->patch = inflate_it(data, hunk_size, origlen);
	frag->free_patch = 1;
	if (!frag->patch)
		goto corrupt;
	free(data);
	frag->size = origlen;
	*buf_p = buffer;
	*sz_p = size;
	*used_p = used;
	frag->binary_patch_method = patch_method;
	return frag;

 corrupt:
	free(data);
	*status_p = -1;
	error(_("corrupt binary patch at line %d: %.*s"),
	      state->linenr-1, llen-1, buffer);
	return NULL;
}

/*
 * Returns:
 *   -1 in case of error,
 *   the length of the parsed binary patch otherwise
 */
static int parse_binary(struct apply_state *state,
			char *buffer,
			unsigned long size,
			struct patch *patch)
{
	/*
	 * We have read "GIT binary patch\n"; what follows is a line
	 * that says the patch method (currently, either "literal" or
	 * "delta") and the length of data before deflating; a
	 * sequence of 'length-byte' followed by base-85 encoded data
	 * follows.
	 *
	 * When a binary patch is reversible, there is another binary
	 * hunk in the same format, starting with patch method (either
	 * "literal" or "delta") with the length of data, and a sequence
	 * of length-byte + base-85 encoded data, terminated with another
	 * empty line.  This data, when applied to the postimage, produces
	 * the preimage.
	 */
	struct fragment *forward;
	struct fragment *reverse;
	int status;
	int used, used_1;

	forward = parse_binary_hunk(state, &buffer, &size, &status, &used);
	if (!forward && !status)
		/* there has to be one hunk (forward hunk) */
		return error(_("unrecognized binary patch at line %d"), state->linenr-1);
	if (status)
		/* otherwise we already gave an error message */
		return status;

	reverse = parse_binary_hunk(state, &buffer, &size, &status, &used_1);
	if (reverse)
		used += used_1;
	else if (status) {
		/*
		 * Not having reverse hunk is not an error, but having
		 * a corrupt reverse hunk is.
		 */
		free((void*) forward->patch);
		free(forward);
		return status;
	}
	forward->next = reverse;
	patch->fragments = forward;
	patch->is_binary = 1;
	return used;
}

static void prefix_one(struct apply_state *state, char **name)
{
	char *old_name = *name;
	if (!old_name)
		return;
	*name = xstrdup(prefix_filename(state->prefix, state->prefix_length, *name));
	free(old_name);
}

static void prefix_patch(struct apply_state *state, struct patch *p)
{
	if (!state->prefix || p->is_toplevel_relative)
		return;
	prefix_one(state, &p->new_name);
	prefix_one(state, &p->old_name);
}

/*
 * include/exclude
 */

static void add_name_limit(struct apply_state *state,
			   const char *name,
			   int exclude)
{
	struct string_list_item *it;

	it = string_list_append(&state->limit_by_name, name);
	it->util = exclude ? NULL : (void *) 1;
}

static int use_patch(struct apply_state *state, struct patch *p)
{
	const char *pathname = p->new_name ? p->new_name : p->old_name;
	int i;

	/* Paths outside are not touched regardless of "--include" */
	if (0 < state->prefix_length) {
		int pathlen = strlen(pathname);
		if (pathlen <= state->prefix_length ||
		    memcmp(state->prefix, pathname, state->prefix_length))
			return 0;
	}

	/* See if it matches any of exclude/include rule */
	for (i = 0; i < state->limit_by_name.nr; i++) {
		struct string_list_item *it = &state->limit_by_name.items[i];
		if (!wildmatch(it->string, pathname, 0, NULL))
			return (it->util != NULL);
	}

	/*
	 * If we had any include, a path that does not match any rule is
	 * not used.  Otherwise, we saw bunch of exclude rules (or none)
	 * and such a path is used.
	 */
	return !state->has_include;
}


/*
 * Read the patch text in "buffer" that extends for "size" bytes; stop
 * reading after seeing a single patch (i.e. changes to a single file).
 * Create fragments (i.e. patch hunks) and hang them to the given patch.
 * Return the number of bytes consumed, so that the caller can call us
 * again for the next patch.
 */
static int parse_chunk(struct apply_state *state, char *buffer, unsigned long size, struct patch *patch)
{
	int hdrsize, patchsize;
	int offset = find_header(state, buffer, size, &hdrsize, patch);

	if (offset < 0)
		return offset;

	prefix_patch(state, patch);

	if (!use_patch(state, patch))
		patch->ws_rule = 0;
	else
		patch->ws_rule = whitespace_rule(patch->new_name
						 ? patch->new_name
						 : patch->old_name);

	patchsize = parse_single_patch(state,
				       buffer + offset + hdrsize,
				       size - offset - hdrsize,
				       patch);

	if (!patchsize) {
		static const char git_binary[] = "GIT binary patch\n";
		int hd = hdrsize + offset;
		unsigned long llen = linelen(buffer + hd, size - hd);

		if (llen == sizeof(git_binary) - 1 &&
		    !memcmp(git_binary, buffer + hd, llen)) {
			int used;
			state->linenr++;
			used = parse_binary(state, buffer + hd + llen,
					    size - hd - llen, patch);
			if (used < 0)
				return -1;
			if (used)
				patchsize = used + llen;
			else
				patchsize = 0;
		}
		else if (!memcmp(" differ\n", buffer + hd + llen - 8, 8)) {
			static const char *binhdr[] = {
				"Binary files ",
				"Files ",
				NULL,
			};
			int i;
			for (i = 0; binhdr[i]; i++) {
				int len = strlen(binhdr[i]);
				if (len < size - hd &&
				    !memcmp(binhdr[i], buffer + hd, len)) {
					state->linenr++;
					patch->is_binary = 1;
					patchsize = llen;
					break;
				}
			}
		}

		/* Empty patch cannot be applied if it is a text patch
		 * without metadata change.  A binary patch appears
		 * empty to us here.
		 */
		if ((state->apply || state->check) &&
		    (!patch->is_binary && !metadata_changes(patch)))
			die(_("patch with only garbage at line %d"), state->linenr);
	}

	return offset + hdrsize + patchsize;
}

#define swap(a,b) myswap((a),(b),sizeof(a))

#define myswap(a, b, size) do {		\
	unsigned char mytmp[size];	\
	memcpy(mytmp, &a, size);		\
	memcpy(&a, &b, size);		\
	memcpy(&b, mytmp, size);		\
} while (0)

static void reverse_patches(struct patch *p)
{
	for (; p; p = p->next) {
		struct fragment *frag = p->fragments;

		swap(p->new_name, p->old_name);
		swap(p->new_mode, p->old_mode);
		swap(p->is_new, p->is_delete);
		swap(p->lines_added, p->lines_deleted);
		swap(p->old_sha1_prefix, p->new_sha1_prefix);

		for (; frag; frag = frag->next) {
			swap(frag->newpos, frag->oldpos);
			swap(frag->newlines, frag->oldlines);
		}
	}
}

static const char pluses[] =
"++++++++++++++++++++++++++++++++++++++++++++++++++++++++++++++++++++++";
static const char minuses[]=
"----------------------------------------------------------------------";

static void show_stats(struct apply_state *state, struct patch *patch)
{
	struct strbuf qname = STRBUF_INIT;
	char *cp = patch->new_name ? patch->new_name : patch->old_name;
	int max, add, del;

	quote_c_style(cp, &qname, NULL, 0);

	/*
	 * "scale" the filename
	 */
	max = state->max_len;
	if (max > 50)
		max = 50;

	if (qname.len > max) {
		cp = strchr(qname.buf + qname.len + 3 - max, '/');
		if (!cp)
			cp = qname.buf + qname.len + 3 - max;
		strbuf_splice(&qname, 0, cp - qname.buf, "...", 3);
	}

	if (patch->is_binary) {
		printf(" %-*s |  Bin\n", max, qname.buf);
		strbuf_release(&qname);
		return;
	}

	printf(" %-*s |", max, qname.buf);
	strbuf_release(&qname);

	/*
	 * scale the add/delete
	 */
	max = max + state->max_change > 70 ? 70 - max : state->max_change;
	add = patch->lines_added;
	del = patch->lines_deleted;

	if (state->max_change > 0) {
		int total = ((add + del) * max + state->max_change / 2) / state->max_change;
		add = (add * max + state->max_change / 2) / state->max_change;
		del = total - add;
	}
	printf("%5d %.*s%.*s\n", patch->lines_added + patch->lines_deleted,
		add, pluses, del, minuses);
}

static int read_old_data(struct stat *st, const char *path, struct strbuf *buf)
{
	switch (st->st_mode & S_IFMT) {
	case S_IFLNK:
		if (strbuf_readlink(buf, path, st->st_size) < 0)
			return error(_("unable to read symlink %s"), path);
		return 0;
	case S_IFREG:
		if (strbuf_read_file(buf, path, st->st_size) != st->st_size)
			return error(_("unable to open or read %s"), path);
		convert_to_git(path, buf->buf, buf->len, buf, 0);
		return 0;
	default:
		return -1;
	}
}

/*
 * Update the preimage, and the common lines in postimage,
 * from buffer buf of length len. If postlen is 0 the postimage
 * is updated in place, otherwise it's updated on a new buffer
 * of length postlen
 */

static void update_pre_post_images(struct image *preimage,
				   struct image *postimage,
				   char *buf,
				   size_t len, size_t postlen)
{
	int i, ctx, reduced;
	char *new, *old, *fixed;
	struct image fixed_preimage;

	/*
	 * Update the preimage with whitespace fixes.  Note that we
	 * are not losing preimage->buf -- apply_one_fragment() will
	 * free "oldlines".
	 */
	prepare_image(&fixed_preimage, buf, len, 1);
	assert(postlen
	       ? fixed_preimage.nr == preimage->nr
	       : fixed_preimage.nr <= preimage->nr);
	for (i = 0; i < fixed_preimage.nr; i++)
		fixed_preimage.line[i].flag = preimage->line[i].flag;
	free(preimage->line_allocated);
	*preimage = fixed_preimage;

	/*
	 * Adjust the common context lines in postimage. This can be
	 * done in-place when we are shrinking it with whitespace
	 * fixing, but needs a new buffer when ignoring whitespace or
	 * expanding leading tabs to spaces.
	 *
	 * We trust the caller to tell us if the update can be done
	 * in place (postlen==0) or not.
	 */
	old = postimage->buf;
	if (postlen)
		new = postimage->buf = xmalloc(postlen);
	else
		new = old;
	fixed = preimage->buf;

	for (i = reduced = ctx = 0; i < postimage->nr; i++) {
		size_t l_len = postimage->line[i].len;
		if (!(postimage->line[i].flag & LINE_COMMON)) {
			/* an added line -- no counterparts in preimage */
			memmove(new, old, l_len);
			old += l_len;
			new += l_len;
			continue;
		}

		/* a common context -- skip it in the original postimage */
		old += l_len;

		/* and find the corresponding one in the fixed preimage */
		while (ctx < preimage->nr &&
		       !(preimage->line[ctx].flag & LINE_COMMON)) {
			fixed += preimage->line[ctx].len;
			ctx++;
		}

		/*
		 * preimage is expected to run out, if the caller
		 * fixed addition of trailing blank lines.
		 */
		if (preimage->nr <= ctx) {
			reduced++;
			continue;
		}

		/* and copy it in, while fixing the line length */
		l_len = preimage->line[ctx].len;
		memcpy(new, fixed, l_len);
		new += l_len;
		fixed += l_len;
		postimage->line[i].len = l_len;
		ctx++;
	}

	if (postlen
	    ? postlen < new - postimage->buf
	    : postimage->len < new - postimage->buf)
		die("BUG: caller miscounted postlen: asked %d, orig = %d, used = %d",
		    (int)postlen, (int) postimage->len, (int)(new - postimage->buf));

	/* Fix the length of the whole thing */
	postimage->len = new - postimage->buf;
	postimage->nr -= reduced;
}

static int line_by_line_fuzzy_match(struct image *img,
				    struct image *preimage,
				    struct image *postimage,
				    unsigned long try,
				    int try_lno,
				    int preimage_limit)
{
	int i;
	size_t imgoff = 0;
	size_t preoff = 0;
	size_t postlen = postimage->len;
	size_t extra_chars;
	char *buf;
	char *preimage_eof;
	char *preimage_end;
	struct strbuf fixed;
	char *fixed_buf;
	size_t fixed_len;

	for (i = 0; i < preimage_limit; i++) {
		size_t prelen = preimage->line[i].len;
		size_t imglen = img->line[try_lno+i].len;

		if (!fuzzy_matchlines(img->buf + try + imgoff, imglen,
				      preimage->buf + preoff, prelen))
			return 0;
		if (preimage->line[i].flag & LINE_COMMON)
			postlen += imglen - prelen;
		imgoff += imglen;
		preoff += prelen;
	}

	/*
	 * Ok, the preimage matches with whitespace fuzz.
	 *
	 * imgoff now holds the true length of the target that
	 * matches the preimage before the end of the file.
	 *
	 * Count the number of characters in the preimage that fall
	 * beyond the end of the file and make sure that all of them
	 * are whitespace characters. (This can only happen if
	 * we are removing blank lines at the end of the file.)
	 */
	buf = preimage_eof = preimage->buf + preoff;
	for ( ; i < preimage->nr; i++)
		preoff += preimage->line[i].len;
	preimage_end = preimage->buf + preoff;
	for ( ; buf < preimage_end; buf++)
		if (!isspace(*buf))
			return 0;

	/*
	 * Update the preimage and the common postimage context
	 * lines to use the same whitespace as the target.
	 * If whitespace is missing in the target (i.e.
	 * if the preimage extends beyond the end of the file),
	 * use the whitespace from the preimage.
	 */
	extra_chars = preimage_end - preimage_eof;
	strbuf_init(&fixed, imgoff + extra_chars);
	strbuf_add(&fixed, img->buf + try, imgoff);
	strbuf_add(&fixed, preimage_eof, extra_chars);
	fixed_buf = strbuf_detach(&fixed, &fixed_len);
	update_pre_post_images(preimage, postimage,
			       fixed_buf, fixed_len, postlen);
	return 1;
}

static int match_fragment(struct apply_state *state,
			  struct image *img,
			  struct image *preimage,
			  struct image *postimage,
			  unsigned long try,
			  int try_lno,
			  unsigned ws_rule,
			  int match_beginning, int match_end)
{
	int i;
	char *fixed_buf, *buf, *orig, *target;
	struct strbuf fixed;
	size_t fixed_len, postlen;
	int preimage_limit;

	if (preimage->nr + try_lno <= img->nr) {
		/*
		 * The hunk falls within the boundaries of img.
		 */
		preimage_limit = preimage->nr;
		if (match_end && (preimage->nr + try_lno != img->nr))
			return 0;
	} else if (state->ws_error_action == correct_ws_error &&
		   (ws_rule & WS_BLANK_AT_EOF)) {
		/*
		 * This hunk extends beyond the end of img, and we are
		 * removing blank lines at the end of the file.  This
		 * many lines from the beginning of the preimage must
		 * match with img, and the remainder of the preimage
		 * must be blank.
		 */
		preimage_limit = img->nr - try_lno;
	} else {
		/*
		 * The hunk extends beyond the end of the img and
		 * we are not removing blanks at the end, so we
		 * should reject the hunk at this position.
		 */
		return 0;
	}

	if (match_beginning && try_lno)
		return 0;

	/* Quick hash check */
	for (i = 0; i < preimage_limit; i++)
		if ((img->line[try_lno + i].flag & LINE_PATCHED) ||
		    (preimage->line[i].hash != img->line[try_lno + i].hash))
			return 0;

	if (preimage_limit == preimage->nr) {
		/*
		 * Do we have an exact match?  If we were told to match
		 * at the end, size must be exactly at try+fragsize,
		 * otherwise try+fragsize must be still within the preimage,
		 * and either case, the old piece should match the preimage
		 * exactly.
		 */
		if ((match_end
		     ? (try + preimage->len == img->len)
		     : (try + preimage->len <= img->len)) &&
		    !memcmp(img->buf + try, preimage->buf, preimage->len))
			return 1;
	} else {
		/*
		 * The preimage extends beyond the end of img, so
		 * there cannot be an exact match.
		 *
		 * There must be one non-blank context line that match
		 * a line before the end of img.
		 */
		char *buf_end;

		buf = preimage->buf;
		buf_end = buf;
		for (i = 0; i < preimage_limit; i++)
			buf_end += preimage->line[i].len;

		for ( ; buf < buf_end; buf++)
			if (!isspace(*buf))
				break;
		if (buf == buf_end)
			return 0;
	}

	/*
	 * No exact match. If we are ignoring whitespace, run a line-by-line
	 * fuzzy matching. We collect all the line length information because
	 * we need it to adjust whitespace if we match.
	 */
	if (state->ws_ignore_action == ignore_ws_change)
		return line_by_line_fuzzy_match(img, preimage, postimage,
						try, try_lno, preimage_limit);

	if (state->ws_error_action != correct_ws_error)
		return 0;

	/*
	 * The hunk does not apply byte-by-byte, but the hash says
	 * it might with whitespace fuzz. We weren't asked to
	 * ignore whitespace, we were asked to correct whitespace
	 * errors, so let's try matching after whitespace correction.
	 *
	 * While checking the preimage against the target, whitespace
	 * errors in both fixed, we count how large the corresponding
	 * postimage needs to be.  The postimage prepared by
	 * apply_one_fragment() has whitespace errors fixed on added
	 * lines already, but the common lines were propagated as-is,
	 * which may become longer when their whitespace errors are
	 * fixed.
	 */

	/* First count added lines in postimage */
	postlen = 0;
	for (i = 0; i < postimage->nr; i++) {
		if (!(postimage->line[i].flag & LINE_COMMON))
			postlen += postimage->line[i].len;
	}

	/*
	 * The preimage may extend beyond the end of the file,
	 * but in this loop we will only handle the part of the
	 * preimage that falls within the file.
	 */
	strbuf_init(&fixed, preimage->len + 1);
	orig = preimage->buf;
	target = img->buf + try;
	for (i = 0; i < preimage_limit; i++) {
		size_t oldlen = preimage->line[i].len;
		size_t tgtlen = img->line[try_lno + i].len;
		size_t fixstart = fixed.len;
		struct strbuf tgtfix;
		int match;

		/* Try fixing the line in the preimage */
		ws_fix_copy(&fixed, orig, oldlen, ws_rule, NULL);

		/* Try fixing the line in the target */
		strbuf_init(&tgtfix, tgtlen);
		ws_fix_copy(&tgtfix, target, tgtlen, ws_rule, NULL);

		/*
		 * If they match, either the preimage was based on
		 * a version before our tree fixed whitespace breakage,
		 * or we are lacking a whitespace-fix patch the tree
		 * the preimage was based on already had (i.e. target
		 * has whitespace breakage, the preimage doesn't).
		 * In either case, we are fixing the whitespace breakages
		 * so we might as well take the fix together with their
		 * real change.
		 */
		match = (tgtfix.len == fixed.len - fixstart &&
			 !memcmp(tgtfix.buf, fixed.buf + fixstart,
					     fixed.len - fixstart));

		/* Add the length if this is common with the postimage */
		if (preimage->line[i].flag & LINE_COMMON)
			postlen += tgtfix.len;

		strbuf_release(&tgtfix);
		if (!match)
			goto unmatch_exit;

		orig += oldlen;
		target += tgtlen;
	}


	/*
	 * Now handle the lines in the preimage that falls beyond the
	 * end of the file (if any). They will only match if they are
	 * empty or only contain whitespace (if WS_BLANK_AT_EOL is
	 * false).
	 */
	for ( ; i < preimage->nr; i++) {
		size_t fixstart = fixed.len; /* start of the fixed preimage */
		size_t oldlen = preimage->line[i].len;
		int j;

		/* Try fixing the line in the preimage */
		ws_fix_copy(&fixed, orig, oldlen, ws_rule, NULL);

		for (j = fixstart; j < fixed.len; j++)
			if (!isspace(fixed.buf[j]))
				goto unmatch_exit;

		orig += oldlen;
	}

	/*
	 * Yes, the preimage is based on an older version that still
	 * has whitespace breakages unfixed, and fixing them makes the
	 * hunk match.  Update the context lines in the postimage.
	 */
	fixed_buf = strbuf_detach(&fixed, &fixed_len);
	if (postlen < postimage->len)
		postlen = 0;
	update_pre_post_images(preimage, postimage,
			       fixed_buf, fixed_len, postlen);
	return 1;

 unmatch_exit:
	strbuf_release(&fixed);
	return 0;
}

static int find_pos(struct apply_state *state,
		    struct image *img,
		    struct image *preimage,
		    struct image *postimage,
		    int line,
		    unsigned ws_rule,
		    int match_beginning, int match_end)
{
	int i;
	unsigned long backwards, forwards, try;
	int backwards_lno, forwards_lno, try_lno;

	/*
	 * If match_beginning or match_end is specified, there is no
	 * point starting from a wrong line that will never match and
	 * wander around and wait for a match at the specified end.
	 */
	if (match_beginning)
		line = 0;
	else if (match_end)
		line = img->nr - preimage->nr;

	/*
	 * Because the comparison is unsigned, the following test
	 * will also take care of a negative line number that can
	 * result when match_end and preimage is larger than the target.
	 */
	if ((size_t) line > img->nr)
		line = img->nr;

	try = 0;
	for (i = 0; i < line; i++)
		try += img->line[i].len;

	/*
	 * There's probably some smart way to do this, but I'll leave
	 * that to the smart and beautiful people. I'm simple and stupid.
	 */
	backwards = try;
	backwards_lno = line;
	forwards = try;
	forwards_lno = line;
	try_lno = line;

	for (i = 0; ; i++) {
		if (match_fragment(state, img, preimage, postimage,
				   try, try_lno, ws_rule,
				   match_beginning, match_end))
			return try_lno;

	again:
		if (backwards_lno == 0 && forwards_lno == img->nr)
			break;

		if (i & 1) {
			if (backwards_lno == 0) {
				i++;
				goto again;
			}
			backwards_lno--;
			backwards -= img->line[backwards_lno].len;
			try = backwards;
			try_lno = backwards_lno;
		} else {
			if (forwards_lno == img->nr) {
				i++;
				goto again;
			}
			forwards += img->line[forwards_lno].len;
			forwards_lno++;
			try = forwards;
			try_lno = forwards_lno;
		}

	}
	return -1;
}

static void remove_first_line(struct image *img)
{
	img->buf += img->line[0].len;
	img->len -= img->line[0].len;
	img->line++;
	img->nr--;
}

static void remove_last_line(struct image *img)
{
	img->len -= img->line[--img->nr].len;
}

/*
 * The change from "preimage" and "postimage" has been found to
 * apply at applied_pos (counts in line numbers) in "img".
 * Update "img" to remove "preimage" and replace it with "postimage".
 */
static void update_image(struct apply_state *state,
			 struct image *img,
			 int applied_pos,
			 struct image *preimage,
			 struct image *postimage)
{
	/*
	 * remove the copy of preimage at offset in img
	 * and replace it with postimage
	 */
	int i, nr;
	size_t remove_count, insert_count, applied_at = 0;
	char *result;
	int preimage_limit;

	/*
	 * If we are removing blank lines at the end of img,
	 * the preimage may extend beyond the end.
	 * If that is the case, we must be careful only to
	 * remove the part of the preimage that falls within
	 * the boundaries of img. Initialize preimage_limit
	 * to the number of lines in the preimage that falls
	 * within the boundaries.
	 */
	preimage_limit = preimage->nr;
	if (preimage_limit > img->nr - applied_pos)
		preimage_limit = img->nr - applied_pos;

	for (i = 0; i < applied_pos; i++)
		applied_at += img->line[i].len;

	remove_count = 0;
	for (i = 0; i < preimage_limit; i++)
		remove_count += img->line[applied_pos + i].len;
	insert_count = postimage->len;

	/* Adjust the contents */
	result = xmalloc(st_add3(st_sub(img->len, remove_count), insert_count, 1));
	memcpy(result, img->buf, applied_at);
	memcpy(result + applied_at, postimage->buf, postimage->len);
	memcpy(result + applied_at + postimage->len,
	       img->buf + (applied_at + remove_count),
	       img->len - (applied_at + remove_count));
	free(img->buf);
	img->buf = result;
	img->len += insert_count - remove_count;
	result[img->len] = '\0';

	/* Adjust the line table */
	nr = img->nr + postimage->nr - preimage_limit;
	if (preimage_limit < postimage->nr) {
		/*
		 * NOTE: this knows that we never call remove_first_line()
		 * on anything other than pre/post image.
		 */
		REALLOC_ARRAY(img->line, nr);
		img->line_allocated = img->line;
	}
	if (preimage_limit != postimage->nr)
		memmove(img->line + applied_pos + postimage->nr,
			img->line + applied_pos + preimage_limit,
			(img->nr - (applied_pos + preimage_limit)) *
			sizeof(*img->line));
	memcpy(img->line + applied_pos,
	       postimage->line,
	       postimage->nr * sizeof(*img->line));
	if (!state->allow_overlap)
		for (i = 0; i < postimage->nr; i++)
			img->line[applied_pos + i].flag |= LINE_PATCHED;
	img->nr = nr;
}

/*
 * Use the patch-hunk text in "frag" to prepare two images (preimage and
 * postimage) for the hunk.  Find lines that match "preimage" in "img" and
 * replace the part of "img" with "postimage" text.
 */
static int apply_one_fragment(struct apply_state *state,
			      struct image *img, struct fragment *frag,
			      int inaccurate_eof, unsigned ws_rule,
			      int nth_fragment)
{
	int match_beginning, match_end;
	const char *patch = frag->patch;
	int size = frag->size;
	char *old, *oldlines;
	struct strbuf newlines;
	int new_blank_lines_at_end = 0;
	int found_new_blank_lines_at_end = 0;
	int hunk_linenr = frag->linenr;
	unsigned long leading, trailing;
	int pos, applied_pos;
	struct image preimage;
	struct image postimage;

	memset(&preimage, 0, sizeof(preimage));
	memset(&postimage, 0, sizeof(postimage));
	oldlines = xmalloc(size);
	strbuf_init(&newlines, size);

	old = oldlines;
	while (size > 0) {
		char first;
		int len = linelen(patch, size);
		int plen;
		int added_blank_line = 0;
		int is_blank_context = 0;
		size_t start;

		if (!len)
			break;

		/*
		 * "plen" is how much of the line we should use for
		 * the actual patch data. Normally we just remove the
		 * first character on the line, but if the line is
		 * followed by "\ No newline", then we also remove the
		 * last one (which is the newline, of course).
		 */
		plen = len - 1;
		if (len < size && patch[len] == '\\')
			plen--;
		first = *patch;
		if (state->apply_in_reverse) {
			if (first == '-')
				first = '+';
			else if (first == '+')
				first = '-';
		}

		switch (first) {
		case '\n':
			/* Newer GNU diff, empty context line */
			if (plen < 0)
				/* ... followed by '\No newline'; nothing */
				break;
			*old++ = '\n';
			strbuf_addch(&newlines, '\n');
			add_line_info(&preimage, "\n", 1, LINE_COMMON);
			add_line_info(&postimage, "\n", 1, LINE_COMMON);
			is_blank_context = 1;
			break;
		case ' ':
			if (plen && (ws_rule & WS_BLANK_AT_EOF) &&
			    ws_blank_line(patch + 1, plen, ws_rule))
				is_blank_context = 1;
		case '-':
			memcpy(old, patch + 1, plen);
			add_line_info(&preimage, old, plen,
				      (first == ' ' ? LINE_COMMON : 0));
			old += plen;
			if (first == '-')
				break;
		/* Fall-through for ' ' */
		case '+':
			/* --no-add does not add new lines */
			if (first == '+' && state->no_add)
				break;

			start = newlines.len;
			if (first != '+' ||
			    !state->whitespace_error ||
			    state->ws_error_action != correct_ws_error) {
				strbuf_add(&newlines, patch + 1, plen);
			}
			else {
				ws_fix_copy(&newlines, patch + 1, plen, ws_rule, &state->applied_after_fixing_ws);
			}
			add_line_info(&postimage, newlines.buf + start, newlines.len - start,
				      (first == '+' ? 0 : LINE_COMMON));
			if (first == '+' &&
			    (ws_rule & WS_BLANK_AT_EOF) &&
			    ws_blank_line(patch + 1, plen, ws_rule))
				added_blank_line = 1;
			break;
		case '@': case '\\':
			/* Ignore it, we already handled it */
			break;
		default:
			if (state->apply_verbosely)
				error(_("invalid start of line: '%c'"), first);
			applied_pos = -1;
			goto out;
		}
		if (added_blank_line) {
			if (!new_blank_lines_at_end)
				found_new_blank_lines_at_end = hunk_linenr;
			new_blank_lines_at_end++;
		}
		else if (is_blank_context)
			;
		else
			new_blank_lines_at_end = 0;
		patch += len;
		size -= len;
		hunk_linenr++;
	}
	if (inaccurate_eof &&
	    old > oldlines && old[-1] == '\n' &&
	    newlines.len > 0 && newlines.buf[newlines.len - 1] == '\n') {
		old--;
		strbuf_setlen(&newlines, newlines.len - 1);
	}

	leading = frag->leading;
	trailing = frag->trailing;

	/*
	 * A hunk to change lines at the beginning would begin with
	 * @@ -1,L +N,M @@
	 * but we need to be careful.  -U0 that inserts before the second
	 * line also has this pattern.
	 *
	 * And a hunk to add to an empty file would begin with
	 * @@ -0,0 +N,M @@
	 *
	 * In other words, a hunk that is (frag->oldpos <= 1) with or
	 * without leading context must match at the beginning.
	 */
	match_beginning = (!frag->oldpos ||
			   (frag->oldpos == 1 && !state->unidiff_zero));

	/*
	 * A hunk without trailing lines must match at the end.
	 * However, we simply cannot tell if a hunk must match end
	 * from the lack of trailing lines if the patch was generated
	 * with unidiff without any context.
	 */
	match_end = !state->unidiff_zero && !trailing;

	pos = frag->newpos ? (frag->newpos - 1) : 0;
	preimage.buf = oldlines;
	preimage.len = old - oldlines;
	postimage.buf = newlines.buf;
	postimage.len = newlines.len;
	preimage.line = preimage.line_allocated;
	postimage.line = postimage.line_allocated;

	for (;;) {

		applied_pos = find_pos(state, img, &preimage, &postimage, pos,
				       ws_rule, match_beginning, match_end);

		if (applied_pos >= 0)
			break;

		/* Am I at my context limits? */
		if ((leading <= state->p_context) && (trailing <= state->p_context))
			break;
		if (match_beginning || match_end) {
			match_beginning = match_end = 0;
			continue;
		}

		/*
		 * Reduce the number of context lines; reduce both
		 * leading and trailing if they are equal otherwise
		 * just reduce the larger context.
		 */
		if (leading >= trailing) {
			remove_first_line(&preimage);
			remove_first_line(&postimage);
			pos--;
			leading--;
		}
		if (trailing > leading) {
			remove_last_line(&preimage);
			remove_last_line(&postimage);
			trailing--;
		}
	}

	if (applied_pos >= 0) {
		if (new_blank_lines_at_end &&
		    preimage.nr + applied_pos >= img->nr &&
		    (ws_rule & WS_BLANK_AT_EOF) &&
		    state->ws_error_action != nowarn_ws_error) {
			record_ws_error(state, WS_BLANK_AT_EOF, "+", 1,
					found_new_blank_lines_at_end);
			if (state->ws_error_action == correct_ws_error) {
				while (new_blank_lines_at_end--)
					remove_last_line(&postimage);
			}
			/*
			 * We would want to prevent write_out_results()
			 * from taking place in apply_patch() that follows
			 * the callchain led us here, which is:
			 * apply_patch->check_patch_list->check_patch->
			 * apply_data->apply_fragments->apply_one_fragment
			 */
			if (state->ws_error_action == die_on_ws_error)
				state->apply = 0;
		}

		if (state->apply_verbosely && applied_pos != pos) {
			int offset = applied_pos - pos;
			if (state->apply_in_reverse)
				offset = 0 - offset;
			fprintf_ln(stderr,
				   Q_("Hunk #%d succeeded at %d (offset %d line).",
				      "Hunk #%d succeeded at %d (offset %d lines).",
				      offset),
				   nth_fragment, applied_pos + 1, offset);
		}

		/*
		 * Warn if it was necessary to reduce the number
		 * of context lines.
		 */
		if ((leading != frag->leading) ||
		    (trailing != frag->trailing))
			fprintf_ln(stderr, _("Context reduced to (%ld/%ld)"
					     " to apply fragment at %d"),
				   leading, trailing, applied_pos+1);
		update_image(state, img, applied_pos, &preimage, &postimage);
	} else {
		if (state->apply_verbosely)
			error(_("while searching for:\n%.*s"),
			      (int)(old - oldlines), oldlines);
	}

out:
	free(oldlines);
	strbuf_release(&newlines);
	free(preimage.line_allocated);
	free(postimage.line_allocated);

	return (applied_pos < 0);
}

static int apply_binary_fragment(struct apply_state *state,
				 struct image *img,
				 struct patch *patch)
{
	struct fragment *fragment = patch->fragments;
	unsigned long len;
	void *dst;

	if (!fragment)
		return error(_("missing binary patch data for '%s'"),
			     patch->new_name ?
			     patch->new_name :
			     patch->old_name);

	/* Binary patch is irreversible without the optional second hunk */
	if (state->apply_in_reverse) {
		if (!fragment->next)
			return error("cannot reverse-apply a binary patch "
				     "without the reverse hunk to '%s'",
				     patch->new_name
				     ? patch->new_name : patch->old_name);
		fragment = fragment->next;
	}
	switch (fragment->binary_patch_method) {
	case BINARY_DELTA_DEFLATED:
		dst = patch_delta(img->buf, img->len, fragment->patch,
				  fragment->size, &len);
		if (!dst)
			return -1;
		clear_image(img);
		img->buf = dst;
		img->len = len;
		return 0;
	case BINARY_LITERAL_DEFLATED:
		clear_image(img);
		img->len = fragment->size;
		img->buf = xmemdupz(fragment->patch, img->len);
		return 0;
	}
	return -1;
}

/*
 * Replace "img" with the result of applying the binary patch.
 * The binary patch data itself in patch->fragment is still kept
 * but the preimage prepared by the caller in "img" is freed here
 * or in the helper function apply_binary_fragment() this calls.
 */
static int apply_binary(struct apply_state *state,
			struct image *img,
			struct patch *patch)
{
	const char *name = patch->old_name ? patch->old_name : patch->new_name;
	unsigned char sha1[20];

	/*
	 * For safety, we require patch index line to contain
	 * full 40-byte textual SHA1 for old and new, at least for now.
	 */
	if (strlen(patch->old_sha1_prefix) != 40 ||
	    strlen(patch->new_sha1_prefix) != 40 ||
	    get_sha1_hex(patch->old_sha1_prefix, sha1) ||
	    get_sha1_hex(patch->new_sha1_prefix, sha1))
		return error("cannot apply binary patch to '%s' "
			     "without full index line", name);

	if (patch->old_name) {
		/*
		 * See if the old one matches what the patch
		 * applies to.
		 */
		hash_sha1_file(img->buf, img->len, blob_type, sha1);
		if (strcmp(sha1_to_hex(sha1), patch->old_sha1_prefix))
			return error("the patch applies to '%s' (%s), "
				     "which does not match the "
				     "current contents.",
				     name, sha1_to_hex(sha1));
	}
	else {
		/* Otherwise, the old one must be empty. */
		if (img->len)
			return error("the patch applies to an empty "
				     "'%s' but it is not empty", name);
	}

	get_sha1_hex(patch->new_sha1_prefix, sha1);
	if (is_null_sha1(sha1)) {
		clear_image(img);
		return 0; /* deletion patch */
	}

	if (has_sha1_file(sha1)) {
		/* We already have the postimage */
		enum object_type type;
		unsigned long size;
		char *result;

		result = read_sha1_file(sha1, &type, &size);
		if (!result)
			return error("the necessary postimage %s for "
				     "'%s' cannot be read",
				     patch->new_sha1_prefix, name);
		clear_image(img);
		img->buf = result;
		img->len = size;
	} else {
		/*
		 * We have verified buf matches the preimage;
		 * apply the patch data to it, which is stored
		 * in the patch->fragments->{patch,size}.
		 */
		if (apply_binary_fragment(state, img, patch))
			return error(_("binary patch does not apply to '%s'"),
				     name);

		/* verify that the result matches */
		hash_sha1_file(img->buf, img->len, blob_type, sha1);
		if (strcmp(sha1_to_hex(sha1), patch->new_sha1_prefix))
			return error(_("binary patch to '%s' creates incorrect result (expecting %s, got %s)"),
				name, patch->new_sha1_prefix, sha1_to_hex(sha1));
	}

	return 0;
}

static int apply_fragments(struct apply_state *state, struct image *img, struct patch *patch)
{
	struct fragment *frag = patch->fragments;
	const char *name = patch->old_name ? patch->old_name : patch->new_name;
	unsigned ws_rule = patch->ws_rule;
	unsigned inaccurate_eof = patch->inaccurate_eof;
	int nth = 0;

	if (patch->is_binary)
		return apply_binary(state, img, patch);

	while (frag) {
		nth++;
		if (apply_one_fragment(state, img, frag, inaccurate_eof, ws_rule, nth)) {
			error(_("patch failed: %s:%ld"), name, frag->oldpos);
			if (!state->apply_with_reject)
				return -1;
			frag->rejected = 1;
		}
		frag = frag->next;
	}
	return 0;
}

static int read_blob_object(struct strbuf *buf, const unsigned char *sha1, unsigned mode)
{
	if (S_ISGITLINK(mode)) {
		strbuf_grow(buf, 100);
		strbuf_addf(buf, "Subproject commit %s\n", sha1_to_hex(sha1));
	} else {
		enum object_type type;
		unsigned long sz;
		char *result;

		result = read_sha1_file(sha1, &type, &sz);
		if (!result)
			return -1;
		/* XXX read_sha1_file NUL-terminates */
		strbuf_attach(buf, result, sz, sz + 1);
	}
	return 0;
}

static int read_file_or_gitlink(const struct cache_entry *ce, struct strbuf *buf)
{
	if (!ce)
		return 0;
	return read_blob_object(buf, ce->sha1, ce->ce_mode);
}

static struct patch *in_fn_table(struct apply_state *state, const char *name)
{
	struct string_list_item *item;

	if (name == NULL)
		return NULL;

	item = string_list_lookup(&state->fn_table, name);
	if (item != NULL)
		return (struct patch *)item->util;

	return NULL;
}

/*
 * item->util in the filename table records the status of the path.
 * Usually it points at a patch (whose result records the contents
 * of it after applying it), but it could be PATH_WAS_DELETED for a
 * path that a previously applied patch has already removed, or
 * PATH_TO_BE_DELETED for a path that a later patch would remove.
 *
 * The latter is needed to deal with a case where two paths A and B
 * are swapped by first renaming A to B and then renaming B to A;
 * moving A to B should not be prevented due to presence of B as we
 * will remove it in a later patch.
 */
#define PATH_TO_BE_DELETED ((struct patch *) -2)
#define PATH_WAS_DELETED ((struct patch *) -1)

static int to_be_deleted(struct patch *patch)
{
	return patch == PATH_TO_BE_DELETED;
}

static int was_deleted(struct patch *patch)
{
	return patch == PATH_WAS_DELETED;
}

static void add_to_fn_table(struct apply_state *state, struct patch *patch)
{
	struct string_list_item *item;

	/*
	 * Always add new_name unless patch is a deletion
	 * This should cover the cases for normal diffs,
	 * file creations and copies
	 */
	if (patch->new_name != NULL) {
		item = string_list_insert(&state->fn_table, patch->new_name);
		item->util = patch;
	}

	/*
	 * store a failure on rename/deletion cases because
	 * later chunks shouldn't patch old names
	 */
	if ((patch->new_name == NULL) || (patch->is_rename)) {
		item = string_list_insert(&state->fn_table, patch->old_name);
		item->util = PATH_WAS_DELETED;
	}
}

static void prepare_fn_table(struct apply_state *state, struct patch *patch)
{
	/*
	 * store information about incoming file deletion
	 */
	while (patch) {
		if ((patch->new_name == NULL) || (patch->is_rename)) {
			struct string_list_item *item;
			item = string_list_insert(&state->fn_table, patch->old_name);
			item->util = PATH_TO_BE_DELETED;
		}
		patch = patch->next;
	}
}

static int checkout_target(struct index_state *istate,
			   struct cache_entry *ce, struct stat *st)
{
	struct checkout costate;

	memset(&costate, 0, sizeof(costate));
	costate.base_dir = "";
	costate.refresh_cache = 1;
	costate.istate = istate;
	if (checkout_entry(ce, &costate, NULL) || lstat(ce->name, st))
		return error(_("cannot checkout %s"), ce->name);
	return 0;
}

static struct patch *previous_patch(struct apply_state *state,
				    struct patch *patch,
				    int *gone)
{
	struct patch *previous;

	*gone = 0;
	if (patch->is_copy || patch->is_rename)
		return NULL; /* "git" patches do not depend on the order */

	previous = in_fn_table(state, patch->old_name);
	if (!previous)
		return NULL;

	if (to_be_deleted(previous))
		return NULL; /* the deletion hasn't happened yet */

	if (was_deleted(previous))
		*gone = 1;

	return previous;
}

static int verify_index_match(const struct cache_entry *ce, struct stat *st)
{
	if (S_ISGITLINK(ce->ce_mode)) {
		if (!S_ISDIR(st->st_mode))
			return -1;
		return 0;
	}
	return ce_match_stat(ce, st, CE_MATCH_IGNORE_VALID|CE_MATCH_IGNORE_SKIP_WORKTREE);
}

#define SUBMODULE_PATCH_WITHOUT_INDEX 1

static int load_patch_target(struct apply_state *state,
			     struct strbuf *buf,
			     const struct cache_entry *ce,
			     struct stat *st,
			     const char *name,
			     unsigned expected_mode)
{
	if (state->cached || state->check_index) {
		if (read_file_or_gitlink(ce, buf))
			return error(_("failed to read %s"), name);
	} else if (name) {
		if (S_ISGITLINK(expected_mode)) {
			if (ce)
				return read_file_or_gitlink(ce, buf);
			else
				return SUBMODULE_PATCH_WITHOUT_INDEX;
		} else if (has_symlink_leading_path(name, strlen(name))) {
			return error(_("reading from '%s' beyond a symbolic link"), name);
		} else {
			if (read_old_data(st, name, buf))
				return error(_("failed to read %s"), name);
		}
	}
	return 0;
}

/*
 * We are about to apply "patch"; populate the "image" with the
 * current version we have, from the working tree or from the index,
 * depending on the situation e.g. --cached/--index.  If we are
 * applying a non-git patch that incrementally updates the tree,
 * we read from the result of a previous diff.
 */
static int load_preimage(struct apply_state *state,
			 struct image *image,
			 struct patch *patch, struct stat *st,
			 const struct cache_entry *ce)
{
	struct strbuf buf = STRBUF_INIT;
	size_t len;
	char *img;
	struct patch *previous;
	int status;

	previous = previous_patch(state, patch, &status);
	if (status)
		return error(_("path %s has been renamed/deleted"),
			     patch->old_name);
	if (previous) {
		/* We have a patched copy in memory; use that. */
		strbuf_add(&buf, previous->result, previous->resultsize);
	} else {
		status = load_patch_target(state, &buf, ce, st,
					   patch->old_name, patch->old_mode);
		if (status < 0)
			return status;
		else if (status == SUBMODULE_PATCH_WITHOUT_INDEX) {
			/*
			 * There is no way to apply subproject
			 * patch without looking at the index.
			 * NEEDSWORK: shouldn't this be flagged
			 * as an error???
			 */
			free_fragment_list(patch->fragments);
			patch->fragments = NULL;
		} else if (status) {
			return error(_("failed to read %s"), patch->old_name);
		}
	}

	img = strbuf_detach(&buf, &len);
	prepare_image(image, img, len, !patch->is_binary);
	return 0;
}

static int three_way_merge(struct image *image,
			   char *path,
			   const unsigned char *base,
			   const unsigned char *ours,
			   const unsigned char *theirs)
{
	mmfile_t base_file, our_file, their_file;
	mmbuffer_t result = { NULL };
	int status;

	read_mmblob(&base_file, base);
	read_mmblob(&our_file, ours);
	read_mmblob(&their_file, theirs);
	status = ll_merge(&result, path,
			  &base_file, "base",
			  &our_file, "ours",
			  &their_file, "theirs", NULL);
	free(base_file.ptr);
	free(our_file.ptr);
	free(their_file.ptr);
	if (status < 0 || !result.ptr) {
		free(result.ptr);
		return -1;
	}
	clear_image(image);
	image->buf = result.ptr;
	image->len = result.size;

	return status;
}

/*
 * When directly falling back to add/add three-way merge, we read from
 * the current contents of the new_name.  In no cases other than that
 * this function will be called.
 */
static int load_current(struct apply_state *state,
			struct image *image,
			struct patch *patch)
{
	struct strbuf buf = STRBUF_INIT;
	int status, pos;
	size_t len;
	char *img;
	struct stat st;
	struct cache_entry *ce;
	char *name = patch->new_name;
	unsigned mode = patch->new_mode;

	if (!patch->is_new)
		die("BUG: patch to %s is not a creation", patch->old_name);

	pos = cache_name_pos(name, strlen(name));
	if (pos < 0)
		return error(_("%s: does not exist in index"), name);
	ce = active_cache[pos];
	if (lstat(name, &st)) {
		if (errno != ENOENT)
			return error(_("%s: %s"), name, strerror(errno));
		if (checkout_target(&the_index, ce, &st))
			return -1;
	}
	if (verify_index_match(ce, &st))
		return error(_("%s: does not match index"), name);

	status = load_patch_target(state, &buf, ce, &st, name, mode);
	if (status < 0)
		return status;
	else if (status)
		return -1;
	img = strbuf_detach(&buf, &len);
	prepare_image(image, img, len, !patch->is_binary);
	return 0;
}

static int try_threeway(struct apply_state *state,
			struct image *image,
			struct patch *patch,
			struct stat *st,
			const struct cache_entry *ce)
{
	unsigned char pre_sha1[20], post_sha1[20], our_sha1[20];
	struct strbuf buf = STRBUF_INIT;
	size_t len;
	int status;
	char *img;
	struct image tmp_image;

	/* No point falling back to 3-way merge in these cases */
	if (patch->is_delete ||
	    S_ISGITLINK(patch->old_mode) || S_ISGITLINK(patch->new_mode))
		return -1;

	/* Preimage the patch was prepared for */
	if (patch->is_new)
		write_sha1_file("", 0, blob_type, pre_sha1);
	else if (get_sha1(patch->old_sha1_prefix, pre_sha1) ||
		 read_blob_object(&buf, pre_sha1, patch->old_mode))
		return error("repository lacks the necessary blob to fall back on 3-way merge.");

	fprintf(stderr, "Falling back to three-way merge...\n");

	img = strbuf_detach(&buf, &len);
	prepare_image(&tmp_image, img, len, 1);
	/* Apply the patch to get the post image */
	if (apply_fragments(state, &tmp_image, patch) < 0) {
		clear_image(&tmp_image);
		return -1;
	}
	/* post_sha1[] is theirs */
	write_sha1_file(tmp_image.buf, tmp_image.len, blob_type, post_sha1);
	clear_image(&tmp_image);

	/* our_sha1[] is ours */
	if (patch->is_new) {
		if (load_current(state, &tmp_image, patch))
			return error("cannot read the current contents of '%s'",
				     patch->new_name);
	} else {
		if (load_preimage(state, &tmp_image, patch, st, ce))
			return error("cannot read the current contents of '%s'",
				     patch->old_name);
	}
	write_sha1_file(tmp_image.buf, tmp_image.len, blob_type, our_sha1);
	clear_image(&tmp_image);

	/* in-core three-way merge between post and our using pre as base */
	status = three_way_merge(image, patch->new_name,
				 pre_sha1, our_sha1, post_sha1);
	if (status < 0) {
		fprintf(stderr, "Failed to fall back on three-way merge...\n");
		return status;
	}

	if (status) {
		patch->conflicted_threeway = 1;
		if (patch->is_new)
			oidclr(&patch->threeway_stage[0]);
		else
			hashcpy(patch->threeway_stage[0].hash, pre_sha1);
		hashcpy(patch->threeway_stage[1].hash, our_sha1);
		hashcpy(patch->threeway_stage[2].hash, post_sha1);
		fprintf(stderr, "Applied patch to '%s' with conflicts.\n", patch->new_name);
	} else {
		fprintf(stderr, "Applied patch to '%s' cleanly.\n", patch->new_name);
	}
	return 0;
}

static int apply_data(struct apply_state *state, struct patch *patch,
		      struct stat *st, const struct cache_entry *ce)
{
	struct image image;

	if (load_preimage(state, &image, patch, st, ce) < 0)
		return -1;

	if (patch->direct_to_threeway ||
	    apply_fragments(state, &image, patch) < 0) {
		/* Note: with --reject, apply_fragments() returns 0 */
		if (!state->threeway || try_threeway(state, &image, patch, st, ce) < 0)
			return -1;
	}
	patch->result = image.buf;
	patch->resultsize = image.len;
	add_to_fn_table(state, patch);
	free(image.line_allocated);

	if (0 < patch->is_delete && patch->resultsize)
		return error(_("removal patch leaves file contents"));

	return 0;
}

/*
 * If "patch" that we are looking at modifies or deletes what we have,
 * we would want it not to lose any local modification we have, either
 * in the working tree or in the index.
 *
 * This also decides if a non-git patch is a creation patch or a
 * modification to an existing empty file.  We do not check the state
 * of the current tree for a creation patch in this function; the caller
 * check_patch() separately makes sure (and errors out otherwise) that
 * the path the patch creates does not exist in the current tree.
 */
static int check_preimage(struct apply_state *state,
			  struct patch *patch,
			  struct cache_entry **ce,
			  struct stat *st)
{
	const char *old_name = patch->old_name;
	struct patch *previous = NULL;
	int stat_ret = 0, status;
	unsigned st_mode = 0;

	if (!old_name)
		return 0;

	assert(patch->is_new <= 0);
	previous = previous_patch(state, patch, &status);

	if (status)
		return error(_("path %s has been renamed/deleted"), old_name);
	if (previous) {
		st_mode = previous->new_mode;
	} else if (!state->cached) {
		stat_ret = lstat(old_name, st);
		if (stat_ret && errno != ENOENT)
			return error(_("%s: %s"), old_name, strerror(errno));
	}

	if (state->check_index && !previous) {
		int pos = cache_name_pos(old_name, strlen(old_name));
		if (pos < 0) {
			if (patch->is_new < 0)
				goto is_new;
			return error(_("%s: does not exist in index"), old_name);
		}
		*ce = active_cache[pos];
		if (stat_ret < 0) {
			if (checkout_target(&the_index, *ce, st))
				return -1;
		}
		if (!state->cached && verify_index_match(*ce, st))
			return error(_("%s: does not match index"), old_name);
		if (state->cached)
			st_mode = (*ce)->ce_mode;
	} else if (stat_ret < 0) {
		if (patch->is_new < 0)
			goto is_new;
		return error(_("%s: %s"), old_name, strerror(errno));
	}

	if (!state->cached && !previous)
		st_mode = ce_mode_from_stat(*ce, st->st_mode);

	if (patch->is_new < 0)
		patch->is_new = 0;
	if (!patch->old_mode)
		patch->old_mode = st_mode;
	if ((st_mode ^ patch->old_mode) & S_IFMT)
		return error(_("%s: wrong type"), old_name);
	if (st_mode != patch->old_mode)
		warning(_("%s has type %o, expected %o"),
			old_name, st_mode, patch->old_mode);
	if (!patch->new_mode && !patch->is_delete)
		patch->new_mode = st_mode;
	return 0;

 is_new:
	patch->is_new = 1;
	patch->is_delete = 0;
	free(patch->old_name);
	patch->old_name = NULL;
	return 0;
}


#define EXISTS_IN_INDEX 1
#define EXISTS_IN_WORKTREE 2

static int check_to_create(struct apply_state *state,
			   const char *new_name,
			   int ok_if_exists)
{
	struct stat nst;

	if (state->check_index &&
	    cache_name_pos(new_name, strlen(new_name)) >= 0 &&
	    !ok_if_exists)
		return EXISTS_IN_INDEX;
	if (state->cached)
		return 0;

	if (!lstat(new_name, &nst)) {
		if (S_ISDIR(nst.st_mode) || ok_if_exists)
			return 0;
		/*
		 * A leading component of new_name might be a symlink
		 * that is going to be removed with this patch, but
		 * still pointing at somewhere that has the path.
		 * In such a case, path "new_name" does not exist as
		 * far as git is concerned.
		 */
		if (has_symlink_leading_path(new_name, strlen(new_name)))
			return 0;

		return EXISTS_IN_WORKTREE;
	} else if ((errno != ENOENT) && (errno != ENOTDIR)) {
		return error("%s: %s", new_name, strerror(errno));
	}
	return 0;
}

static uintptr_t register_symlink_changes(struct apply_state *state,
					  const char *path,
					  uintptr_t what)
{
	struct string_list_item *ent;

	ent = string_list_lookup(&state->symlink_changes, path);
	if (!ent) {
		ent = string_list_insert(&state->symlink_changes, path);
		ent->util = (void *)0;
	}
	ent->util = (void *)(what | ((uintptr_t)ent->util));
	return (uintptr_t)ent->util;
}

static uintptr_t check_symlink_changes(struct apply_state *state, const char *path)
{
	struct string_list_item *ent;

	ent = string_list_lookup(&state->symlink_changes, path);
	if (!ent)
		return 0;
	return (uintptr_t)ent->util;
}

static void prepare_symlink_changes(struct apply_state *state, struct patch *patch)
{
	for ( ; patch; patch = patch->next) {
		if ((patch->old_name && S_ISLNK(patch->old_mode)) &&
		    (patch->is_rename || patch->is_delete))
			/* the symlink at patch->old_name is removed */
			register_symlink_changes(state, patch->old_name, SYMLINK_GOES_AWAY);

		if (patch->new_name && S_ISLNK(patch->new_mode))
			/* the symlink at patch->new_name is created or remains */
			register_symlink_changes(state, patch->new_name, SYMLINK_IN_RESULT);
	}
}

static int path_is_beyond_symlink_1(struct apply_state *state, struct strbuf *name)
{
	do {
		unsigned int change;

		while (--name->len && name->buf[name->len] != '/')
			; /* scan backwards */
		if (!name->len)
			break;
		name->buf[name->len] = '\0';
		change = check_symlink_changes(state, name->buf);
		if (change & SYMLINK_IN_RESULT)
			return 1;
		if (change & SYMLINK_GOES_AWAY)
			/*
			 * This cannot be "return 0", because we may
			 * see a new one created at a higher level.
			 */
			continue;

		/* otherwise, check the preimage */
		if (state->check_index) {
			struct cache_entry *ce;

			ce = cache_file_exists(name->buf, name->len, ignore_case);
			if (ce && S_ISLNK(ce->ce_mode))
				return 1;
		} else {
			struct stat st;
			if (!lstat(name->buf, &st) && S_ISLNK(st.st_mode))
				return 1;
		}
	} while (1);
	return 0;
}

static int path_is_beyond_symlink(struct apply_state *state, const char *name_)
{
	int ret;
	struct strbuf name = STRBUF_INIT;

	assert(*name_ != '\0');
	strbuf_addstr(&name, name_);
	ret = path_is_beyond_symlink_1(state, &name);
	strbuf_release(&name);

	return ret;
}

static void die_on_unsafe_path(struct patch *patch)
{
	const char *old_name = NULL;
	const char *new_name = NULL;
	if (patch->is_delete)
		old_name = patch->old_name;
	else if (!patch->is_new && !patch->is_copy)
		old_name = patch->old_name;
	if (!patch->is_delete)
		new_name = patch->new_name;

	if (old_name && !verify_path(old_name))
		die(_("invalid path '%s'"), old_name);
	if (new_name && !verify_path(new_name))
		die(_("invalid path '%s'"), new_name);
}

/*
 * Check and apply the patch in-core; leave the result in patch->result
 * for the caller to write it out to the final destination.
 */
static int check_patch(struct apply_state *state, struct patch *patch)
{
	struct stat st;
	const char *old_name = patch->old_name;
	const char *new_name = patch->new_name;
	const char *name = old_name ? old_name : new_name;
	struct cache_entry *ce = NULL;
	struct patch *tpatch;
	int ok_if_exists;
	int status;

	patch->rejected = 1; /* we will drop this after we succeed */

	status = check_preimage(state, patch, &ce, &st);
	if (status)
		return status;
	old_name = patch->old_name;

	/*
	 * A type-change diff is always split into a patch to delete
	 * old, immediately followed by a patch to create new (see
	 * diff.c::run_diff()); in such a case it is Ok that the entry
	 * to be deleted by the previous patch is still in the working
	 * tree and in the index.
	 *
	 * A patch to swap-rename between A and B would first rename A
	 * to B and then rename B to A.  While applying the first one,
	 * the presence of B should not stop A from getting renamed to
	 * B; ask to_be_deleted() about the later rename.  Removal of
	 * B and rename from A to B is handled the same way by asking
	 * was_deleted().
	 */
	if ((tpatch = in_fn_table(state, new_name)) &&
	    (was_deleted(tpatch) || to_be_deleted(tpatch)))
		ok_if_exists = 1;
	else
		ok_if_exists = 0;

	if (new_name &&
	    ((0 < patch->is_new) || patch->is_rename || patch->is_copy)) {
		int err = check_to_create(state, new_name, ok_if_exists);

		if (err && state->threeway) {
			patch->direct_to_threeway = 1;
		} else switch (err) {
		case 0:
			break; /* happy */
		case EXISTS_IN_INDEX:
			return error(_("%s: already exists in index"), new_name);
			break;
		case EXISTS_IN_WORKTREE:
			return error(_("%s: already exists in working directory"),
				     new_name);
		default:
			return err;
		}

		if (!patch->new_mode) {
			if (0 < patch->is_new)
				patch->new_mode = S_IFREG | 0644;
			else
				patch->new_mode = patch->old_mode;
		}
	}

	if (new_name && old_name) {
		int same = !strcmp(old_name, new_name);
		if (!patch->new_mode)
			patch->new_mode = patch->old_mode;
		if ((patch->old_mode ^ patch->new_mode) & S_IFMT) {
			if (same)
				return error(_("new mode (%o) of %s does not "
					       "match old mode (%o)"),
					patch->new_mode, new_name,
					patch->old_mode);
			else
				return error(_("new mode (%o) of %s does not "
					       "match old mode (%o) of %s"),
					patch->new_mode, new_name,
					patch->old_mode, old_name);
		}
	}

	if (!state->unsafe_paths)
		die_on_unsafe_path(patch);

	/*
	 * An attempt to read from or delete a path that is beyond a
	 * symbolic link will be prevented by load_patch_target() that
	 * is called at the beginning of apply_data() so we do not
	 * have to worry about a patch marked with "is_delete" bit
	 * here.  We however need to make sure that the patch result
	 * is not deposited to a path that is beyond a symbolic link
	 * here.
	 */
	if (!patch->is_delete && path_is_beyond_symlink(state, patch->new_name))
		return error(_("affected file '%s' is beyond a symbolic link"),
			     patch->new_name);

	if (apply_data(state, patch, &st, ce) < 0)
		return error(_("%s: patch does not apply"), name);
	patch->rejected = 0;
	return 0;
}

static int check_patch_list(struct apply_state *state, struct patch *patch)
{
	int err = 0;

	prepare_symlink_changes(state, patch);
	prepare_fn_table(state, patch);
	while (patch) {
		if (state->apply_verbosely)
			say_patch_name(stderr,
				       _("Checking patch %s..."), patch);
		err |= check_patch(state, patch);
		patch = patch->next;
	}
	return err;
}

/* This function tries to read the sha1 from the current index */
static int get_current_sha1(const char *path, unsigned char *sha1)
{
	int pos;

	if (read_cache() < 0)
		return -1;
	pos = cache_name_pos(path, strlen(path));
	if (pos < 0)
		return -1;
	hashcpy(sha1, active_cache[pos]->sha1);
	return 0;
}

static int preimage_sha1_in_gitlink_patch(struct patch *p, unsigned char sha1[20])
{
	/*
	 * A usable gitlink patch has only one fragment (hunk) that looks like:
	 * @@ -1 +1 @@
	 * -Subproject commit <old sha1>
	 * +Subproject commit <new sha1>
	 * or
	 * @@ -1 +0,0 @@
	 * -Subproject commit <old sha1>
	 * for a removal patch.
	 */
	struct fragment *hunk = p->fragments;
	static const char heading[] = "-Subproject commit ";
	char *preimage;

	if (/* does the patch have only one hunk? */
	    hunk && !hunk->next &&
	    /* is its preimage one line? */
	    hunk->oldpos == 1 && hunk->oldlines == 1 &&
	    /* does preimage begin with the heading? */
	    (preimage = memchr(hunk->patch, '\n', hunk->size)) != NULL &&
	    starts_with(++preimage, heading) &&
	    /* does it record full SHA-1? */
	    !get_sha1_hex(preimage + sizeof(heading) - 1, sha1) &&
	    preimage[sizeof(heading) + 40 - 1] == '\n' &&
	    /* does the abbreviated name on the index line agree with it? */
	    starts_with(preimage + sizeof(heading) - 1, p->old_sha1_prefix))
		return 0; /* it all looks fine */

	/* we may have full object name on the index line */
	return get_sha1_hex(p->old_sha1_prefix, sha1);
}

/* Build an index that contains the just the files needed for a 3way merge */
static void build_fake_ancestor(struct patch *list, const char *filename)
{
	struct patch *patch;
	struct index_state result = { NULL };
	static struct lock_file lock;

	/* Once we start supporting the reverse patch, it may be
	 * worth showing the new sha1 prefix, but until then...
	 */
	for (patch = list; patch; patch = patch->next) {
		unsigned char sha1[20];
		struct cache_entry *ce;
		const char *name;

		name = patch->old_name ? patch->old_name : patch->new_name;
		if (0 < patch->is_new)
			continue;

		if (S_ISGITLINK(patch->old_mode)) {
			if (!preimage_sha1_in_gitlink_patch(patch, sha1))
				; /* ok, the textual part looks sane */
			else
				die("sha1 information is lacking or useless for submodule %s",
				    name);
		} else if (!get_sha1_blob(patch->old_sha1_prefix, sha1)) {
			; /* ok */
		} else if (!patch->lines_added && !patch->lines_deleted) {
			/* mode-only change: update the current */
			if (get_current_sha1(patch->old_name, sha1))
				die("mode change for %s, which is not "
				    "in current HEAD", name);
		} else
			die("sha1 information is lacking or useless "
			    "(%s).", name);

		ce = make_cache_entry(patch->old_mode, sha1, name, 0, 0);
		if (!ce)
			die(_("make_cache_entry failed for path '%s'"), name);
		if (add_index_entry(&result, ce, ADD_CACHE_OK_TO_ADD))
			die ("Could not add %s to temporary index", name);
	}

	hold_lock_file_for_update(&lock, filename, LOCK_DIE_ON_ERROR);
	if (write_locked_index(&result, &lock, COMMIT_LOCK))
		die ("Could not write temporary index to %s", filename);

	discard_index(&result);
}

static void stat_patch_list(struct apply_state *state, struct patch *patch)
{
	int files, adds, dels;

	for (files = adds = dels = 0 ; patch ; patch = patch->next) {
		files++;
		adds += patch->lines_added;
		dels += patch->lines_deleted;
		show_stats(state, patch);
	}

	print_stat_summary(stdout, files, adds, dels);
}

static void numstat_patch_list(struct apply_state *state,
			       struct patch *patch)
{
	for ( ; patch; patch = patch->next) {
		const char *name;
		name = patch->new_name ? patch->new_name : patch->old_name;
		if (patch->is_binary)
			printf("-\t-\t");
		else
			printf("%d\t%d\t", patch->lines_added, patch->lines_deleted);
		write_name_quoted(name, stdout, state->line_termination);
	}
}

static void show_file_mode_name(const char *newdelete, unsigned int mode, const char *name)
{
	if (mode)
		printf(" %s mode %06o %s\n", newdelete, mode, name);
	else
		printf(" %s %s\n", newdelete, name);
}

static void show_mode_change(struct patch *p, int show_name)
{
	if (p->old_mode && p->new_mode && p->old_mode != p->new_mode) {
		if (show_name)
			printf(" mode change %06o => %06o %s\n",
			       p->old_mode, p->new_mode, p->new_name);
		else
			printf(" mode change %06o => %06o\n",
			       p->old_mode, p->new_mode);
	}
}

static void show_rename_copy(struct patch *p)
{
	const char *renamecopy = p->is_rename ? "rename" : "copy";
	const char *old, *new;

	/* Find common prefix */
	old = p->old_name;
	new = p->new_name;
	while (1) {
		const char *slash_old, *slash_new;
		slash_old = strchr(old, '/');
		slash_new = strchr(new, '/');
		if (!slash_old ||
		    !slash_new ||
		    slash_old - old != slash_new - new ||
		    memcmp(old, new, slash_new - new))
			break;
		old = slash_old + 1;
		new = slash_new + 1;
	}
	/* p->old_name thru old is the common prefix, and old and new
	 * through the end of names are renames
	 */
	if (old != p->old_name)
		printf(" %s %.*s{%s => %s} (%d%%)\n", renamecopy,
		       (int)(old - p->old_name), p->old_name,
		       old, new, p->score);
	else
		printf(" %s %s => %s (%d%%)\n", renamecopy,
		       p->old_name, p->new_name, p->score);
	show_mode_change(p, 0);
}

static void summary_patch_list(struct patch *patch)
{
	struct patch *p;

	for (p = patch; p; p = p->next) {
		if (p->is_new)
			show_file_mode_name("create", p->new_mode, p->new_name);
		else if (p->is_delete)
			show_file_mode_name("delete", p->old_mode, p->old_name);
		else {
			if (p->is_rename || p->is_copy)
				show_rename_copy(p);
			else {
				if (p->score) {
					printf(" rewrite %s (%d%%)\n",
					       p->new_name, p->score);
					show_mode_change(p, 0);
				}
				else
					show_mode_change(p, 1);
			}
		}
	}
}

static void patch_stats(struct apply_state *state, struct patch *patch)
{
	int lines = patch->lines_added + patch->lines_deleted;

	if (lines > state->max_change)
		state->max_change = lines;
	if (patch->old_name) {
		int len = quote_c_style(patch->old_name, NULL, NULL, 0);
		if (!len)
			len = strlen(patch->old_name);
		if (len > state->max_len)
			state->max_len = len;
	}
	if (patch->new_name) {
		int len = quote_c_style(patch->new_name, NULL, NULL, 0);
		if (!len)
			len = strlen(patch->new_name);
		if (len > state->max_len)
			state->max_len = len;
	}
}

static void remove_file(struct apply_state *state, struct patch *patch, int rmdir_empty)
{
	if (state->update_index) {
		if (remove_file_from_cache(patch->old_name) < 0)
			die(_("unable to remove %s from index"), patch->old_name);
	}
	if (!state->cached) {
		if (!remove_or_warn(patch->old_mode, patch->old_name) && rmdir_empty) {
			remove_path(patch->old_name);
		}
	}
}

static void add_index_file(struct apply_state *state,
			   const char *path,
			   unsigned mode,
			   void *buf,
			   unsigned long size)
{
	struct stat st;
	struct cache_entry *ce;
	int namelen = strlen(path);
	unsigned ce_size = cache_entry_size(namelen);

	if (!state->update_index)
		return;

	ce = xcalloc(1, ce_size);
	memcpy(ce->name, path, namelen);
	ce->ce_mode = create_ce_mode(mode);
	ce->ce_flags = create_ce_flags(0);
	ce->ce_namelen = namelen;
	if (S_ISGITLINK(mode)) {
		const char *s;

		if (!skip_prefix(buf, "Subproject commit ", &s) ||
		    get_sha1_hex(s, ce->sha1))
			die(_("corrupt patch for submodule %s"), path);
	} else {
		if (!state->cached) {
			if (lstat(path, &st) < 0)
				die_errno(_("unable to stat newly created file '%s'"),
					  path);
			fill_stat_cache_info(ce, &st);
		}
		if (write_sha1_file(buf, size, blob_type, ce->sha1) < 0)
			die(_("unable to create backing store for newly created file %s"), path);
	}
	if (add_cache_entry(ce, ADD_CACHE_OK_TO_ADD) < 0)
		die(_("unable to add cache entry for %s"), path);
}

static int try_create_file(const char *path, unsigned int mode, const char *buf, unsigned long size)
{
	int fd;
	struct strbuf nbuf = STRBUF_INIT;

	if (S_ISGITLINK(mode)) {
		struct stat st;
		if (!lstat(path, &st) && S_ISDIR(st.st_mode))
			return 0;
		return mkdir(path, 0777);
	}

	if (has_symlinks && S_ISLNK(mode))
		/* Although buf:size is counted string, it also is NUL
		 * terminated.
		 */
		return symlink(buf, path);

	fd = open(path, O_CREAT | O_EXCL | O_WRONLY, (mode & 0100) ? 0777 : 0666);
	if (fd < 0)
		return -1;

	if (convert_to_working_tree(path, buf, size, &nbuf)) {
		size = nbuf.len;
		buf  = nbuf.buf;
	}
	write_or_die(fd, buf, size);
	strbuf_release(&nbuf);

	if (close(fd) < 0)
		die_errno(_("closing file '%s'"), path);
	return 0;
}

/*
 * We optimistically assume that the directories exist,
 * which is true 99% of the time anyway. If they don't,
 * we create them and try again.
 */
static void create_one_file(struct apply_state *state,
			    char *path,
			    unsigned mode,
			    const char *buf,
			    unsigned long size)
{
	if (state->cached)
		return;
	if (!try_create_file(path, mode, buf, size))
		return;

	if (errno == ENOENT) {
		if (safe_create_leading_directories(path))
			return;
		if (!try_create_file(path, mode, buf, size))
			return;
	}

	if (errno == EEXIST || errno == EACCES) {
		/* We may be trying to create a file where a directory
		 * used to be.
		 */
		struct stat st;
		if (!lstat(path, &st) && (!S_ISDIR(st.st_mode) || !rmdir(path)))
			errno = EEXIST;
	}

	if (errno == EEXIST) {
		unsigned int nr = getpid();

		for (;;) {
			char newpath[PATH_MAX];
			mksnpath(newpath, sizeof(newpath), "%s~%u", path, nr);
			if (!try_create_file(newpath, mode, buf, size)) {
				if (!rename(newpath, path))
					return;
				unlink_or_warn(newpath);
				break;
			}
			if (errno != EEXIST)
				break;
			++nr;
		}
	}
	die_errno(_("unable to write file '%s' mode %o"), path, mode);
}

static void add_conflicted_stages_file(struct apply_state *state,
				       struct patch *patch)
{
	int stage, namelen;
	unsigned ce_size, mode;
	struct cache_entry *ce;

	if (!state->update_index)
		return;
	namelen = strlen(patch->new_name);
	ce_size = cache_entry_size(namelen);
	mode = patch->new_mode ? patch->new_mode : (S_IFREG | 0644);

	remove_file_from_cache(patch->new_name);
	for (stage = 1; stage < 4; stage++) {
		if (is_null_oid(&patch->threeway_stage[stage - 1]))
			continue;
		ce = xcalloc(1, ce_size);
		memcpy(ce->name, patch->new_name, namelen);
		ce->ce_mode = create_ce_mode(mode);
		ce->ce_flags = create_ce_flags(stage);
		ce->ce_namelen = namelen;
		hashcpy(ce->sha1, patch->threeway_stage[stage - 1].hash);
		if (add_cache_entry(ce, ADD_CACHE_OK_TO_ADD) < 0)
			die(_("unable to add cache entry for %s"), patch->new_name);
	}
}

static void create_file(struct apply_state *state, struct patch *patch)
{
	char *path = patch->new_name;
	unsigned mode = patch->new_mode;
	unsigned long size = patch->resultsize;
	char *buf = patch->result;

	if (!mode)
		mode = S_IFREG | 0644;
	create_one_file(state, path, mode, buf, size);

	if (patch->conflicted_threeway)
		add_conflicted_stages_file(state, patch);
	else
		add_index_file(state, path, mode, buf, size);
}

/* phase zero is to remove, phase one is to create */
static void write_out_one_result(struct apply_state *state,
				 struct patch *patch,
				 int phase)
{
	if (patch->is_delete > 0) {
		if (phase == 0)
			remove_file(state, patch, 1);
		return;
	}
	if (patch->is_new > 0 || patch->is_copy) {
		if (phase == 1)
			create_file(state, patch);
		return;
	}
	/*
	 * Rename or modification boils down to the same
	 * thing: remove the old, write the new
	 */
	if (phase == 0)
		remove_file(state, patch, patch->is_rename);
	if (phase == 1)
		create_file(state, patch);
}

static int write_out_one_reject(struct apply_state *state, struct patch *patch)
{
	FILE *rej;
	char namebuf[PATH_MAX];
	struct fragment *frag;
	int cnt = 0;
	struct strbuf sb = STRBUF_INIT;

	for (cnt = 0, frag = patch->fragments; frag; frag = frag->next) {
		if (!frag->rejected)
			continue;
		cnt++;
	}

	if (!cnt) {
		if (state->apply_verbosely)
			say_patch_name(stderr,
				       _("Applied patch %s cleanly."), patch);
		return 0;
	}

	/* This should not happen, because a removal patch that leaves
	 * contents are marked "rejected" at the patch level.
	 */
	if (!patch->new_name)
		die(_("internal error"));

	/* Say this even without --verbose */
	strbuf_addf(&sb, Q_("Applying patch %%s with %d reject...",
			    "Applying patch %%s with %d rejects...",
			    cnt),
		    cnt);
	say_patch_name(stderr, sb.buf, patch);
	strbuf_release(&sb);

	cnt = strlen(patch->new_name);
	if (ARRAY_SIZE(namebuf) <= cnt + 5) {
		cnt = ARRAY_SIZE(namebuf) - 5;
		warning(_("truncating .rej filename to %.*s.rej"),
			cnt - 1, patch->new_name);
	}
	memcpy(namebuf, patch->new_name, cnt);
	memcpy(namebuf + cnt, ".rej", 5);

	rej = fopen(namebuf, "w");
	if (!rej)
		return error(_("cannot open %s: %s"), namebuf, strerror(errno));

	/* Normal git tools never deal with .rej, so do not pretend
	 * this is a git patch by saying --git or giving extended
	 * headers.  While at it, maybe please "kompare" that wants
	 * the trailing TAB and some garbage at the end of line ;-).
	 */
	fprintf(rej, "diff a/%s b/%s\t(rejected hunks)\n",
		patch->new_name, patch->new_name);
	for (cnt = 1, frag = patch->fragments;
	     frag;
	     cnt++, frag = frag->next) {
		if (!frag->rejected) {
			fprintf_ln(stderr, _("Hunk #%d applied cleanly."), cnt);
			continue;
		}
		fprintf_ln(stderr, _("Rejected hunk #%d."), cnt);
		fprintf(rej, "%.*s", frag->size, frag->patch);
		if (frag->patch[frag->size-1] != '\n')
			fputc('\n', rej);
	}
	fclose(rej);
	return -1;
}

static int write_out_results(struct apply_state *state, struct patch *list)
{
	int phase;
	int errs = 0;
	struct patch *l;
	struct string_list cpath = STRING_LIST_INIT_DUP;

	for (phase = 0; phase < 2; phase++) {
		l = list;
		while (l) {
			if (l->rejected)
				errs = 1;
			else {
				write_out_one_result(state, l, phase);
				if (phase == 1) {
					if (write_out_one_reject(state, l))
						errs = 1;
					if (l->conflicted_threeway) {
						string_list_append(&cpath, l->new_name);
						errs = 1;
					}
				}
			}
			l = l->next;
		}
	}

	if (cpath.nr) {
		struct string_list_item *item;

		string_list_sort(&cpath);
		for_each_string_list_item(item, &cpath)
			fprintf(stderr, "U %s\n", item->string);
		string_list_clear(&cpath, 0);

		rerere(0);
	}

	return errs;
}

static struct lock_file lock_file;

#define INACCURATE_EOF	(1<<0)
#define RECOUNT		(1<<1)

static int apply_patch(struct apply_state *state,
		       int fd,
		       const char *filename,
		       int options)
{
	size_t offset;
	struct strbuf buf = STRBUF_INIT; /* owns the patch text */
	struct patch *list = NULL, **listp = &list;
	int skipped_patch = 0;

	state->patch_input_file = filename;
	read_patch_file(&buf, fd);
	offset = 0;
	while (offset < buf.len) {
		struct patch *patch;
		int nr;

		patch = xcalloc(1, sizeof(*patch));
		patch->inaccurate_eof = !!(options & INACCURATE_EOF);
		patch->recount =  !!(options & RECOUNT);
		nr = parse_chunk(state, buf.buf + offset, buf.len - offset, patch);
		if (nr < 0) {
			free_patch(patch);
			break;
		}
		if (state->apply_in_reverse)
			reverse_patches(patch);
		if (use_patch(state, patch)) {
			patch_stats(state, patch);
			*listp = patch;
			listp = &patch->next;
		}
		else {
<<<<<<< HEAD
			if (state->apply_verbosely)
=======
			if (apply_verbosely)
>>>>>>> 415c7dd0
				say_patch_name(stderr, _("Skipped patch '%s'."), patch);
			free_patch(patch);
			skipped_patch++;
		}
		offset += nr;
	}

	if (!list && !skipped_patch)
		die(_("unrecognized input"));

	if (state->whitespace_error && (state->ws_error_action == die_on_ws_error))
		state->apply = 0;

	state->update_index = state->check_index && state->apply;
	if (state->update_index && state->newfd < 0)
		state->newfd = hold_locked_index(state->lock_file, 1);

	if (state->check_index) {
		if (read_cache() < 0)
			die(_("unable to read index file"));
	}

	if ((state->check || state->apply) &&
	    check_patch_list(state, list) < 0 &&
	    !state->apply_with_reject)
		exit(1);

	if (state->apply && write_out_results(state, list)) {
		if (state->apply_with_reject)
			exit(1);
		/* with --3way, we still need to write the index out */
		return 1;
	}

	if (state->fake_ancestor)
		build_fake_ancestor(list, state->fake_ancestor);

	if (state->diffstat)
		stat_patch_list(state, list);

	if (state->numstat)
		numstat_patch_list(state, list);

	if (state->summary)
		summary_patch_list(list);

	free_patch_list(list);
	strbuf_release(&buf);
	string_list_clear(&state->fn_table, 0);
	return 0;
}

static void git_apply_config(void)
{
	git_config_get_string_const("apply.whitespace", &apply_default_whitespace);
	git_config_get_string_const("apply.ignorewhitespace", &apply_default_ignorewhitespace);
	git_config(git_default_config, NULL);
}

static int option_parse_exclude(const struct option *opt,
				const char *arg, int unset)
{
	struct apply_state *state = opt->value;
	add_name_limit(state, arg, 1);
	return 0;
}

static int option_parse_include(const struct option *opt,
				const char *arg, int unset)
{
	struct apply_state *state = opt->value;
	add_name_limit(state, arg, 0);
	state->has_include = 1;
	return 0;
}

static int option_parse_p(const struct option *opt,
			  const char *arg,
			  int unset)
{
	struct apply_state *state = opt->value;
	state->p_value = atoi(arg);
	state->p_value_known = 1;
	return 0;
}

static int option_parse_space_change(const struct option *opt,
				     const char *arg, int unset)
{
	struct apply_state *state = opt->value;
	if (unset)
		state->ws_ignore_action = ignore_ws_none;
	else
		state->ws_ignore_action = ignore_ws_change;
	return 0;
}

static int option_parse_whitespace(const struct option *opt,
				   const char *arg, int unset)
{
	struct apply_state *state = opt->value;
	state->whitespace_option = arg;
	parse_whitespace_option(state, arg);
	return 0;
}

static int option_parse_directory(const struct option *opt,
				  const char *arg, int unset)
{
	struct apply_state *state = opt->value;
	strbuf_reset(&state->root);
	strbuf_addstr(&state->root, arg);
	strbuf_complete(&state->root, '/');
	return 0;
}

static void init_apply_state(struct apply_state *state,
			     const char *prefix,
			     struct lock_file *lock_file)
{
	memset(state, 0, sizeof(*state));
	state->prefix = prefix;
	state->prefix_length = state->prefix ? strlen(state->prefix) : 0;
	state->lock_file = lock_file;
	state->newfd = -1;
	state->apply = 1;
	state->line_termination = '\n';
	state->p_value = 1;
	state->p_context = UINT_MAX;
	state->squelch_whitespace_errors = 5;
	state->ws_error_action = warn_on_ws_error;
	state->ws_ignore_action = ignore_ws_none;
	state->linenr = 1;
	string_list_init(&state->fn_table, 0);
	string_list_init(&state->limit_by_name, 0);
	string_list_init(&state->symlink_changes, 0);
	strbuf_init(&state->root, 0);

	git_apply_config();
	if (apply_default_whitespace)
		parse_whitespace_option(state, apply_default_whitespace);
	if (apply_default_ignorewhitespace)
		parse_ignorewhitespace_option(state, apply_default_ignorewhitespace);
}

static void clear_apply_state(struct apply_state *state)
{
	string_list_clear(&state->limit_by_name, 0);
	string_list_clear(&state->symlink_changes, 0);
	strbuf_release(&state->root);

	/* &state->fn_table is cleared at the end of apply_patch() */
}

static void check_apply_state(struct apply_state *state, int force_apply)
{
	int is_not_gitdir = !startup_info->have_repository;

	if (state->apply_with_reject && state->threeway)
		die("--reject and --3way cannot be used together.");
	if (state->cached && state->threeway)
		die("--cached and --3way cannot be used together.");
	if (state->threeway) {
		if (is_not_gitdir)
			die(_("--3way outside a repository"));
		state->check_index = 1;
	}
	if (state->apply_with_reject)
		state->apply = state->apply_verbosely = 1;
	if (!force_apply && (state->diffstat || state->numstat || state->summary || state->check || state->fake_ancestor))
		state->apply = 0;
	if (state->check_index && is_not_gitdir)
		die(_("--index outside a repository"));
	if (state->cached) {
		if (is_not_gitdir)
			die(_("--cached outside a repository"));
		state->check_index = 1;
	}
	if (state->check_index)
		state->unsafe_paths = 0;
	if (!state->lock_file)
		die("BUG: state->lock_file should not be NULL");
}

static int apply_all_patches(struct apply_state *state,
			     int argc,
			     const char **argv,
			     int options)
{
	int i;
	int errs = 0;
	int read_stdin = 1;

	for (i = 0; i < argc; i++) {
		const char *arg = argv[i];
		int fd;

		if (!strcmp(arg, "-")) {
			errs |= apply_patch(state, 0, "<stdin>", options);
			read_stdin = 0;
			continue;
		} else if (0 < state->prefix_length)
			arg = prefix_filename(state->prefix,
					      state->prefix_length,
					      arg);

		fd = open(arg, O_RDONLY);
		if (fd < 0)
			die_errno(_("can't open patch '%s'"), arg);
		read_stdin = 0;
		set_default_whitespace_mode(state);
		errs |= apply_patch(state, fd, arg, options);
		close(fd);
	}
	set_default_whitespace_mode(state);
	if (read_stdin)
		errs |= apply_patch(state, 0, "<stdin>", options);

	if (state->whitespace_error) {
		if (state->squelch_whitespace_errors &&
		    state->squelch_whitespace_errors < state->whitespace_error) {
			int squelched =
				state->whitespace_error - state->squelch_whitespace_errors;
			warning(Q_("squelched %d whitespace error",
				   "squelched %d whitespace errors",
				   squelched),
				squelched);
		}
		if (state->ws_error_action == die_on_ws_error)
			die(Q_("%d line adds whitespace errors.",
			       "%d lines add whitespace errors.",
			       state->whitespace_error),
			    state->whitespace_error);
		if (state->applied_after_fixing_ws && state->apply)
			warning("%d line%s applied after"
				" fixing whitespace errors.",
				state->applied_after_fixing_ws,
				state->applied_after_fixing_ws == 1 ? "" : "s");
		else if (state->whitespace_error)
			warning(Q_("%d line adds whitespace errors.",
				   "%d lines add whitespace errors.",
				   state->whitespace_error),
				state->whitespace_error);
	}

	if (state->update_index) {
		if (write_locked_index(&the_index, state->lock_file, COMMIT_LOCK))
			die(_("Unable to write new index file"));
		state->newfd = -1;
	}

	return !!errs;
}

int cmd_apply(int argc, const char **argv, const char *prefix)
{
	int force_apply = 0;
	int options = 0;
	int ret;
	struct apply_state state;

	struct option builtin_apply_options[] = {
		{ OPTION_CALLBACK, 0, "exclude", &state, N_("path"),
			N_("don't apply changes matching the given path"),
			0, option_parse_exclude },
		{ OPTION_CALLBACK, 0, "include", &state, N_("path"),
			N_("apply changes matching the given path"),
			0, option_parse_include },
		{ OPTION_CALLBACK, 'p', NULL, &state, N_("num"),
			N_("remove <num> leading slashes from traditional diff paths"),
			0, option_parse_p },
		OPT_BOOL(0, "no-add", &state.no_add,
			N_("ignore additions made by the patch")),
		OPT_BOOL(0, "stat", &state.diffstat,
			N_("instead of applying the patch, output diffstat for the input")),
		OPT_NOOP_NOARG(0, "allow-binary-replacement"),
		OPT_NOOP_NOARG(0, "binary"),
		OPT_BOOL(0, "numstat", &state.numstat,
			N_("show number of added and deleted lines in decimal notation")),
		OPT_BOOL(0, "summary", &state.summary,
			N_("instead of applying the patch, output a summary for the input")),
		OPT_BOOL(0, "check", &state.check,
			N_("instead of applying the patch, see if the patch is applicable")),
		OPT_BOOL(0, "index", &state.check_index,
			N_("make sure the patch is applicable to the current index")),
		OPT_BOOL(0, "cached", &state.cached,
			N_("apply a patch without touching the working tree")),
		OPT_BOOL(0, "unsafe-paths", &state.unsafe_paths,
			N_("accept a patch that touches outside the working area")),
		OPT_BOOL(0, "apply", &force_apply,
			N_("also apply the patch (use with --stat/--summary/--check)")),
		OPT_BOOL('3', "3way", &state.threeway,
			 N_( "attempt three-way merge if a patch does not apply")),
		OPT_FILENAME(0, "build-fake-ancestor", &state.fake_ancestor,
			N_("build a temporary index based on embedded index information")),
		/* Think twice before adding "--nul" synonym to this */
		OPT_SET_INT('z', NULL, &state.line_termination,
			N_("paths are separated with NUL character"), '\0'),
		OPT_INTEGER('C', NULL, &state.p_context,
				N_("ensure at least <n> lines of context match")),
		{ OPTION_CALLBACK, 0, "whitespace", &state, N_("action"),
			N_("detect new or modified lines that have whitespace errors"),
			0, option_parse_whitespace },
		{ OPTION_CALLBACK, 0, "ignore-space-change", &state, NULL,
			N_("ignore changes in whitespace when finding context"),
			PARSE_OPT_NOARG, option_parse_space_change },
		{ OPTION_CALLBACK, 0, "ignore-whitespace", &state, NULL,
			N_("ignore changes in whitespace when finding context"),
			PARSE_OPT_NOARG, option_parse_space_change },
		OPT_BOOL('R', "reverse", &state.apply_in_reverse,
			N_("apply the patch in reverse")),
		OPT_BOOL(0, "unidiff-zero", &state.unidiff_zero,
			N_("don't expect at least one line of context")),
		OPT_BOOL(0, "reject", &state.apply_with_reject,
			N_("leave the rejected hunks in corresponding *.rej files")),
		OPT_BOOL(0, "allow-overlap", &state.allow_overlap,
			N_("allow overlapping hunks")),
		OPT__VERBOSE(&state.apply_verbosely, N_("be verbose")),
		OPT_BIT(0, "inaccurate-eof", &options,
			N_("tolerate incorrectly detected missing new-line at the end of file"),
			INACCURATE_EOF),
		OPT_BIT(0, "recount", &options,
			N_("do not trust the line counts in the hunk headers"),
			RECOUNT),
		{ OPTION_CALLBACK, 0, "directory", &state, N_("root"),
			N_("prepend <root> to all filenames"),
			0, option_parse_directory },
		OPT_END()
	};

	init_apply_state(&state, prefix, &lock_file);

	argc = parse_options(argc, argv, state.prefix, builtin_apply_options,
			apply_usage, 0);

	check_apply_state(&state, force_apply);

	ret = apply_all_patches(&state, argc, argv, options);

	clear_apply_state(&state);

	return ret;
}<|MERGE_RESOLUTION|>--- conflicted
+++ resolved
@@ -4533,11 +4533,7 @@
 			listp = &patch->next;
 		}
 		else {
-<<<<<<< HEAD
 			if (state->apply_verbosely)
-=======
-			if (apply_verbosely)
->>>>>>> 415c7dd0
 				say_patch_name(stderr, _("Skipped patch '%s'."), patch);
 			free_patch(patch);
 			skipped_patch++;
