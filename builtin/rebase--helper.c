#include "builtin.h"
#include "cache.h"
#include "config.h"
#include "parse-options.h"
#include "sequencer.h"

static const char * const builtin_rebase_helper_usage[] = {
	N_("git rebase--helper [<options>]"),
	NULL
};

int cmd_rebase__helper(int argc, const char **argv, const char *prefix)
{
	struct replay_opts opts = REPLAY_OPTS_INIT;
	unsigned flags = 0, keep_empty = 0;
	int abbreviate_commands = 0;
	enum {
		CONTINUE = 1, ABORT, MAKE_SCRIPT, SHORTEN_OIDS, EXPAND_OIDS,
		CHECK_TODO_LIST, SKIP_UNNECESSARY_PICKS, REARRANGE_SQUASH,
		ADD_EXEC
	} command = 0;
	struct option options[] = {
		OPT_BOOL(0, "ff", &opts.allow_ff, N_("allow fast-forward")),
		OPT_BOOL(0, "keep-empty", &keep_empty, N_("keep empty commits")),
		OPT_CMDMODE(0, "continue", &command, N_("continue rebase"),
				CONTINUE),
		OPT_CMDMODE(0, "abort", &command, N_("abort rebase"),
				ABORT),
		OPT_CMDMODE(0, "make-script", &command,
			N_("make rebase script"), MAKE_SCRIPT),
		OPT_CMDMODE(0, "shorten-ids", &command,
			N_("shorten commit ids in the todo list"), SHORTEN_OIDS),
		OPT_CMDMODE(0, "expand-ids", &command,
			N_("expand commit ids in the todo list"), EXPAND_OIDS),
		OPT_CMDMODE(0, "check-todo-list", &command,
			N_("check the todo list"), CHECK_TODO_LIST),
		OPT_CMDMODE(0, "skip-unnecessary-picks", &command,
			N_("skip unnecessary picks"), SKIP_UNNECESSARY_PICKS),
		OPT_CMDMODE(0, "rearrange-squash", &command,
			N_("rearrange fixup/squash lines"), REARRANGE_SQUASH),
		OPT_CMDMODE(0, "add-exec-commands", &command,
			N_("insert exec commands in todo list"), ADD_EXEC),
		OPT_END()
	};

<<<<<<< HEAD
	sequencer_init_config(&opts);
=======
	git_config(git_default_config, NULL);
	git_config_get_bool("rebase.abbreviatecommands", &abbreviate_commands);
>>>>>>> 17959934

	opts.action = REPLAY_INTERACTIVE_REBASE;
	opts.allow_ff = 1;
	opts.allow_empty = 1;

	argc = parse_options(argc, argv, NULL, options,
			builtin_rebase_helper_usage, PARSE_OPT_KEEP_ARGV0);

	flags |= keep_empty ? TODO_LIST_KEEP_EMPTY : 0;
	flags |= abbreviate_commands ? TODO_LIST_ABBREVIATE_CMDS : 0;
	flags |= command == SHORTEN_OIDS ? TODO_LIST_SHORTEN_IDS : 0;

	if (command == CONTINUE && argc == 1)
		return !!sequencer_continue(&opts);
	if (command == ABORT && argc == 1)
		return !!sequencer_remove_state(&opts);
	if (command == MAKE_SCRIPT && argc > 1)
		return !!sequencer_make_script(stdout, argc, argv, flags);
	if ((command == SHORTEN_OIDS || command == EXPAND_OIDS) && argc == 1)
		return !!transform_todos(flags);
	if (command == CHECK_TODO_LIST && argc == 1)
		return !!check_todo_list();
	if (command == SKIP_UNNECESSARY_PICKS && argc == 1)
		return !!skip_unnecessary_picks();
	if (command == REARRANGE_SQUASH && argc == 1)
		return !!rearrange_squash();
	if (command == ADD_EXEC && argc == 2)
		return !!sequencer_add_exec_commands(argv[1]);
	usage_with_options(builtin_rebase_helper_usage, options);
}<|MERGE_RESOLUTION|>--- conflicted
+++ resolved
@@ -43,12 +43,8 @@
 		OPT_END()
 	};
 
-<<<<<<< HEAD
 	sequencer_init_config(&opts);
-=======
-	git_config(git_default_config, NULL);
 	git_config_get_bool("rebase.abbreviatecommands", &abbreviate_commands);
->>>>>>> 17959934
 
 	opts.action = REPLAY_INTERACTIVE_REBASE;
 	opts.allow_ff = 1;
