--- conflicted
+++ resolved
@@ -589,25 +589,9 @@
 		report_tracking(new);
 }
 
-<<<<<<< HEAD
-static int add_one_ref_to_rev_list_arg(const char *refname,
-				       const unsigned char *sha1,
-				       int flags,
-				       void *cb_data)
-{
-	argv_array_push(cb_data, refname);
-	return 0;
-}
-
-static int clear_commit_marks_from_one_ref(const char *refname,
-				      const unsigned char *sha1,
-				      int flags,
-				      void *cb_data)
-=======
 static int add_pending_uninteresting_ref(const char *refname,
 					 const unsigned char *sha1,
 					 int flags, void *cb_data)
->>>>>>> 86a0a408
 {
 	add_pending_sha1(cb_data, refname, sha1, flags | UNINTERESTING);
 	return 0;
@@ -678,20 +662,9 @@
  */
 static void orphaned_commit_warning(struct commit *commit)
 {
-<<<<<<< HEAD
-	struct argv_array args = ARGV_ARRAY_INIT;
-	struct rev_info revs;
-
-	argv_array_push(&args, "(internal)");
-	argv_array_push(&args, sha1_to_hex(commit->object.sha1));
-	argv_array_push(&args, "--not");
-	for_each_ref(add_one_ref_to_rev_list_arg, &args);
-	argv_array_push(&args, "--");
-=======
 	struct rev_info revs;
 	struct object *object = &commit->object;
 	struct object_array refs;
->>>>>>> 86a0a408
 
 	init_revisions(&revs, NULL);
 	setup_revisions(0, NULL, &revs, NULL);
@@ -711,14 +684,8 @@
 	else
 		describe_detached_head(_("Previous HEAD position was"), commit);
 
-<<<<<<< HEAD
-	argv_array_clear(&args);
-	clear_commit_marks(commit, -1);
-	for_each_ref(clear_commit_marks_from_one_ref, NULL);
-=======
 	clear_commit_marks_for_object_array(&refs, ALL_REV_FLAGS);
 	free(refs.objects);
->>>>>>> 86a0a408
 }
 
 static int switch_branches(struct checkout_opts *opts, struct branch_info *new)
