#include "../cache.h"
#include "../refs.h"
#include "refs-internal.h"
#include "../iterator.h"
#include "../dir-iterator.h"
#include "../lockfile.h"
#include "../object.h"
#include "../dir.h"

struct ref_lock {
	char *ref_name;
	struct lock_file *lk;
	struct object_id old_oid;
};

struct ref_entry;

/*
 * Information used (along with the information in ref_entry) to
 * describe a single cached reference.  This data structure only
 * occurs embedded in a union in struct ref_entry, and only when
 * (ref_entry->flag & REF_DIR) is zero.
 */
struct ref_value {
	/*
	 * The name of the object to which this reference resolves
	 * (which may be a tag object).  If REF_ISBROKEN, this is
	 * null.  If REF_ISSYMREF, then this is the name of the object
	 * referred to by the last reference in the symlink chain.
	 */
	struct object_id oid;

	/*
	 * If REF_KNOWS_PEELED, then this field holds the peeled value
	 * of this reference, or null if the reference is known not to
	 * be peelable.  See the documentation for peel_ref() for an
	 * exact definition of "peelable".
	 */
	struct object_id peeled;
};

struct files_ref_store;

/*
 * Information used (along with the information in ref_entry) to
 * describe a level in the hierarchy of references.  This data
 * structure only occurs embedded in a union in struct ref_entry, and
 * only when (ref_entry.flag & REF_DIR) is set.  In that case,
 * (ref_entry.flag & REF_INCOMPLETE) determines whether the references
 * in the directory have already been read:
 *
 *     (ref_entry.flag & REF_INCOMPLETE) unset -- a directory of loose
 *         or packed references, already read.
 *
 *     (ref_entry.flag & REF_INCOMPLETE) set -- a directory of loose
 *         references that hasn't been read yet (nor has any of its
 *         subdirectories).
 *
 * Entries within a directory are stored within a growable array of
 * pointers to ref_entries (entries, nr, alloc).  Entries 0 <= i <
 * sorted are sorted by their component name in strcmp() order and the
 * remaining entries are unsorted.
 *
 * Loose references are read lazily, one directory at a time.  When a
 * directory of loose references is read, then all of the references
 * in that directory are stored, and REF_INCOMPLETE stubs are created
 * for any subdirectories, but the subdirectories themselves are not
 * read.  The reading is triggered by get_ref_dir().
 */
struct ref_dir {
	int nr, alloc;

	/*
	 * Entries with index 0 <= i < sorted are sorted by name.  New
	 * entries are appended to the list unsorted, and are sorted
	 * only when required; thus we avoid the need to sort the list
	 * after the addition of every reference.
	 */
	int sorted;

	/* A pointer to the files_ref_store that contains this ref_dir. */
	struct files_ref_store *ref_store;

	struct ref_entry **entries;
};

/*
 * Bit values for ref_entry::flag.  REF_ISSYMREF=0x01,
 * REF_ISPACKED=0x02, REF_ISBROKEN=0x04 and REF_BAD_NAME=0x08 are
 * public values; see refs.h.
 */

/*
 * The field ref_entry->u.value.peeled of this value entry contains
 * the correct peeled value for the reference, which might be
 * null_sha1 if the reference is not a tag or if it is broken.
 */
#define REF_KNOWS_PEELED 0x10

/* ref_entry represents a directory of references */
#define REF_DIR 0x20

/*
 * Entry has not yet been read from disk (used only for REF_DIR
 * entries representing loose references)
 */
#define REF_INCOMPLETE 0x40

/*
 * A ref_entry represents either a reference or a "subdirectory" of
 * references.
 *
 * Each directory in the reference namespace is represented by a
 * ref_entry with (flags & REF_DIR) set and containing a subdir member
 * that holds the entries in that directory that have been read so
 * far.  If (flags & REF_INCOMPLETE) is set, then the directory and
 * its subdirectories haven't been read yet.  REF_INCOMPLETE is only
 * used for loose reference directories.
 *
 * References are represented by a ref_entry with (flags & REF_DIR)
 * unset and a value member that describes the reference's value.  The
 * flag member is at the ref_entry level, but it is also needed to
 * interpret the contents of the value field (in other words, a
 * ref_value object is not very much use without the enclosing
 * ref_entry).
 *
 * Reference names cannot end with slash and directories' names are
 * always stored with a trailing slash (except for the top-level
 * directory, which is always denoted by "").  This has two nice
 * consequences: (1) when the entries in each subdir are sorted
 * lexicographically by name (as they usually are), the references in
 * a whole tree can be generated in lexicographic order by traversing
 * the tree in left-to-right, depth-first order; (2) the names of
 * references and subdirectories cannot conflict, and therefore the
 * presence of an empty subdirectory does not block the creation of a
 * similarly-named reference.  (The fact that reference names with the
 * same leading components can conflict *with each other* is a
 * separate issue that is regulated by verify_refname_available().)
 *
 * Please note that the name field contains the fully-qualified
 * reference (or subdirectory) name.  Space could be saved by only
 * storing the relative names.  But that would require the full names
 * to be generated on the fly when iterating in do_for_each_ref(), and
 * would break callback functions, who have always been able to assume
 * that the name strings that they are passed will not be freed during
 * the iteration.
 */
struct ref_entry {
	unsigned char flag; /* ISSYMREF? ISPACKED? */
	union {
		struct ref_value value; /* if not (flags&REF_DIR) */
		struct ref_dir subdir; /* if (flags&REF_DIR) */
	} u;
	/*
	 * The full name of the reference (e.g., "refs/heads/master")
	 * or the full name of the directory with a trailing slash
	 * (e.g., "refs/heads/"):
	 */
	char name[FLEX_ARRAY];
};

static void read_loose_refs(const char *dirname, struct ref_dir *dir);
static int search_ref_dir(struct ref_dir *dir, const char *refname, size_t len);
static struct ref_entry *create_dir_entry(struct files_ref_store *ref_store,
					  const char *dirname, size_t len,
					  int incomplete);
static void add_entry_to_dir(struct ref_dir *dir, struct ref_entry *entry);
static int files_log_ref_write(struct files_ref_store *refs,
			       const char *refname, const unsigned char *old_sha1,
			       const unsigned char *new_sha1, const char *msg,
			       int flags, struct strbuf *err);

static struct ref_dir *get_ref_dir(struct ref_entry *entry)
{
	struct ref_dir *dir;
	assert(entry->flag & REF_DIR);
	dir = &entry->u.subdir;
	if (entry->flag & REF_INCOMPLETE) {
		read_loose_refs(entry->name, dir);

		/*
		 * Manually add refs/bisect, which, being
		 * per-worktree, might not appear in the directory
		 * listing for refs/ in the main repo.
		 */
		if (!strcmp(entry->name, "refs/")) {
			int pos = search_ref_dir(dir, "refs/bisect/", 12);
			if (pos < 0) {
				struct ref_entry *child_entry;
				child_entry = create_dir_entry(dir->ref_store,
							       "refs/bisect/",
							       12, 1);
				add_entry_to_dir(dir, child_entry);
				read_loose_refs("refs/bisect",
						&child_entry->u.subdir);
			}
		}
		entry->flag &= ~REF_INCOMPLETE;
	}
	return dir;
}

static struct ref_entry *create_ref_entry(const char *refname,
					  const unsigned char *sha1, int flag,
					  int check_name)
{
	struct ref_entry *ref;

	if (check_name &&
	    check_refname_format(refname, REFNAME_ALLOW_ONELEVEL))
		die("Reference has invalid format: '%s'", refname);
	FLEX_ALLOC_STR(ref, name, refname);
	hashcpy(ref->u.value.oid.hash, sha1);
	oidclr(&ref->u.value.peeled);
	ref->flag = flag;
	return ref;
}

static void clear_ref_dir(struct ref_dir *dir);

static void free_ref_entry(struct ref_entry *entry)
{
	if (entry->flag & REF_DIR) {
		/*
		 * Do not use get_ref_dir() here, as that might
		 * trigger the reading of loose refs.
		 */
		clear_ref_dir(&entry->u.subdir);
	}
	free(entry);
}

/*
 * Add a ref_entry to the end of dir (unsorted).  Entry is always
 * stored directly in dir; no recursion into subdirectories is
 * done.
 */
static void add_entry_to_dir(struct ref_dir *dir, struct ref_entry *entry)
{
	ALLOC_GROW(dir->entries, dir->nr + 1, dir->alloc);
	dir->entries[dir->nr++] = entry;
	/* optimize for the case that entries are added in order */
	if (dir->nr == 1 ||
	    (dir->nr == dir->sorted + 1 &&
	     strcmp(dir->entries[dir->nr - 2]->name,
		    dir->entries[dir->nr - 1]->name) < 0))
		dir->sorted = dir->nr;
}

/*
 * Clear and free all entries in dir, recursively.
 */
static void clear_ref_dir(struct ref_dir *dir)
{
	int i;
	for (i = 0; i < dir->nr; i++)
		free_ref_entry(dir->entries[i]);
	free(dir->entries);
	dir->sorted = dir->nr = dir->alloc = 0;
	dir->entries = NULL;
}

/*
 * Create a struct ref_entry object for the specified dirname.
 * dirname is the name of the directory with a trailing slash (e.g.,
 * "refs/heads/") or "" for the top-level directory.
 */
static struct ref_entry *create_dir_entry(struct files_ref_store *ref_store,
					  const char *dirname, size_t len,
					  int incomplete)
{
	struct ref_entry *direntry;
	FLEX_ALLOC_MEM(direntry, name, dirname, len);
	direntry->u.subdir.ref_store = ref_store;
	direntry->flag = REF_DIR | (incomplete ? REF_INCOMPLETE : 0);
	return direntry;
}

static int ref_entry_cmp(const void *a, const void *b)
{
	struct ref_entry *one = *(struct ref_entry **)a;
	struct ref_entry *two = *(struct ref_entry **)b;
	return strcmp(one->name, two->name);
}

static void sort_ref_dir(struct ref_dir *dir);

struct string_slice {
	size_t len;
	const char *str;
};

static int ref_entry_cmp_sslice(const void *key_, const void *ent_)
{
	const struct string_slice *key = key_;
	const struct ref_entry *ent = *(const struct ref_entry * const *)ent_;
	int cmp = strncmp(key->str, ent->name, key->len);
	if (cmp)
		return cmp;
	return '\0' - (unsigned char)ent->name[key->len];
}

/*
 * Return the index of the entry with the given refname from the
 * ref_dir (non-recursively), sorting dir if necessary.  Return -1 if
 * no such entry is found.  dir must already be complete.
 */
static int search_ref_dir(struct ref_dir *dir, const char *refname, size_t len)
{
	struct ref_entry **r;
	struct string_slice key;

	if (refname == NULL || !dir->nr)
		return -1;

	sort_ref_dir(dir);
	key.len = len;
	key.str = refname;
	r = bsearch(&key, dir->entries, dir->nr, sizeof(*dir->entries),
		    ref_entry_cmp_sslice);

	if (r == NULL)
		return -1;

	return r - dir->entries;
}

/*
 * Search for a directory entry directly within dir (without
 * recursing).  Sort dir if necessary.  subdirname must be a directory
 * name (i.e., end in '/').  If mkdir is set, then create the
 * directory if it is missing; otherwise, return NULL if the desired
 * directory cannot be found.  dir must already be complete.
 */
static struct ref_dir *search_for_subdir(struct ref_dir *dir,
					 const char *subdirname, size_t len,
					 int mkdir)
{
	int entry_index = search_ref_dir(dir, subdirname, len);
	struct ref_entry *entry;
	if (entry_index == -1) {
		if (!mkdir)
			return NULL;
		/*
		 * Since dir is complete, the absence of a subdir
		 * means that the subdir really doesn't exist;
		 * therefore, create an empty record for it but mark
		 * the record complete.
		 */
		entry = create_dir_entry(dir->ref_store, subdirname, len, 0);
		add_entry_to_dir(dir, entry);
	} else {
		entry = dir->entries[entry_index];
	}
	return get_ref_dir(entry);
}

/*
 * If refname is a reference name, find the ref_dir within the dir
 * tree that should hold refname.  If refname is a directory name
 * (i.e., ends in '/'), then return that ref_dir itself.  dir must
 * represent the top-level directory and must already be complete.
 * Sort ref_dirs and recurse into subdirectories as necessary.  If
 * mkdir is set, then create any missing directories; otherwise,
 * return NULL if the desired directory cannot be found.
 */
static struct ref_dir *find_containing_dir(struct ref_dir *dir,
					   const char *refname, int mkdir)
{
	const char *slash;
	for (slash = strchr(refname, '/'); slash; slash = strchr(slash + 1, '/')) {
		size_t dirnamelen = slash - refname + 1;
		struct ref_dir *subdir;
		subdir = search_for_subdir(dir, refname, dirnamelen, mkdir);
		if (!subdir) {
			dir = NULL;
			break;
		}
		dir = subdir;
	}

	return dir;
}

/*
 * Find the value entry with the given name in dir, sorting ref_dirs
 * and recursing into subdirectories as necessary.  If the name is not
 * found or it corresponds to a directory entry, return NULL.
 */
static struct ref_entry *find_ref(struct ref_dir *dir, const char *refname)
{
	int entry_index;
	struct ref_entry *entry;
	dir = find_containing_dir(dir, refname, 0);
	if (!dir)
		return NULL;
	entry_index = search_ref_dir(dir, refname, strlen(refname));
	if (entry_index == -1)
		return NULL;
	entry = dir->entries[entry_index];
	return (entry->flag & REF_DIR) ? NULL : entry;
}

/*
 * Remove the entry with the given name from dir, recursing into
 * subdirectories as necessary.  If refname is the name of a directory
 * (i.e., ends with '/'), then remove the directory and its contents.
 * If the removal was successful, return the number of entries
 * remaining in the directory entry that contained the deleted entry.
 * If the name was not found, return -1.  Please note that this
 * function only deletes the entry from the cache; it does not delete
 * it from the filesystem or ensure that other cache entries (which
 * might be symbolic references to the removed entry) are updated.
 * Nor does it remove any containing dir entries that might be made
 * empty by the removal.  dir must represent the top-level directory
 * and must already be complete.
 */
static int remove_entry(struct ref_dir *dir, const char *refname)
{
	int refname_len = strlen(refname);
	int entry_index;
	struct ref_entry *entry;
	int is_dir = refname[refname_len - 1] == '/';
	if (is_dir) {
		/*
		 * refname represents a reference directory.  Remove
		 * the trailing slash; otherwise we will get the
		 * directory *representing* refname rather than the
		 * one *containing* it.
		 */
		char *dirname = xmemdupz(refname, refname_len - 1);
		dir = find_containing_dir(dir, dirname, 0);
		free(dirname);
	} else {
		dir = find_containing_dir(dir, refname, 0);
	}
	if (!dir)
		return -1;
	entry_index = search_ref_dir(dir, refname, refname_len);
	if (entry_index == -1)
		return -1;
	entry = dir->entries[entry_index];

	memmove(&dir->entries[entry_index],
		&dir->entries[entry_index + 1],
		(dir->nr - entry_index - 1) * sizeof(*dir->entries)
		);
	dir->nr--;
	if (dir->sorted > entry_index)
		dir->sorted--;
	free_ref_entry(entry);
	return dir->nr;
}

/*
 * Add a ref_entry to the ref_dir (unsorted), recursing into
 * subdirectories as necessary.  dir must represent the top-level
 * directory.  Return 0 on success.
 */
static int add_ref(struct ref_dir *dir, struct ref_entry *ref)
{
	dir = find_containing_dir(dir, ref->name, 1);
	if (!dir)
		return -1;
	add_entry_to_dir(dir, ref);
	return 0;
}

/*
 * Emit a warning and return true iff ref1 and ref2 have the same name
 * and the same sha1.  Die if they have the same name but different
 * sha1s.
 */
static int is_dup_ref(const struct ref_entry *ref1, const struct ref_entry *ref2)
{
	if (strcmp(ref1->name, ref2->name))
		return 0;

	/* Duplicate name; make sure that they don't conflict: */

	if ((ref1->flag & REF_DIR) || (ref2->flag & REF_DIR))
		/* This is impossible by construction */
		die("Reference directory conflict: %s", ref1->name);

	if (oidcmp(&ref1->u.value.oid, &ref2->u.value.oid))
		die("Duplicated ref, and SHA1s don't match: %s", ref1->name);

	warning("Duplicated ref: %s", ref1->name);
	return 1;
}

/*
 * Sort the entries in dir non-recursively (if they are not already
 * sorted) and remove any duplicate entries.
 */
static void sort_ref_dir(struct ref_dir *dir)
{
	int i, j;
	struct ref_entry *last = NULL;

	/*
	 * This check also prevents passing a zero-length array to qsort(),
	 * which is a problem on some platforms.
	 */
	if (dir->sorted == dir->nr)
		return;

	QSORT(dir->entries, dir->nr, ref_entry_cmp);

	/* Remove any duplicates: */
	for (i = 0, j = 0; j < dir->nr; j++) {
		struct ref_entry *entry = dir->entries[j];
		if (last && is_dup_ref(last, entry))
			free_ref_entry(entry);
		else
			last = dir->entries[i++] = entry;
	}
	dir->sorted = dir->nr = i;
}

/*
 * Return true if refname, which has the specified oid and flags, can
 * be resolved to an object in the database. If the referred-to object
 * does not exist, emit a warning and return false.
 */
static int ref_resolves_to_object(const char *refname,
				  const struct object_id *oid,
				  unsigned int flags)
{
	if (flags & REF_ISBROKEN)
		return 0;
	if (!has_sha1_file(oid->hash)) {
		error("%s does not point to a valid object!", refname);
		return 0;
	}
	return 1;
}

/*
 * Return true if the reference described by entry can be resolved to
 * an object in the database; otherwise, emit a warning and return
 * false.
 */
static int entry_resolves_to_object(struct ref_entry *entry)
{
	return ref_resolves_to_object(entry->name,
				      &entry->u.value.oid, entry->flag);
}

typedef int each_ref_entry_fn(struct ref_entry *entry, void *cb_data);

/*
 * Call fn for each reference in dir that has index in the range
 * offset <= index < dir->nr.  Recurse into subdirectories that are in
 * that index range, sorting them before iterating.  This function
 * does not sort dir itself; it should be sorted beforehand.  fn is
 * called for all references, including broken ones.
 */
static int do_for_each_entry_in_dir(struct ref_dir *dir, int offset,
				    each_ref_entry_fn fn, void *cb_data)
{
	int i;
	assert(dir->sorted == dir->nr);
	for (i = offset; i < dir->nr; i++) {
		struct ref_entry *entry = dir->entries[i];
		int retval;
		if (entry->flag & REF_DIR) {
			struct ref_dir *subdir = get_ref_dir(entry);
			sort_ref_dir(subdir);
			retval = do_for_each_entry_in_dir(subdir, 0, fn, cb_data);
		} else {
			retval = fn(entry, cb_data);
		}
		if (retval)
			return retval;
	}
	return 0;
}

/*
 * Load all of the refs from the dir into our in-memory cache. The hard work
 * of loading loose refs is done by get_ref_dir(), so we just need to recurse
 * through all of the sub-directories. We do not even need to care about
 * sorting, as traversal order does not matter to us.
 */
static void prime_ref_dir(struct ref_dir *dir)
{
	int i;
	for (i = 0; i < dir->nr; i++) {
		struct ref_entry *entry = dir->entries[i];
		if (entry->flag & REF_DIR)
			prime_ref_dir(get_ref_dir(entry));
	}
}

/*
 * A level in the reference hierarchy that is currently being iterated
 * through.
 */
struct cache_ref_iterator_level {
	/*
	 * The ref_dir being iterated over at this level. The ref_dir
	 * is sorted before being stored here.
	 */
	struct ref_dir *dir;

	/*
	 * The index of the current entry within dir (which might
	 * itself be a directory). If index == -1, then the iteration
	 * hasn't yet begun. If index == dir->nr, then the iteration
	 * through this level is over.
	 */
	int index;
};

/*
 * Represent an iteration through a ref_dir in the memory cache. The
 * iteration recurses through subdirectories.
 */
struct cache_ref_iterator {
	struct ref_iterator base;

	/*
	 * The number of levels currently on the stack. This is always
	 * at least 1, because when it becomes zero the iteration is
	 * ended and this struct is freed.
	 */
	size_t levels_nr;

	/* The number of levels that have been allocated on the stack */
	size_t levels_alloc;

	/*
	 * A stack of levels. levels[0] is the uppermost level that is
	 * being iterated over in this iteration. (This is not
	 * necessary the top level in the references hierarchy. If we
	 * are iterating through a subtree, then levels[0] will hold
	 * the ref_dir for that subtree, and subsequent levels will go
	 * on from there.)
	 */
	struct cache_ref_iterator_level *levels;
};

static int cache_ref_iterator_advance(struct ref_iterator *ref_iterator)
{
	struct cache_ref_iterator *iter =
		(struct cache_ref_iterator *)ref_iterator;

	while (1) {
		struct cache_ref_iterator_level *level =
			&iter->levels[iter->levels_nr - 1];
		struct ref_dir *dir = level->dir;
		struct ref_entry *entry;

		if (level->index == -1)
			sort_ref_dir(dir);

		if (++level->index == level->dir->nr) {
			/* This level is exhausted; pop up a level */
			if (--iter->levels_nr == 0)
				return ref_iterator_abort(ref_iterator);

			continue;
		}

		entry = dir->entries[level->index];

		if (entry->flag & REF_DIR) {
			/* push down a level */
			ALLOC_GROW(iter->levels, iter->levels_nr + 1,
				   iter->levels_alloc);

			level = &iter->levels[iter->levels_nr++];
			level->dir = get_ref_dir(entry);
			level->index = -1;
		} else {
			iter->base.refname = entry->name;
			iter->base.oid = &entry->u.value.oid;
			iter->base.flags = entry->flag;
			return ITER_OK;
		}
	}
}

static enum peel_status peel_entry(struct ref_entry *entry, int repeel);

static int cache_ref_iterator_peel(struct ref_iterator *ref_iterator,
				   struct object_id *peeled)
{
	struct cache_ref_iterator *iter =
		(struct cache_ref_iterator *)ref_iterator;
	struct cache_ref_iterator_level *level;
	struct ref_entry *entry;

	level = &iter->levels[iter->levels_nr - 1];

	if (level->index == -1)
		die("BUG: peel called before advance for cache iterator");

	entry = level->dir->entries[level->index];

	if (peel_entry(entry, 0))
		return -1;
	oidcpy(peeled, &entry->u.value.peeled);
	return 0;
}

static int cache_ref_iterator_abort(struct ref_iterator *ref_iterator)
{
	struct cache_ref_iterator *iter =
		(struct cache_ref_iterator *)ref_iterator;

	free(iter->levels);
	base_ref_iterator_free(ref_iterator);
	return ITER_DONE;
}

static struct ref_iterator_vtable cache_ref_iterator_vtable = {
	cache_ref_iterator_advance,
	cache_ref_iterator_peel,
	cache_ref_iterator_abort
};

static struct ref_iterator *cache_ref_iterator_begin(struct ref_dir *dir)
{
	struct cache_ref_iterator *iter;
	struct ref_iterator *ref_iterator;
	struct cache_ref_iterator_level *level;

	iter = xcalloc(1, sizeof(*iter));
	ref_iterator = &iter->base;
	base_ref_iterator_init(ref_iterator, &cache_ref_iterator_vtable);
	ALLOC_GROW(iter->levels, 10, iter->levels_alloc);

	iter->levels_nr = 1;
	level = &iter->levels[0];
	level->index = -1;
	level->dir = dir;

	return ref_iterator;
}

struct nonmatching_ref_data {
	const struct string_list *skip;
	const char *conflicting_refname;
};

static int nonmatching_ref_fn(struct ref_entry *entry, void *vdata)
{
	struct nonmatching_ref_data *data = vdata;

	if (data->skip && string_list_has_string(data->skip, entry->name))
		return 0;

	data->conflicting_refname = entry->name;
	return 1;
}

/*
 * Return 0 if a reference named refname could be created without
 * conflicting with the name of an existing reference in dir.
 * See verify_refname_available for more information.
 */
static int verify_refname_available_dir(const char *refname,
					const struct string_list *extras,
					const struct string_list *skip,
					struct ref_dir *dir,
					struct strbuf *err)
{
	const char *slash;
	const char *extra_refname;
	int pos;
	struct strbuf dirname = STRBUF_INIT;
	int ret = -1;

	/*
	 * For the sake of comments in this function, suppose that
	 * refname is "refs/foo/bar".
	 */

	assert(err);

	strbuf_grow(&dirname, strlen(refname) + 1);
	for (slash = strchr(refname, '/'); slash; slash = strchr(slash + 1, '/')) {
		/* Expand dirname to the new prefix, not including the trailing slash: */
		strbuf_add(&dirname, refname + dirname.len, slash - refname - dirname.len);

		/*
		 * We are still at a leading dir of the refname (e.g.,
		 * "refs/foo"; if there is a reference with that name,
		 * it is a conflict, *unless* it is in skip.
		 */
		if (dir) {
			pos = search_ref_dir(dir, dirname.buf, dirname.len);
			if (pos >= 0 &&
			    (!skip || !string_list_has_string(skip, dirname.buf))) {
				/*
				 * We found a reference whose name is
				 * a proper prefix of refname; e.g.,
				 * "refs/foo", and is not in skip.
				 */
				strbuf_addf(err, "'%s' exists; cannot create '%s'",
					    dirname.buf, refname);
				goto cleanup;
			}
		}

		if (extras && string_list_has_string(extras, dirname.buf) &&
		    (!skip || !string_list_has_string(skip, dirname.buf))) {
			strbuf_addf(err, "cannot process '%s' and '%s' at the same time",
				    refname, dirname.buf);
			goto cleanup;
		}

		/*
		 * Otherwise, we can try to continue our search with
		 * the next component. So try to look up the
		 * directory, e.g., "refs/foo/". If we come up empty,
		 * we know there is nothing under this whole prefix,
		 * but even in that case we still have to continue the
		 * search for conflicts with extras.
		 */
		strbuf_addch(&dirname, '/');
		if (dir) {
			pos = search_ref_dir(dir, dirname.buf, dirname.len);
			if (pos < 0) {
				/*
				 * There was no directory "refs/foo/",
				 * so there is nothing under this
				 * whole prefix. So there is no need
				 * to continue looking for conflicting
				 * references. But we need to continue
				 * looking for conflicting extras.
				 */
				dir = NULL;
			} else {
				dir = get_ref_dir(dir->entries[pos]);
			}
		}
	}

	/*
	 * We are at the leaf of our refname (e.g., "refs/foo/bar").
	 * There is no point in searching for a reference with that
	 * name, because a refname isn't considered to conflict with
	 * itself. But we still need to check for references whose
	 * names are in the "refs/foo/bar/" namespace, because they
	 * *do* conflict.
	 */
	strbuf_addstr(&dirname, refname + dirname.len);
	strbuf_addch(&dirname, '/');

	if (dir) {
		pos = search_ref_dir(dir, dirname.buf, dirname.len);

		if (pos >= 0) {
			/*
			 * We found a directory named "$refname/"
			 * (e.g., "refs/foo/bar/"). It is a problem
			 * iff it contains any ref that is not in
			 * "skip".
			 */
			struct nonmatching_ref_data data;

			data.skip = skip;
			data.conflicting_refname = NULL;
			dir = get_ref_dir(dir->entries[pos]);
			sort_ref_dir(dir);
			if (do_for_each_entry_in_dir(dir, 0, nonmatching_ref_fn, &data)) {
				strbuf_addf(err, "'%s' exists; cannot create '%s'",
					    data.conflicting_refname, refname);
				goto cleanup;
			}
		}
	}

	extra_refname = find_descendant_ref(dirname.buf, extras, skip);
	if (extra_refname)
		strbuf_addf(err, "cannot process '%s' and '%s' at the same time",
			    refname, extra_refname);
	else
		ret = 0;

cleanup:
	strbuf_release(&dirname);
	return ret;
}

struct packed_ref_cache {
	struct ref_entry *root;

	/*
	 * Count of references to the data structure in this instance,
	 * including the pointer from files_ref_store::packed if any.
	 * The data will not be freed as long as the reference count
	 * is nonzero.
	 */
	unsigned int referrers;

	/*
	 * Iff the packed-refs file associated with this instance is
	 * currently locked for writing, this points at the associated
	 * lock (which is owned by somebody else).  The referrer count
	 * is also incremented when the file is locked and decremented
	 * when it is unlocked.
	 */
	struct lock_file *lock;

	/* The metadata from when this packed-refs cache was read */
	struct stat_validity validity;
};

/*
 * Future: need to be in "struct repository"
 * when doing a full libification.
 */
struct files_ref_store {
	struct ref_store base;

	struct strbuf gitdir;
	struct strbuf gitcommondir;

	struct ref_entry *loose;
	struct packed_ref_cache *packed;
};

/* Lock used for the main packed-refs file: */
static struct lock_file packlock;

__attribute__((format (printf, 3, 4)))
static void files_path(struct files_ref_store *refs, struct strbuf *sb,
		       const char *fmt, ...)
{
	struct strbuf tmp = STRBUF_INIT;
	va_list vap;
	const char *ref;

	va_start(vap, fmt);
	strbuf_vaddf(&tmp, fmt, vap);
	va_end(vap);
	if (!strcmp(tmp.buf, "packed-refs") || !strcmp(tmp.buf, "logs")) {
		/* non refname path */
		strbuf_addf(sb, "%s/%s", refs->gitcommondir.buf, tmp.buf);
	} else if (skip_prefix(tmp.buf, "logs/", &ref)) { /* reflog */
		if (is_per_worktree_ref(ref))
			strbuf_addf(sb, "%s/%s", refs->gitdir.buf, tmp.buf);
		else
			strbuf_addf(sb, "%s/%s", refs->gitcommondir.buf, tmp.buf);
	} else {		/* refname */
		switch (ref_type(tmp.buf)) {
		case REF_TYPE_PER_WORKTREE:
		case REF_TYPE_PSEUDOREF:
			strbuf_addf(sb, "%s/%s", refs->gitdir.buf, tmp.buf);
			break;
		case REF_TYPE_NORMAL:
			strbuf_addf(sb, "%s/%s", refs->gitcommondir.buf, tmp.buf);
			break;
		}
	}
	strbuf_release(&tmp);
}

/*
 * Increment the reference count of *packed_refs.
 */
static void acquire_packed_ref_cache(struct packed_ref_cache *packed_refs)
{
	packed_refs->referrers++;
}

/*
 * Decrease the reference count of *packed_refs.  If it goes to zero,
 * free *packed_refs and return true; otherwise return false.
 */
static int release_packed_ref_cache(struct packed_ref_cache *packed_refs)
{
	if (!--packed_refs->referrers) {
		free_ref_entry(packed_refs->root);
		stat_validity_clear(&packed_refs->validity);
		free(packed_refs);
		return 1;
	} else {
		return 0;
	}
}

static void clear_packed_ref_cache(struct files_ref_store *refs)
{
	if (refs->packed) {
		struct packed_ref_cache *packed_refs = refs->packed;

		if (packed_refs->lock)
			die("internal error: packed-ref cache cleared while locked");
		refs->packed = NULL;
		release_packed_ref_cache(packed_refs);
	}
}

static void clear_loose_ref_cache(struct files_ref_store *refs)
{
	if (refs->loose) {
		free_ref_entry(refs->loose);
		refs->loose = NULL;
	}
}

/*
 * Create a new submodule ref cache and add it to the internal
 * set of caches.
 */
static struct ref_store *files_ref_store_create(const char *gitdir)
{
	struct files_ref_store *refs = xcalloc(1, sizeof(*refs));
	struct ref_store *ref_store = (struct ref_store *)refs;

	base_ref_store_init(ref_store, &refs_be_files);

	strbuf_init(&refs->gitdir, 0);
	strbuf_init(&refs->gitcommondir, 0);

	if (gitdir) {
		strbuf_addstr(&refs->gitdir, gitdir);
		get_common_dir_noenv(&refs->gitcommondir, gitdir);
	} else {
		strbuf_addstr(&refs->gitdir, get_git_dir());
		strbuf_addstr(&refs->gitcommondir, get_git_common_dir());
	}

	return ref_store;
}

/*
 * Downcast ref_store to files_ref_store. Die if ref_store is not a
 * files_ref_store. If submodule_allowed is not true, then also die if
 * files_ref_store is for a submodule (i.e., not for the main
 * repository). caller is used in any necessary error messages.
 */
static struct files_ref_store *files_downcast(struct ref_store *ref_store,
					      const char *caller)
{
	struct files_ref_store *refs;

	if (ref_store->be != &refs_be_files)
		die("BUG: ref_store is type \"%s\" not \"files\" in %s",
		    ref_store->be->name, caller);

	refs = (struct files_ref_store *)ref_store;

	return refs;
}

/* The length of a peeled reference line in packed-refs, including EOL: */
#define PEELED_LINE_LENGTH 42

/*
 * The packed-refs header line that we write out.  Perhaps other
 * traits will be added later.  The trailing space is required.
 */
static const char PACKED_REFS_HEADER[] =
	"# pack-refs with: peeled fully-peeled \n";

/*
 * Parse one line from a packed-refs file.  Write the SHA1 to sha1.
 * Return a pointer to the refname within the line (null-terminated),
 * or NULL if there was a problem.
 */
static const char *parse_ref_line(struct strbuf *line, unsigned char *sha1)
{
	const char *ref;

	/*
	 * 42: the answer to everything.
	 *
	 * In this case, it happens to be the answer to
	 *  40 (length of sha1 hex representation)
	 *  +1 (space in between hex and name)
	 *  +1 (newline at the end of the line)
	 */
	if (line->len <= 42)
		return NULL;

	if (get_sha1_hex(line->buf, sha1) < 0)
		return NULL;
	if (!isspace(line->buf[40]))
		return NULL;

	ref = line->buf + 41;
	if (isspace(*ref))
		return NULL;

	if (line->buf[line->len - 1] != '\n')
		return NULL;
	line->buf[--line->len] = 0;

	return ref;
}

/*
 * Read f, which is a packed-refs file, into dir.
 *
 * A comment line of the form "# pack-refs with: " may contain zero or
 * more traits. We interpret the traits as follows:
 *
 *   No traits:
 *
 *      Probably no references are peeled. But if the file contains a
 *      peeled value for a reference, we will use it.
 *
 *   peeled:
 *
 *      References under "refs/tags/", if they *can* be peeled, *are*
 *      peeled in this file. References outside of "refs/tags/" are
 *      probably not peeled even if they could have been, but if we find
 *      a peeled value for such a reference we will use it.
 *
 *   fully-peeled:
 *
 *      All references in the file that can be peeled are peeled.
 *      Inversely (and this is more important), any references in the
 *      file for which no peeled value is recorded is not peelable. This
 *      trait should typically be written alongside "peeled" for
 *      compatibility with older clients, but we do not require it
 *      (i.e., "peeled" is a no-op if "fully-peeled" is set).
 */
static void read_packed_refs(FILE *f, struct ref_dir *dir)
{
	struct ref_entry *last = NULL;
	struct strbuf line = STRBUF_INIT;
	enum { PEELED_NONE, PEELED_TAGS, PEELED_FULLY } peeled = PEELED_NONE;

	while (strbuf_getwholeline(&line, f, '\n') != EOF) {
		unsigned char sha1[20];
		const char *refname;
		const char *traits;

		if (skip_prefix(line.buf, "# pack-refs with:", &traits)) {
			if (strstr(traits, " fully-peeled "))
				peeled = PEELED_FULLY;
			else if (strstr(traits, " peeled "))
				peeled = PEELED_TAGS;
			/* perhaps other traits later as well */
			continue;
		}

		refname = parse_ref_line(&line, sha1);
		if (refname) {
			int flag = REF_ISPACKED;

			if (check_refname_format(refname, REFNAME_ALLOW_ONELEVEL)) {
				if (!refname_is_safe(refname))
					die("packed refname is dangerous: %s", refname);
				hashclr(sha1);
				flag |= REF_BAD_NAME | REF_ISBROKEN;
			}
			last = create_ref_entry(refname, sha1, flag, 0);
			if (peeled == PEELED_FULLY ||
			    (peeled == PEELED_TAGS && starts_with(refname, "refs/tags/")))
				last->flag |= REF_KNOWS_PEELED;
			add_ref(dir, last);
			continue;
		}
		if (last &&
		    line.buf[0] == '^' &&
		    line.len == PEELED_LINE_LENGTH &&
		    line.buf[PEELED_LINE_LENGTH - 1] == '\n' &&
		    !get_sha1_hex(line.buf + 1, sha1)) {
			hashcpy(last->u.value.peeled.hash, sha1);
			/*
			 * Regardless of what the file header said,
			 * we definitely know the value of *this*
			 * reference:
			 */
			last->flag |= REF_KNOWS_PEELED;
		}
	}

	strbuf_release(&line);
}

/*
 * Get the packed_ref_cache for the specified files_ref_store,
 * creating it if necessary.
 */
static struct packed_ref_cache *get_packed_ref_cache(struct files_ref_store *refs)
{
	char *packed_refs_file;
	struct strbuf sb = STRBUF_INIT;

	files_path(refs, &sb, "packed-refs");
	packed_refs_file = strbuf_detach(&sb, NULL);

	if (refs->packed &&
	    !stat_validity_check(&refs->packed->validity, packed_refs_file))
		clear_packed_ref_cache(refs);

	if (!refs->packed) {
		FILE *f;

		refs->packed = xcalloc(1, sizeof(*refs->packed));
		acquire_packed_ref_cache(refs->packed);
		refs->packed->root = create_dir_entry(refs, "", 0, 0);
		f = fopen(packed_refs_file, "r");
		if (f) {
			stat_validity_update(&refs->packed->validity, fileno(f));
			read_packed_refs(f, get_ref_dir(refs->packed->root));
			fclose(f);
		}
	}
	free(packed_refs_file);
	return refs->packed;
}

static struct ref_dir *get_packed_ref_dir(struct packed_ref_cache *packed_ref_cache)
{
	return get_ref_dir(packed_ref_cache->root);
}

static struct ref_dir *get_packed_refs(struct files_ref_store *refs)
{
	return get_packed_ref_dir(get_packed_ref_cache(refs));
}

/*
 * Add a reference to the in-memory packed reference cache.  This may
 * only be called while the packed-refs file is locked (see
 * lock_packed_refs()).  To actually write the packed-refs file, call
 * commit_packed_refs().
 */
static void add_packed_ref(struct files_ref_store *refs,
			   const char *refname, const unsigned char *sha1)
{
	struct packed_ref_cache *packed_ref_cache = get_packed_ref_cache(refs);

	if (!packed_ref_cache->lock)
		die("internal error: packed refs not locked");
	add_ref(get_packed_ref_dir(packed_ref_cache),
		create_ref_entry(refname, sha1, REF_ISPACKED, 1));
}

/*
 * Read the loose references from the namespace dirname into dir
 * (without recursing).  dirname must end with '/'.  dir must be the
 * directory entry corresponding to dirname.
 */
static void read_loose_refs(const char *dirname, struct ref_dir *dir)
{
	struct files_ref_store *refs = dir->ref_store;
	DIR *d;
	struct dirent *de;
	int dirnamelen = strlen(dirname);
	struct strbuf refname;
	struct strbuf path = STRBUF_INIT;
	size_t path_baselen;
	int err = 0;

	files_path(refs, &path, "%s", dirname);
	path_baselen = path.len;

	if (err) {
		strbuf_release(&path);
		return;
	}

	d = opendir(path.buf);
	if (!d) {
		strbuf_release(&path);
		return;
	}

	strbuf_init(&refname, dirnamelen + 257);
	strbuf_add(&refname, dirname, dirnamelen);

	while ((de = readdir(d)) != NULL) {
		unsigned char sha1[20];
		struct stat st;
		int flag;

		if (de->d_name[0] == '.')
			continue;
		if (ends_with(de->d_name, ".lock"))
			continue;
		strbuf_addstr(&refname, de->d_name);
		strbuf_addstr(&path, de->d_name);
		if (stat(path.buf, &st) < 0) {
			; /* silently ignore */
		} else if (S_ISDIR(st.st_mode)) {
			strbuf_addch(&refname, '/');
			add_entry_to_dir(dir,
					 create_dir_entry(refs, refname.buf,
							  refname.len, 1));
		} else {
			if (!refs_resolve_ref_unsafe(&refs->base,
						     refname.buf,
						     RESOLVE_REF_READING,
						     sha1, &flag)) {
				hashclr(sha1);
				flag |= REF_ISBROKEN;
			} else if (is_null_sha1(sha1)) {
				/*
				 * It is so astronomically unlikely
				 * that NULL_SHA1 is the SHA-1 of an
				 * actual object that we consider its
				 * appearance in a loose reference
				 * file to be repo corruption
				 * (probably due to a software bug).
				 */
				flag |= REF_ISBROKEN;
			}

			if (check_refname_format(refname.buf,
						 REFNAME_ALLOW_ONELEVEL)) {
				if (!refname_is_safe(refname.buf))
					die("loose refname is dangerous: %s", refname.buf);
				hashclr(sha1);
				flag |= REF_BAD_NAME | REF_ISBROKEN;
			}
			add_entry_to_dir(dir,
					 create_ref_entry(refname.buf, sha1, flag, 0));
		}
		strbuf_setlen(&refname, dirnamelen);
		strbuf_setlen(&path, path_baselen);
	}
	strbuf_release(&refname);
	strbuf_release(&path);
	closedir(d);
}

static struct ref_dir *get_loose_refs(struct files_ref_store *refs)
{
	if (!refs->loose) {
		/*
		 * Mark the top-level directory complete because we
		 * are about to read the only subdirectory that can
		 * hold references:
		 */
		refs->loose = create_dir_entry(refs, "", 0, 0);
		/*
		 * Create an incomplete entry for "refs/":
		 */
		add_entry_to_dir(get_ref_dir(refs->loose),
				 create_dir_entry(refs, "refs/", 5, 1));
	}
	return get_ref_dir(refs->loose);
}

/*
 * Return the ref_entry for the given refname from the packed
 * references.  If it does not exist, return NULL.
 */
static struct ref_entry *get_packed_ref(struct files_ref_store *refs,
					const char *refname)
{
	return find_ref(get_packed_refs(refs), refname);
}

/*
 * A loose ref file doesn't exist; check for a packed ref.
 */
static int resolve_packed_ref(struct files_ref_store *refs,
			      const char *refname,
			      unsigned char *sha1, unsigned int *flags)
{
	struct ref_entry *entry;

	/*
	 * The loose reference file does not exist; check for a packed
	 * reference.
	 */
	entry = get_packed_ref(refs, refname);
	if (entry) {
		hashcpy(sha1, entry->u.value.oid.hash);
		*flags |= REF_ISPACKED;
		return 0;
	}
	/* refname is not a packed reference. */
	return -1;
}

static int files_read_raw_ref(struct ref_store *ref_store,
			      const char *refname, unsigned char *sha1,
			      struct strbuf *referent, unsigned int *type)
{
	struct files_ref_store *refs =
		files_downcast(ref_store, "read_raw_ref");
	struct strbuf sb_contents = STRBUF_INIT;
	struct strbuf sb_path = STRBUF_INIT;
	const char *path;
	const char *buf;
	struct stat st;
	int fd;
	int ret = -1;
	int save_errno;
	int remaining_retries = 3;

	*type = 0;
	strbuf_reset(&sb_path);

	files_path(refs, &sb_path, "%s", refname);

	path = sb_path.buf;

stat_ref:
	/*
	 * We might have to loop back here to avoid a race
	 * condition: first we lstat() the file, then we try
	 * to read it as a link or as a file.  But if somebody
	 * changes the type of the file (file <-> directory
	 * <-> symlink) between the lstat() and reading, then
	 * we don't want to report that as an error but rather
	 * try again starting with the lstat().
	 *
	 * We'll keep a count of the retries, though, just to avoid
	 * any confusing situation sending us into an infinite loop.
	 */

	if (remaining_retries-- <= 0)
		goto out;

	if (lstat(path, &st) < 0) {
		if (errno != ENOENT)
			goto out;
		if (resolve_packed_ref(refs, refname, sha1, type)) {
			errno = ENOENT;
			goto out;
		}
		ret = 0;
		goto out;
	}

	/* Follow "normalized" - ie "refs/.." symlinks by hand */
	if (S_ISLNK(st.st_mode)) {
		strbuf_reset(&sb_contents);
		if (strbuf_readlink(&sb_contents, path, 0) < 0) {
			if (errno == ENOENT || errno == EINVAL)
				/* inconsistent with lstat; retry */
				goto stat_ref;
			else
				goto out;
		}
		if (starts_with(sb_contents.buf, "refs/") &&
		    !check_refname_format(sb_contents.buf, 0)) {
			strbuf_swap(&sb_contents, referent);
			*type |= REF_ISSYMREF;
			ret = 0;
			goto out;
		}
		/*
		 * It doesn't look like a refname; fall through to just
		 * treating it like a non-symlink, and reading whatever it
		 * points to.
		 */
	}

	/* Is it a directory? */
	if (S_ISDIR(st.st_mode)) {
		/*
		 * Even though there is a directory where the loose
		 * ref is supposed to be, there could still be a
		 * packed ref:
		 */
		if (resolve_packed_ref(refs, refname, sha1, type)) {
			errno = EISDIR;
			goto out;
		}
		ret = 0;
		goto out;
	}

	/*
	 * Anything else, just open it and try to use it as
	 * a ref
	 */
	fd = open(path, O_RDONLY);
	if (fd < 0) {
		if (errno == ENOENT && !S_ISLNK(st.st_mode))
			/* inconsistent with lstat; retry */
			goto stat_ref;
		else
			goto out;
	}
	strbuf_reset(&sb_contents);
	if (strbuf_read(&sb_contents, fd, 256) < 0) {
		int save_errno = errno;
		close(fd);
		errno = save_errno;
		goto out;
	}
	close(fd);
	strbuf_rtrim(&sb_contents);
	buf = sb_contents.buf;
	if (starts_with(buf, "ref:")) {
		buf += 4;
		while (isspace(*buf))
			buf++;

		strbuf_reset(referent);
		strbuf_addstr(referent, buf);
		*type |= REF_ISSYMREF;
		ret = 0;
		goto out;
	}

	/*
	 * Please note that FETCH_HEAD has additional
	 * data after the sha.
	 */
	if (get_sha1_hex(buf, sha1) ||
	    (buf[40] != '\0' && !isspace(buf[40]))) {
		*type |= REF_ISBROKEN;
		errno = EINVAL;
		goto out;
	}

	ret = 0;

out:
	save_errno = errno;
	strbuf_release(&sb_path);
	strbuf_release(&sb_contents);
	errno = save_errno;
	return ret;
}

static void unlock_ref(struct ref_lock *lock)
{
	/* Do not free lock->lk -- atexit() still looks at them */
	if (lock->lk)
		rollback_lock_file(lock->lk);
	free(lock->ref_name);
	free(lock);
}

/*
 * Lock refname, without following symrefs, and set *lock_p to point
 * at a newly-allocated lock object. Fill in lock->old_oid, referent,
 * and type similarly to read_raw_ref().
 *
 * The caller must verify that refname is a "safe" reference name (in
 * the sense of refname_is_safe()) before calling this function.
 *
 * If the reference doesn't already exist, verify that refname doesn't
 * have a D/F conflict with any existing references. extras and skip
 * are passed to verify_refname_available_dir() for this check.
 *
 * If mustexist is not set and the reference is not found or is
 * broken, lock the reference anyway but clear sha1.
 *
 * Return 0 on success. On failure, write an error message to err and
 * return TRANSACTION_NAME_CONFLICT or TRANSACTION_GENERIC_ERROR.
 *
 * Implementation note: This function is basically
 *
 *     lock reference
 *     read_raw_ref()
 *
 * but it includes a lot more code to
 * - Deal with possible races with other processes
 * - Avoid calling verify_refname_available_dir() when it can be
 *   avoided, namely if we were successfully able to read the ref
 * - Generate informative error messages in the case of failure
 */
static int lock_raw_ref(struct files_ref_store *refs,
			const char *refname, int mustexist,
			const struct string_list *extras,
			const struct string_list *skip,
			struct ref_lock **lock_p,
			struct strbuf *referent,
			unsigned int *type,
			struct strbuf *err)
{
	struct ref_lock *lock;
	struct strbuf ref_file = STRBUF_INIT;
	int attempts_remaining = 3;
	int ret = TRANSACTION_GENERIC_ERROR;

	assert(err);

	*type = 0;

	/* First lock the file so it can't change out from under us. */

	*lock_p = lock = xcalloc(1, sizeof(*lock));

	lock->ref_name = xstrdup(refname);
	files_path(refs, &ref_file, "%s", refname);

retry:
	switch (safe_create_leading_directories(ref_file.buf)) {
	case SCLD_OK:
		break; /* success */
	case SCLD_EXISTS:
		/*
		 * Suppose refname is "refs/foo/bar". We just failed
		 * to create the containing directory, "refs/foo",
		 * because there was a non-directory in the way. This
		 * indicates a D/F conflict, probably because of
		 * another reference such as "refs/foo". There is no
		 * reason to expect this error to be transitory.
		 */
		if (verify_refname_available(refname, extras, skip, err)) {
			if (mustexist) {
				/*
				 * To the user the relevant error is
				 * that the "mustexist" reference is
				 * missing:
				 */
				strbuf_reset(err);
				strbuf_addf(err, "unable to resolve reference '%s'",
					    refname);
			} else {
				/*
				 * The error message set by
				 * verify_refname_available_dir() is OK.
				 */
				ret = TRANSACTION_NAME_CONFLICT;
			}
		} else {
			/*
			 * The file that is in the way isn't a loose
			 * reference. Report it as a low-level
			 * failure.
			 */
			strbuf_addf(err, "unable to create lock file %s.lock; "
				    "non-directory in the way",
				    ref_file.buf);
		}
		goto error_return;
	case SCLD_VANISHED:
		/* Maybe another process was tidying up. Try again. */
		if (--attempts_remaining > 0)
			goto retry;
		/* fall through */
	default:
		strbuf_addf(err, "unable to create directory for %s",
			    ref_file.buf);
		goto error_return;
	}

	if (!lock->lk)
		lock->lk = xcalloc(1, sizeof(struct lock_file));

	if (hold_lock_file_for_update(lock->lk, ref_file.buf, LOCK_NO_DEREF) < 0) {
		if (errno == ENOENT && --attempts_remaining > 0) {
			/*
			 * Maybe somebody just deleted one of the
			 * directories leading to ref_file.  Try
			 * again:
			 */
			goto retry;
		} else {
			unable_to_lock_message(ref_file.buf, errno, err);
			goto error_return;
		}
	}

	/*
	 * Now we hold the lock and can read the reference without
	 * fear that its value will change.
	 */

	if (files_read_raw_ref(&refs->base, refname,
			       lock->old_oid.hash, referent, type)) {
		if (errno == ENOENT) {
			if (mustexist) {
				/* Garden variety missing reference. */
				strbuf_addf(err, "unable to resolve reference '%s'",
					    refname);
				goto error_return;
			} else {
				/*
				 * Reference is missing, but that's OK. We
				 * know that there is not a conflict with
				 * another loose reference because
				 * (supposing that we are trying to lock
				 * reference "refs/foo/bar"):
				 *
				 * - We were successfully able to create
				 *   the lockfile refs/foo/bar.lock, so we
				 *   know there cannot be a loose reference
				 *   named "refs/foo".
				 *
				 * - We got ENOENT and not EISDIR, so we
				 *   know that there cannot be a loose
				 *   reference named "refs/foo/bar/baz".
				 */
			}
		} else if (errno == EISDIR) {
			/*
			 * There is a directory in the way. It might have
			 * contained references that have been deleted. If
			 * we don't require that the reference already
			 * exists, try to remove the directory so that it
			 * doesn't cause trouble when we want to rename the
			 * lockfile into place later.
			 */
			if (mustexist) {
				/* Garden variety missing reference. */
				strbuf_addf(err, "unable to resolve reference '%s'",
					    refname);
				goto error_return;
			} else if (remove_dir_recursively(&ref_file,
							  REMOVE_DIR_EMPTY_ONLY)) {
				if (verify_refname_available_dir(
						    refname, extras, skip,
						    get_loose_refs(refs),
						    err)) {
					/*
					 * The error message set by
					 * verify_refname_available() is OK.
					 */
					ret = TRANSACTION_NAME_CONFLICT;
					goto error_return;
				} else {
					/*
					 * We can't delete the directory,
					 * but we also don't know of any
					 * references that it should
					 * contain.
					 */
					strbuf_addf(err, "there is a non-empty directory '%s' "
						    "blocking reference '%s'",
						    ref_file.buf, refname);
					goto error_return;
				}
			}
		} else if (errno == EINVAL && (*type & REF_ISBROKEN)) {
			strbuf_addf(err, "unable to resolve reference '%s': "
				    "reference broken", refname);
			goto error_return;
		} else {
			strbuf_addf(err, "unable to resolve reference '%s': %s",
				    refname, strerror(errno));
			goto error_return;
		}

		/*
		 * If the ref did not exist and we are creating it,
		 * make sure there is no existing packed ref whose
		 * name begins with our refname, nor a packed ref
		 * whose name is a proper prefix of our refname.
		 */
		if (verify_refname_available_dir(
				    refname, extras, skip,
				    get_packed_refs(refs),
				    err)) {
			goto error_return;
		}
	}

	ret = 0;
	goto out;

error_return:
	unlock_ref(lock);
	*lock_p = NULL;

out:
	strbuf_release(&ref_file);
	return ret;
}

/*
 * Peel the entry (if possible) and return its new peel_status.  If
 * repeel is true, re-peel the entry even if there is an old peeled
 * value that is already stored in it.
 *
 * It is OK to call this function with a packed reference entry that
 * might be stale and might even refer to an object that has since
 * been garbage-collected.  In such a case, if the entry has
 * REF_KNOWS_PEELED then leave the status unchanged and return
 * PEEL_PEELED or PEEL_NON_TAG; otherwise, return PEEL_INVALID.
 */
static enum peel_status peel_entry(struct ref_entry *entry, int repeel)
{
	enum peel_status status;

	if (entry->flag & REF_KNOWS_PEELED) {
		if (repeel) {
			entry->flag &= ~REF_KNOWS_PEELED;
			oidclr(&entry->u.value.peeled);
		} else {
			return is_null_oid(&entry->u.value.peeled) ?
				PEEL_NON_TAG : PEEL_PEELED;
		}
	}
	if (entry->flag & REF_ISBROKEN)
		return PEEL_BROKEN;
	if (entry->flag & REF_ISSYMREF)
		return PEEL_IS_SYMREF;

	status = peel_object(entry->u.value.oid.hash, entry->u.value.peeled.hash);
	if (status == PEEL_PEELED || status == PEEL_NON_TAG)
		entry->flag |= REF_KNOWS_PEELED;
	return status;
}

static int files_peel_ref(struct ref_store *ref_store,
			  const char *refname, unsigned char *sha1)
{
	struct files_ref_store *refs = files_downcast(ref_store, "peel_ref");
	int flag;
	unsigned char base[20];

	if (current_ref_iter && current_ref_iter->refname == refname) {
		struct object_id peeled;

		if (ref_iterator_peel(current_ref_iter, &peeled))
			return -1;
		hashcpy(sha1, peeled.hash);
		return 0;
	}

	if (read_ref_full(refname, RESOLVE_REF_READING, base, &flag))
		return -1;

	/*
	 * If the reference is packed, read its ref_entry from the
	 * cache in the hope that we already know its peeled value.
	 * We only try this optimization on packed references because
	 * (a) forcing the filling of the loose reference cache could
	 * be expensive and (b) loose references anyway usually do not
	 * have REF_KNOWS_PEELED.
	 */
	if (flag & REF_ISPACKED) {
		struct ref_entry *r = get_packed_ref(refs, refname);
		if (r) {
			if (peel_entry(r, 0))
				return -1;
			hashcpy(sha1, r->u.value.peeled.hash);
			return 0;
		}
	}

	return peel_object(base, sha1);
}

struct files_ref_iterator {
	struct ref_iterator base;

	struct packed_ref_cache *packed_ref_cache;
	struct ref_iterator *iter0;
	unsigned int flags;
};

static int files_ref_iterator_advance(struct ref_iterator *ref_iterator)
{
	struct files_ref_iterator *iter =
		(struct files_ref_iterator *)ref_iterator;
	int ok;

	while ((ok = ref_iterator_advance(iter->iter0)) == ITER_OK) {
		if (iter->flags & DO_FOR_EACH_PER_WORKTREE_ONLY &&
		    ref_type(iter->iter0->refname) != REF_TYPE_PER_WORKTREE)
			continue;

		if (!(iter->flags & DO_FOR_EACH_INCLUDE_BROKEN) &&
		    !ref_resolves_to_object(iter->iter0->refname,
					    iter->iter0->oid,
					    iter->iter0->flags))
			continue;

		iter->base.refname = iter->iter0->refname;
		iter->base.oid = iter->iter0->oid;
		iter->base.flags = iter->iter0->flags;
		return ITER_OK;
	}

	iter->iter0 = NULL;
	if (ref_iterator_abort(ref_iterator) != ITER_DONE)
		ok = ITER_ERROR;

	return ok;
}

static int files_ref_iterator_peel(struct ref_iterator *ref_iterator,
				   struct object_id *peeled)
{
	struct files_ref_iterator *iter =
		(struct files_ref_iterator *)ref_iterator;

	return ref_iterator_peel(iter->iter0, peeled);
}

static int files_ref_iterator_abort(struct ref_iterator *ref_iterator)
{
	struct files_ref_iterator *iter =
		(struct files_ref_iterator *)ref_iterator;
	int ok = ITER_DONE;

	if (iter->iter0)
		ok = ref_iterator_abort(iter->iter0);

	release_packed_ref_cache(iter->packed_ref_cache);
	base_ref_iterator_free(ref_iterator);
	return ok;
}

static struct ref_iterator_vtable files_ref_iterator_vtable = {
	files_ref_iterator_advance,
	files_ref_iterator_peel,
	files_ref_iterator_abort
};

static struct ref_iterator *files_ref_iterator_begin(
		struct ref_store *ref_store,
		const char *prefix, unsigned int flags)
{
	struct files_ref_store *refs =
		files_downcast(ref_store, "ref_iterator_begin");
	struct ref_dir *loose_dir, *packed_dir;
	struct ref_iterator *loose_iter, *packed_iter;
	struct files_ref_iterator *iter;
	struct ref_iterator *ref_iterator;

	if (!refs)
		return empty_ref_iterator_begin();

	if (ref_paranoia < 0)
		ref_paranoia = git_env_bool("GIT_REF_PARANOIA", 0);
	if (ref_paranoia)
		flags |= DO_FOR_EACH_INCLUDE_BROKEN;

	iter = xcalloc(1, sizeof(*iter));
	ref_iterator = &iter->base;
	base_ref_iterator_init(ref_iterator, &files_ref_iterator_vtable);

	/*
	 * We must make sure that all loose refs are read before
	 * accessing the packed-refs file; this avoids a race
	 * condition if loose refs are migrated to the packed-refs
	 * file by a simultaneous process, but our in-memory view is
	 * from before the migration. We ensure this as follows:
	 * First, we call prime_ref_dir(), which pre-reads the loose
	 * references for the subtree into the cache. (If they've
	 * already been read, that's OK; we only need to guarantee
	 * that they're read before the packed refs, not *how much*
	 * before.) After that, we call get_packed_ref_cache(), which
	 * internally checks whether the packed-ref cache is up to
	 * date with what is on disk, and re-reads it if not.
	 */

	loose_dir = get_loose_refs(refs);

	if (prefix && *prefix)
		loose_dir = find_containing_dir(loose_dir, prefix, 0);

	if (loose_dir) {
		prime_ref_dir(loose_dir);
		loose_iter = cache_ref_iterator_begin(loose_dir);
	} else {
		/* There's nothing to iterate over. */
		loose_iter = empty_ref_iterator_begin();
	}

	iter->packed_ref_cache = get_packed_ref_cache(refs);
	acquire_packed_ref_cache(iter->packed_ref_cache);
	packed_dir = get_packed_ref_dir(iter->packed_ref_cache);

	if (prefix && *prefix)
		packed_dir = find_containing_dir(packed_dir, prefix, 0);

	if (packed_dir) {
		packed_iter = cache_ref_iterator_begin(packed_dir);
	} else {
		/* There's nothing to iterate over. */
		packed_iter = empty_ref_iterator_begin();
	}

	iter->iter0 = overlay_ref_iterator_begin(loose_iter, packed_iter);
	iter->flags = flags;

	return ref_iterator;
}

/*
 * Verify that the reference locked by lock has the value old_sha1.
 * Fail if the reference doesn't exist and mustexist is set. Return 0
 * on success. On error, write an error message to err, set errno, and
 * return a negative value.
 */
static int verify_lock(struct ref_lock *lock,
		       const unsigned char *old_sha1, int mustexist,
		       struct strbuf *err)
{
	assert(err);

	if (read_ref_full(lock->ref_name,
			  mustexist ? RESOLVE_REF_READING : 0,
			  lock->old_oid.hash, NULL)) {
		if (old_sha1) {
			int save_errno = errno;
			strbuf_addf(err, "can't verify ref '%s'", lock->ref_name);
			errno = save_errno;
			return -1;
		} else {
			oidclr(&lock->old_oid);
			return 0;
		}
	}
	if (old_sha1 && hashcmp(lock->old_oid.hash, old_sha1)) {
		strbuf_addf(err, "ref '%s' is at %s but expected %s",
			    lock->ref_name,
			    oid_to_hex(&lock->old_oid),
			    sha1_to_hex(old_sha1));
		errno = EBUSY;
		return -1;
	}
	return 0;
}

static int remove_empty_directories(struct strbuf *path)
{
	/*
	 * we want to create a file but there is a directory there;
	 * if that is an empty directory (or a directory that contains
	 * only empty directories), remove them.
	 */
	return remove_dir_recursively(path, REMOVE_DIR_EMPTY_ONLY);
}

static int create_reflock(const char *path, void *cb)
{
	struct lock_file *lk = cb;

	return hold_lock_file_for_update(lk, path, LOCK_NO_DEREF) < 0 ? -1 : 0;
}

/*
 * Locks a ref returning the lock on success and NULL on failure.
 * On failure errno is set to something meaningful.
 */
static struct ref_lock *lock_ref_sha1_basic(struct files_ref_store *refs,
					    const char *refname,
					    const unsigned char *old_sha1,
					    const struct string_list *extras,
					    const struct string_list *skip,
					    unsigned int flags, int *type,
					    struct strbuf *err)
{
	struct strbuf ref_file = STRBUF_INIT;
	struct ref_lock *lock;
	int last_errno = 0;
	int mustexist = (old_sha1 && !is_null_sha1(old_sha1));
	int resolve_flags = RESOLVE_REF_NO_RECURSE;
	int resolved;

	assert(err);

	lock = xcalloc(1, sizeof(struct ref_lock));

	if (mustexist)
		resolve_flags |= RESOLVE_REF_READING;
	if (flags & REF_DELETING)
		resolve_flags |= RESOLVE_REF_ALLOW_BAD_NAME;

	files_path(refs, &ref_file, "%s", refname);
	resolved = !!resolve_ref_unsafe(refname, resolve_flags,
					lock->old_oid.hash, type);
	if (!resolved && errno == EISDIR) {
		/*
		 * we are trying to lock foo but we used to
		 * have foo/bar which now does not exist;
		 * it is normal for the empty directory 'foo'
		 * to remain.
		 */
		if (remove_empty_directories(&ref_file)) {
			last_errno = errno;
			if (!verify_refname_available_dir(
					    refname, extras, skip,
					    get_loose_refs(refs), err))
				strbuf_addf(err, "there are still refs under '%s'",
					    refname);
			goto error_return;
		}
		resolved = !!resolve_ref_unsafe(refname, resolve_flags,
						lock->old_oid.hash, type);
	}
	if (!resolved) {
		last_errno = errno;
		if (last_errno != ENOTDIR ||
		    !verify_refname_available_dir(
				    refname, extras, skip,
				    get_loose_refs(refs), err))
			strbuf_addf(err, "unable to resolve reference '%s': %s",
				    refname, strerror(last_errno));

		goto error_return;
	}

	/*
	 * If the ref did not exist and we are creating it, make sure
	 * there is no existing packed ref whose name begins with our
	 * refname, nor a packed ref whose name is a proper prefix of
	 * our refname.
	 */
	if (is_null_oid(&lock->old_oid) &&
	    verify_refname_available_dir(refname, extras, skip,
					 get_packed_refs(refs),
					 err)) {
		last_errno = ENOTDIR;
		goto error_return;
	}

	lock->lk = xcalloc(1, sizeof(struct lock_file));

	lock->ref_name = xstrdup(refname);

	if (raceproof_create_file(ref_file.buf, create_reflock, lock->lk)) {
		last_errno = errno;
		unable_to_lock_message(ref_file.buf, errno, err);
		goto error_return;
	}

	if (verify_lock(lock, old_sha1, mustexist, err)) {
		last_errno = errno;
		goto error_return;
	}
	goto out;

 error_return:
	unlock_ref(lock);
	lock = NULL;

 out:
	strbuf_release(&ref_file);
	errno = last_errno;
	return lock;
}

/*
 * Write an entry to the packed-refs file for the specified refname.
 * If peeled is non-NULL, write it as the entry's peeled value.
 */
static void write_packed_entry(FILE *fh, char *refname, unsigned char *sha1,
			       unsigned char *peeled)
{
	fprintf_or_die(fh, "%s %s\n", sha1_to_hex(sha1), refname);
	if (peeled)
		fprintf_or_die(fh, "^%s\n", sha1_to_hex(peeled));
}

/*
 * An each_ref_entry_fn that writes the entry to a packed-refs file.
 */
static int write_packed_entry_fn(struct ref_entry *entry, void *cb_data)
{
	enum peel_status peel_status = peel_entry(entry, 0);

	if (peel_status != PEEL_PEELED && peel_status != PEEL_NON_TAG)
		error("internal error: %s is not a valid packed reference!",
		      entry->name);
	write_packed_entry(cb_data, entry->name, entry->u.value.oid.hash,
			   peel_status == PEEL_PEELED ?
			   entry->u.value.peeled.hash : NULL);
	return 0;
}

/*
 * Lock the packed-refs file for writing. Flags is passed to
 * hold_lock_file_for_update(). Return 0 on success. On errors, set
 * errno appropriately and return a nonzero value.
 */
static int lock_packed_refs(struct files_ref_store *refs, int flags)
{
	static int timeout_configured = 0;
	static int timeout_value = 1000;
	struct packed_ref_cache *packed_ref_cache;
	struct strbuf sb = STRBUF_INIT;
	int ret;

	if (!timeout_configured) {
		git_config_get_int("core.packedrefstimeout", &timeout_value);
		timeout_configured = 1;
	}

	files_path(refs, &sb, "packed-refs");
	ret = hold_lock_file_for_update_timeout(&packlock, sb.buf,
						flags, timeout_value);
	strbuf_release(&sb);
	if (ret < 0)
		return -1;

	/*
	 * Get the current packed-refs while holding the lock.  If the
	 * packed-refs file has been modified since we last read it,
	 * this will automatically invalidate the cache and re-read
	 * the packed-refs file.
	 */
	packed_ref_cache = get_packed_ref_cache(refs);
	packed_ref_cache->lock = &packlock;
	/* Increment the reference count to prevent it from being freed: */
	acquire_packed_ref_cache(packed_ref_cache);
	return 0;
}

/*
 * Write the current version of the packed refs cache from memory to
 * disk. The packed-refs file must already be locked for writing (see
 * lock_packed_refs()). Return zero on success. On errors, set errno
 * and return a nonzero value
 */
static int commit_packed_refs(struct files_ref_store *refs)
{
	struct packed_ref_cache *packed_ref_cache =
		get_packed_ref_cache(refs);
	int error = 0;
	int save_errno = 0;
	FILE *out;

	if (!packed_ref_cache->lock)
		die("internal error: packed-refs not locked");

	out = fdopen_lock_file(packed_ref_cache->lock, "w");
	if (!out)
		die_errno("unable to fdopen packed-refs descriptor");

	fprintf_or_die(out, "%s", PACKED_REFS_HEADER);
	do_for_each_entry_in_dir(get_packed_ref_dir(packed_ref_cache),
				 0, write_packed_entry_fn, out);

	if (commit_lock_file(packed_ref_cache->lock)) {
		save_errno = errno;
		error = -1;
	}
	packed_ref_cache->lock = NULL;
	release_packed_ref_cache(packed_ref_cache);
	errno = save_errno;
	return error;
}

/*
 * Rollback the lockfile for the packed-refs file, and discard the
 * in-memory packed reference cache.  (The packed-refs file will be
 * read anew if it is needed again after this function is called.)
 */
static void rollback_packed_refs(struct files_ref_store *refs)
{
	struct packed_ref_cache *packed_ref_cache =
		get_packed_ref_cache(refs);

	if (!packed_ref_cache->lock)
		die("internal error: packed-refs not locked");
	rollback_lock_file(packed_ref_cache->lock);
	packed_ref_cache->lock = NULL;
	release_packed_ref_cache(packed_ref_cache);
	clear_packed_ref_cache(refs);
}

struct ref_to_prune {
	struct ref_to_prune *next;
	unsigned char sha1[20];
	char name[FLEX_ARRAY];
};

struct pack_refs_cb_data {
	unsigned int flags;
	struct ref_dir *packed_refs;
	struct ref_to_prune *ref_to_prune;
};

/*
 * An each_ref_entry_fn that is run over loose references only.  If
 * the loose reference can be packed, add an entry in the packed ref
 * cache.  If the reference should be pruned, also add it to
 * ref_to_prune in the pack_refs_cb_data.
 */
static int pack_if_possible_fn(struct ref_entry *entry, void *cb_data)
{
	struct pack_refs_cb_data *cb = cb_data;
	enum peel_status peel_status;
	struct ref_entry *packed_entry;
	int is_tag_ref = starts_with(entry->name, "refs/tags/");

	/* Do not pack per-worktree refs: */
	if (ref_type(entry->name) != REF_TYPE_NORMAL)
		return 0;

	/* ALWAYS pack tags */
	if (!(cb->flags & PACK_REFS_ALL) && !is_tag_ref)
		return 0;

	/* Do not pack symbolic or broken refs: */
	if ((entry->flag & REF_ISSYMREF) || !entry_resolves_to_object(entry))
		return 0;

	/* Add a packed ref cache entry equivalent to the loose entry. */
	peel_status = peel_entry(entry, 1);
	if (peel_status != PEEL_PEELED && peel_status != PEEL_NON_TAG)
		die("internal error peeling reference %s (%s)",
		    entry->name, oid_to_hex(&entry->u.value.oid));
	packed_entry = find_ref(cb->packed_refs, entry->name);
	if (packed_entry) {
		/* Overwrite existing packed entry with info from loose entry */
		packed_entry->flag = REF_ISPACKED | REF_KNOWS_PEELED;
		oidcpy(&packed_entry->u.value.oid, &entry->u.value.oid);
	} else {
		packed_entry = create_ref_entry(entry->name, entry->u.value.oid.hash,
						REF_ISPACKED | REF_KNOWS_PEELED, 0);
		add_ref(cb->packed_refs, packed_entry);
	}
	oidcpy(&packed_entry->u.value.peeled, &entry->u.value.peeled);

	/* Schedule the loose reference for pruning if requested. */
	if ((cb->flags & PACK_REFS_PRUNE)) {
		struct ref_to_prune *n;
		FLEX_ALLOC_STR(n, name, entry->name);
		hashcpy(n->sha1, entry->u.value.oid.hash);
		n->next = cb->ref_to_prune;
		cb->ref_to_prune = n;
	}
	return 0;
}

enum {
	REMOVE_EMPTY_PARENTS_REF = 0x01,
	REMOVE_EMPTY_PARENTS_REFLOG = 0x02
};

/*
 * Remove empty parent directories associated with the specified
 * reference and/or its reflog, but spare [logs/]refs/ and immediate
 * subdirs. flags is a combination of REMOVE_EMPTY_PARENTS_REF and/or
 * REMOVE_EMPTY_PARENTS_REFLOG.
 */
static void try_remove_empty_parents(struct files_ref_store *refs,
				     const char *refname,
				     unsigned int flags)
{
	struct strbuf buf = STRBUF_INIT;
	struct strbuf sb = STRBUF_INIT;
	char *p, *q;
	int i;

	strbuf_addstr(&buf, refname);
	p = buf.buf;
	for (i = 0; i < 2; i++) { /* refs/{heads,tags,...}/ */
		while (*p && *p != '/')
			p++;
		/* tolerate duplicate slashes; see check_refname_format() */
		while (*p == '/')
			p++;
	}
	q = buf.buf + buf.len;
	while (flags & (REMOVE_EMPTY_PARENTS_REF | REMOVE_EMPTY_PARENTS_REFLOG)) {
		while (q > p && *q != '/')
			q--;
		while (q > p && *(q-1) == '/')
			q--;
		if (q == p)
			break;
		strbuf_setlen(&buf, q - buf.buf);

		strbuf_reset(&sb);
		files_path(refs, &sb, "%s", buf.buf);
		if ((flags & REMOVE_EMPTY_PARENTS_REF) && rmdir(sb.buf))
			flags &= ~REMOVE_EMPTY_PARENTS_REF;

		strbuf_reset(&sb);
		files_path(refs, &sb, "logs/%s", buf.buf);
		if ((flags & REMOVE_EMPTY_PARENTS_REFLOG) && rmdir(sb.buf))
			flags &= ~REMOVE_EMPTY_PARENTS_REFLOG;
	}
	strbuf_release(&buf);
	strbuf_release(&sb);
}

/* make sure nobody touched the ref, and unlink */
static void prune_ref(struct files_ref_store *refs, struct ref_to_prune *r)
{
	struct ref_transaction *transaction;
	struct strbuf err = STRBUF_INIT;

	if (check_refname_format(r->name, 0))
		return;

	transaction = ref_transaction_begin(&err);
	if (!transaction ||
	    ref_transaction_delete(transaction, r->name, r->sha1,
				   REF_ISPRUNING | REF_NODEREF, NULL, &err) ||
	    ref_transaction_commit(transaction, &err)) {
		ref_transaction_free(transaction);
		error("%s", err.buf);
		strbuf_release(&err);
		return;
	}
	ref_transaction_free(transaction);
	strbuf_release(&err);
}

static void prune_refs(struct files_ref_store *refs, struct ref_to_prune *r)
{
	while (r) {
		prune_ref(refs, r);
		r = r->next;
	}
}

static int files_pack_refs(struct ref_store *ref_store, unsigned int flags)
{
	struct files_ref_store *refs =
		files_downcast(ref_store, "pack_refs");
	struct pack_refs_cb_data cbdata;

	memset(&cbdata, 0, sizeof(cbdata));
	cbdata.flags = flags;

	lock_packed_refs(refs, LOCK_DIE_ON_ERROR);
	cbdata.packed_refs = get_packed_refs(refs);

	do_for_each_entry_in_dir(get_loose_refs(refs), 0,
				 pack_if_possible_fn, &cbdata);

	if (commit_packed_refs(refs))
		die_errno("unable to overwrite old ref-pack file");

	prune_refs(refs, cbdata.ref_to_prune);
	return 0;
}

/*
 * Rewrite the packed-refs file, omitting any refs listed in
 * 'refnames'. On error, leave packed-refs unchanged, write an error
 * message to 'err', and return a nonzero value.
 *
 * The refs in 'refnames' needn't be sorted. `err` must not be NULL.
 */
static int repack_without_refs(struct files_ref_store *refs,
			       struct string_list *refnames, struct strbuf *err)
{
	struct ref_dir *packed;
	struct string_list_item *refname;
	int ret, needs_repacking = 0, removed = 0;

	assert(err);

	/* Look for a packed ref */
	for_each_string_list_item(refname, refnames) {
		if (get_packed_ref(refs, refname->string)) {
			needs_repacking = 1;
			break;
		}
	}

	/* Avoid locking if we have nothing to do */
	if (!needs_repacking)
		return 0; /* no refname exists in packed refs */

	if (lock_packed_refs(refs, 0)) {
		struct strbuf sb = STRBUF_INIT;

		files_path(refs, &sb, "packed-refs");
		unable_to_lock_message(sb.buf, errno, err);
		strbuf_release(&sb);
		return -1;
	}
	packed = get_packed_refs(refs);

	/* Remove refnames from the cache */
	for_each_string_list_item(refname, refnames)
		if (remove_entry(packed, refname->string) != -1)
			removed = 1;
	if (!removed) {
		/*
		 * All packed entries disappeared while we were
		 * acquiring the lock.
		 */
		rollback_packed_refs(refs);
		return 0;
	}

	/* Write what remains */
	ret = commit_packed_refs(refs);
	if (ret)
		strbuf_addf(err, "unable to overwrite old ref-pack file: %s",
			    strerror(errno));
	return ret;
}

static int files_delete_refs(struct ref_store *ref_store,
			     struct string_list *refnames, unsigned int flags)
{
	struct files_ref_store *refs =
		files_downcast(ref_store, "delete_refs");
	struct strbuf err = STRBUF_INIT;
	int i, result = 0;

	if (!refnames->nr)
		return 0;

	result = repack_without_refs(refs, refnames, &err);
	if (result) {
		/*
		 * If we failed to rewrite the packed-refs file, then
		 * it is unsafe to try to remove loose refs, because
		 * doing so might expose an obsolete packed value for
		 * a reference that might even point at an object that
		 * has been garbage collected.
		 */
		if (refnames->nr == 1)
			error(_("could not delete reference %s: %s"),
			      refnames->items[0].string, err.buf);
		else
			error(_("could not delete references: %s"), err.buf);

		goto out;
	}

	for (i = 0; i < refnames->nr; i++) {
		const char *refname = refnames->items[i].string;

		if (delete_ref(NULL, refname, NULL, flags))
			result |= error(_("could not remove reference %s"), refname);
	}

out:
	strbuf_release(&err);
	return result;
}

/*
 * People using contrib's git-new-workdir have .git/logs/refs ->
 * /some/other/path/.git/logs/refs, and that may live on another device.
 *
 * IOW, to avoid cross device rename errors, the temporary renamed log must
 * live into logs/refs.
 */
#define TMP_RENAMED_LOG  "logs/refs/.tmp-renamed-log"

struct rename_tmp_log_cb {
	struct files_ref_store *refs;
	int true_errno;
};

static int rename_tmp_log_callback(const char *path, void *cb_)
{
	struct strbuf sb = STRBUF_INIT;
	struct rename_tmp_log_cb *cb = cb_;

	files_path(cb->refs, &sb, TMP_RENAMED_LOG);
	if (rename(sb.buf, path)) {
		/*
		 * rename(a, b) when b is an existing directory ought
		 * to result in ISDIR, but Solaris 5.8 gives ENOTDIR.
		 * Sheesh. Record the true errno for error reporting,
		 * but report EISDIR to raceproof_create_file() so
		 * that it knows to retry.
		 */
		cb->true_errno = errno;
		strbuf_release(&sb);
		if (errno == ENOTDIR)
			errno = EISDIR;
		return -1;
	} else {
		strbuf_release(&sb);
		return 0;
	}
}

static int rename_tmp_log(struct files_ref_store *refs, const char *newrefname)
{
	struct strbuf sb = STRBUF_INIT;
	struct rename_tmp_log_cb cb;
	const char *path;
	int ret;

	files_path(refs, &sb, "logs/%s", newrefname);
	path = sb.buf;
	cb.refs = refs;
	ret = raceproof_create_file(path, rename_tmp_log_callback, &cb);
	if (ret) {
		if (errno == EISDIR)
			error("directory not empty: %s", path);
		else {
			struct strbuf tmp_renamed = STRBUF_INIT;

			files_path(refs, &tmp_renamed, TMP_RENAMED_LOG);
			error("unable to move logfile %s to %s: %s",
			      tmp_renamed.buf, path,
			      strerror(cb.true_errno));
			strbuf_release(&tmp_renamed);
		}
	}

	strbuf_release(&sb);
	return ret;
}

static int files_verify_refname_available(struct ref_store *ref_store,
					  const char *newname,
					  const struct string_list *extras,
					  const struct string_list *skip,
					  struct strbuf *err)
{
	struct files_ref_store *refs =
		files_downcast(ref_store, "verify_refname_available");
	struct ref_dir *packed_refs = get_packed_refs(refs);
	struct ref_dir *loose_refs = get_loose_refs(refs);

	if (verify_refname_available_dir(newname, extras, skip,
					 packed_refs, err) ||
	    verify_refname_available_dir(newname, extras, skip,
					 loose_refs, err))
		return -1;

	return 0;
}

static int write_ref_to_lockfile(struct ref_lock *lock,
				 const unsigned char *sha1, struct strbuf *err);
static int commit_ref_update(struct files_ref_store *refs,
			     struct ref_lock *lock,
			     const unsigned char *sha1, const char *logmsg,
			     struct strbuf *err);

static int files_rename_ref(struct ref_store *ref_store,
			    const char *oldrefname, const char *newrefname,
			    const char *logmsg)
{
	struct files_ref_store *refs =
		files_downcast(ref_store, "rename_ref");
	unsigned char sha1[20], orig_sha1[20];
	int flag = 0, logmoved = 0;
	struct ref_lock *lock;
	struct stat loginfo;
	struct strbuf sb_oldref = STRBUF_INIT;
	struct strbuf sb_newref = STRBUF_INIT;
	struct strbuf tmp_renamed_log = STRBUF_INIT;
	int log, ret;
	struct strbuf err = STRBUF_INIT;

	files_path(refs, &sb_oldref, "logs/%s", oldrefname);
	log = !lstat(sb_oldref.buf, &loginfo);
	strbuf_release(&sb_oldref);
	if (log && S_ISLNK(loginfo.st_mode))
		return error("reflog for %s is a symlink", oldrefname);

	if (!resolve_ref_unsafe(oldrefname, RESOLVE_REF_READING | RESOLVE_REF_NO_RECURSE,
				orig_sha1, &flag))
		return error("refname %s not found", oldrefname);

	if (flag & REF_ISSYMREF)
		return error("refname %s is a symbolic ref, renaming it is not supported",
			oldrefname);
	if (!rename_ref_available(oldrefname, newrefname))
		return 1;

	files_path(refs, &sb_oldref, "logs/%s", oldrefname);
	files_path(refs, &tmp_renamed_log, TMP_RENAMED_LOG);
	ret = log && rename(sb_oldref.buf, tmp_renamed_log.buf);
	strbuf_release(&sb_oldref);
	strbuf_release(&tmp_renamed_log);
	if (ret)
		return error("unable to move logfile logs/%s to "TMP_RENAMED_LOG": %s",
			oldrefname, strerror(errno));

	if (delete_ref(logmsg, oldrefname, orig_sha1, REF_NODEREF)) {
		error("unable to delete old %s", oldrefname);
		goto rollback;
	}

	/*
	 * Since we are doing a shallow lookup, sha1 is not the
	 * correct value to pass to delete_ref as old_sha1. But that
	 * doesn't matter, because an old_sha1 check wouldn't add to
	 * the safety anyway; we want to delete the reference whatever
	 * its current value.
	 */
	if (!read_ref_full(newrefname, RESOLVE_REF_READING | RESOLVE_REF_NO_RECURSE,
			   sha1, NULL) &&
	    delete_ref(NULL, newrefname, NULL, REF_NODEREF)) {
		if (errno == EISDIR) {
			struct strbuf path = STRBUF_INIT;
			int result;

			files_path(refs, &path, "%s", newrefname);
			result = remove_empty_directories(&path);
			strbuf_release(&path);

			if (result) {
				error("Directory not empty: %s", newrefname);
				goto rollback;
			}
		} else {
			error("unable to delete existing %s", newrefname);
			goto rollback;
		}
	}

	if (log && rename_tmp_log(refs, newrefname))
		goto rollback;

	logmoved = log;

	lock = lock_ref_sha1_basic(refs, newrefname, NULL, NULL, NULL,
				   REF_NODEREF, NULL, &err);
	if (!lock) {
		error("unable to rename '%s' to '%s': %s", oldrefname, newrefname, err.buf);
		strbuf_release(&err);
		goto rollback;
	}
	hashcpy(lock->old_oid.hash, orig_sha1);

	if (write_ref_to_lockfile(lock, orig_sha1, &err) ||
	    commit_ref_update(refs, lock, orig_sha1, logmsg, &err)) {
		error("unable to write current sha1 into %s: %s", newrefname, err.buf);
		strbuf_release(&err);
		goto rollback;
	}

	return 0;

 rollback:
	lock = lock_ref_sha1_basic(refs, oldrefname, NULL, NULL, NULL,
				   REF_NODEREF, NULL, &err);
	if (!lock) {
		error("unable to lock %s for rollback: %s", oldrefname, err.buf);
		strbuf_release(&err);
		goto rollbacklog;
	}

	flag = log_all_ref_updates;
	log_all_ref_updates = LOG_REFS_NONE;
	if (write_ref_to_lockfile(lock, orig_sha1, &err) ||
	    commit_ref_update(refs, lock, orig_sha1, NULL, &err)) {
		error("unable to write current sha1 into %s: %s", oldrefname, err.buf);
		strbuf_release(&err);
	}
	log_all_ref_updates = flag;

 rollbacklog:
	files_path(refs, &sb_newref, "logs/%s", newrefname);
	files_path(refs, &sb_oldref, "logs/%s", oldrefname);
	if (logmoved && rename(sb_newref.buf, sb_oldref.buf))
		error("unable to restore logfile %s from %s: %s",
			oldrefname, newrefname, strerror(errno));
	files_path(refs, &tmp_renamed_log, TMP_RENAMED_LOG);
	if (!logmoved && log &&
	    rename(tmp_renamed_log.buf, sb_oldref.buf))
		error("unable to restore logfile %s from "TMP_RENAMED_LOG": %s",
			oldrefname, strerror(errno));
	strbuf_release(&sb_newref);
	strbuf_release(&sb_oldref);
	strbuf_release(&tmp_renamed_log);

	return 1;
}

static int close_ref(struct ref_lock *lock)
{
	if (close_lock_file(lock->lk))
		return -1;
	return 0;
}

static int commit_ref(struct ref_lock *lock)
{
	char *path = get_locked_file_path(lock->lk);
	struct stat st;

	if (!lstat(path, &st) && S_ISDIR(st.st_mode)) {
		/*
		 * There is a directory at the path we want to rename
		 * the lockfile to. Hopefully it is empty; try to
		 * delete it.
		 */
		size_t len = strlen(path);
		struct strbuf sb_path = STRBUF_INIT;

		strbuf_attach(&sb_path, path, len, len);

		/*
		 * If this fails, commit_lock_file() will also fail
		 * and will report the problem.
		 */
		remove_empty_directories(&sb_path);
		strbuf_release(&sb_path);
	} else {
		free(path);
	}

	if (commit_lock_file(lock->lk))
		return -1;
	return 0;
}

static int open_or_create_logfile(const char *path, void *cb)
{
	int *fd = cb;

	*fd = open(path, O_APPEND | O_WRONLY | O_CREAT, 0666);
	return (*fd < 0) ? -1 : 0;
}

/*
 * Create a reflog for a ref. If force_create = 0, only create the
 * reflog for certain refs (those for which should_autocreate_reflog
 * returns non-zero). Otherwise, create it regardless of the reference
 * name. If the logfile already existed or was created, return 0 and
 * set *logfd to the file descriptor opened for appending to the file.
 * If no logfile exists and we decided not to create one, return 0 and
 * set *logfd to -1. On failure, fill in *err, set *logfd to -1, and
 * return -1.
 */
static int log_ref_setup(struct files_ref_store *refs,
			 const char *refname, int force_create,
			 int *logfd, struct strbuf *err)
{
	struct strbuf sb = STRBUF_INIT;
	char *logfile;

	files_path(refs, &sb, "logs/%s", refname);
	logfile = strbuf_detach(&sb, NULL);

	if (force_create || should_autocreate_reflog(refname)) {
		if (raceproof_create_file(logfile, open_or_create_logfile, logfd)) {
			if (errno == ENOENT)
				strbuf_addf(err, "unable to create directory for '%s': "
					    "%s", logfile, strerror(errno));
			else if (errno == EISDIR)
				strbuf_addf(err, "there are still logs under '%s'",
					    logfile);
			else
				strbuf_addf(err, "unable to append to '%s': %s",
					    logfile, strerror(errno));

			goto error;
		}
	} else {
		*logfd = open(logfile, O_APPEND | O_WRONLY, 0666);
		if (*logfd < 0) {
			if (errno == ENOENT || errno == EISDIR) {
				/*
				 * The logfile doesn't already exist,
				 * but that is not an error; it only
				 * means that we won't write log
				 * entries to it.
				 */
				;
			} else {
				strbuf_addf(err, "unable to append to '%s': %s",
					    logfile, strerror(errno));
				goto error;
			}
		}
	}

	if (*logfd >= 0)
		adjust_shared_perm(logfile);

	free(logfile);
	return 0;

error:
	free(logfile);
	return -1;
}

static int files_create_reflog(struct ref_store *ref_store,
			       const char *refname, int force_create,
			       struct strbuf *err)
{
	struct files_ref_store *refs =
		files_downcast(ref_store, "create_reflog");
	int fd;

	if (log_ref_setup(refs, refname, force_create, &fd, err))
		return -1;

	if (fd >= 0)
		close(fd);

	return 0;
}

static int log_ref_write_fd(int fd, const unsigned char *old_sha1,
			    const unsigned char *new_sha1,
			    const char *committer, const char *msg)
{
	int msglen, written;
	unsigned maxlen, len;
	char *logrec;

	msglen = msg ? strlen(msg) : 0;
	maxlen = strlen(committer) + msglen + 100;
	logrec = xmalloc(maxlen);
	len = xsnprintf(logrec, maxlen, "%s %s %s\n",
			sha1_to_hex(old_sha1),
			sha1_to_hex(new_sha1),
			committer);
	if (msglen)
		len += copy_reflog_msg(logrec + len - 1, msg) - 1;

	written = len <= maxlen ? write_in_full(fd, logrec, len) : -1;
	free(logrec);
	if (written != len)
		return -1;

	return 0;
}

int files_log_ref_write(struct files_ref_store *refs,
			const char *refname, const unsigned char *old_sha1,
			const unsigned char *new_sha1, const char *msg,
			int flags, struct strbuf *err)
{
	int logfd, result;

	if (log_all_ref_updates == LOG_REFS_UNSET)
		log_all_ref_updates = is_bare_repository() ? LOG_REFS_NONE : LOG_REFS_NORMAL;

	result = log_ref_setup(refs, refname, flags & REF_FORCE_CREATE_REFLOG,
			       &logfd, err);

	if (result)
		return result;

	if (logfd < 0)
		return 0;
	result = log_ref_write_fd(logfd, old_sha1, new_sha1,
				  git_committer_info(0), msg);
	if (result) {
		struct strbuf sb = STRBUF_INIT;
		int save_errno = errno;

		files_path(refs, &sb, "logs/%s", refname);
		strbuf_addf(err, "unable to append to '%s': %s",
			    sb.buf, strerror(save_errno));
		strbuf_release(&sb);
		close(logfd);
		return -1;
	}
	if (close(logfd)) {
		struct strbuf sb = STRBUF_INIT;
		int save_errno = errno;

		files_path(refs, &sb, "logs/%s", refname);
		strbuf_addf(err, "unable to append to '%s': %s",
			    sb.buf, strerror(save_errno));
		strbuf_release(&sb);
		return -1;
	}
	return 0;
}

/*
 * Write sha1 into the open lockfile, then close the lockfile. On
 * errors, rollback the lockfile, fill in *err and
 * return -1.
 */
static int write_ref_to_lockfile(struct ref_lock *lock,
				 const unsigned char *sha1, struct strbuf *err)
{
	static char term = '\n';
	struct object *o;
	int fd;

	o = parse_object(sha1);
	if (!o) {
		strbuf_addf(err,
			    "trying to write ref '%s' with nonexistent object %s",
			    lock->ref_name, sha1_to_hex(sha1));
		unlock_ref(lock);
		return -1;
	}
	if (o->type != OBJ_COMMIT && is_branch(lock->ref_name)) {
		strbuf_addf(err,
			    "trying to write non-commit object %s to branch '%s'",
			    sha1_to_hex(sha1), lock->ref_name);
		unlock_ref(lock);
		return -1;
	}
	fd = get_lock_file_fd(lock->lk);
	if (write_in_full(fd, sha1_to_hex(sha1), 40) != 40 ||
	    write_in_full(fd, &term, 1) != 1 ||
	    close_ref(lock) < 0) {
		strbuf_addf(err,
			    "couldn't write '%s'", get_lock_file_path(lock->lk));
		unlock_ref(lock);
		return -1;
	}
	return 0;
}

/*
 * Commit a change to a loose reference that has already been written
 * to the loose reference lockfile. Also update the reflogs if
 * necessary, using the specified lockmsg (which can be NULL).
 */
static int commit_ref_update(struct files_ref_store *refs,
			     struct ref_lock *lock,
			     const unsigned char *sha1, const char *logmsg,
			     struct strbuf *err)
{
	clear_loose_ref_cache(refs);
	if (files_log_ref_write(refs, lock->ref_name, lock->old_oid.hash,
				sha1, logmsg, 0, err)) {
		char *old_msg = strbuf_detach(err, NULL);
		strbuf_addf(err, "cannot update the ref '%s': %s",
			    lock->ref_name, old_msg);
		free(old_msg);
		unlock_ref(lock);
		return -1;
	}

	if (strcmp(lock->ref_name, "HEAD") != 0) {
		/*
		 * Special hack: If a branch is updated directly and HEAD
		 * points to it (may happen on the remote side of a push
		 * for example) then logically the HEAD reflog should be
		 * updated too.
		 * A generic solution implies reverse symref information,
		 * but finding all symrefs pointing to the given branch
		 * would be rather costly for this rare event (the direct
		 * update of a branch) to be worth it.  So let's cheat and
		 * check with HEAD only which should cover 99% of all usage
		 * scenarios (even 100% of the default ones).
		 */
		unsigned char head_sha1[20];
		int head_flag;
		const char *head_ref;

		head_ref = resolve_ref_unsafe("HEAD", RESOLVE_REF_READING,
					      head_sha1, &head_flag);
		if (head_ref && (head_flag & REF_ISSYMREF) &&
		    !strcmp(head_ref, lock->ref_name)) {
			struct strbuf log_err = STRBUF_INIT;
			if (files_log_ref_write(refs, "HEAD", lock->old_oid.hash,
						sha1, logmsg, 0, &log_err)) {
				error("%s", log_err.buf);
				strbuf_release(&log_err);
			}
		}
	}

	if (commit_ref(lock)) {
		strbuf_addf(err, "couldn't set '%s'", lock->ref_name);
		unlock_ref(lock);
		return -1;
	}

	unlock_ref(lock);
	return 0;
}

static int create_ref_symlink(struct ref_lock *lock, const char *target)
{
	int ret = -1;
#ifndef NO_SYMLINK_HEAD
	char *ref_path = get_locked_file_path(lock->lk);
	unlink(ref_path);
	ret = symlink(target, ref_path);
	free(ref_path);

	if (ret)
		fprintf(stderr, "no symlink - falling back to symbolic ref\n");
#endif
	return ret;
}

static void update_symref_reflog(struct files_ref_store *refs,
				 struct ref_lock *lock, const char *refname,
				 const char *target, const char *logmsg)
{
	struct strbuf err = STRBUF_INIT;
	unsigned char new_sha1[20];
	if (logmsg && !read_ref(target, new_sha1) &&
	    files_log_ref_write(refs, refname, lock->old_oid.hash, new_sha1,
				logmsg, 0, &err)) {
		error("%s", err.buf);
		strbuf_release(&err);
	}
}

static int create_symref_locked(struct files_ref_store *refs,
				struct ref_lock *lock, const char *refname,
				const char *target, const char *logmsg)
{
	if (prefer_symlink_refs && !create_ref_symlink(lock, target)) {
		update_symref_reflog(refs, lock, refname, target, logmsg);
		return 0;
	}

	if (!fdopen_lock_file(lock->lk, "w"))
		return error("unable to fdopen %s: %s",
			     lock->lk->tempfile.filename.buf, strerror(errno));

	update_symref_reflog(refs, lock, refname, target, logmsg);

	/* no error check; commit_ref will check ferror */
	fprintf(lock->lk->tempfile.fp, "ref: %s\n", target);
	if (commit_ref(lock) < 0)
		return error("unable to write symref for %s: %s", refname,
			     strerror(errno));
	return 0;
}

static int files_create_symref(struct ref_store *ref_store,
			       const char *refname, const char *target,
			       const char *logmsg)
{
	struct files_ref_store *refs =
		files_downcast(ref_store, "create_symref");
	struct strbuf err = STRBUF_INIT;
	struct ref_lock *lock;
	int ret;

	lock = lock_ref_sha1_basic(refs, refname, NULL,
				   NULL, NULL, REF_NODEREF, NULL,
				   &err);
	if (!lock) {
		error("%s", err.buf);
		strbuf_release(&err);
		return -1;
	}

	ret = create_symref_locked(refs, lock, refname, target, logmsg);
	unlock_ref(lock);
	return ret;
}

<<<<<<< HEAD
int set_worktree_head_symref(const char *gitdir, const char *target, const char *logmsg)
{
	/*
	 * FIXME: this obviously will not work well for future refs
	 * backends. This function needs to die.
	 */
	struct files_ref_store *refs =
		files_downcast(get_main_ref_store(), "set_head_symref");
	static struct lock_file head_lock;
	struct ref_lock *lock;
	struct strbuf head_path = STRBUF_INIT;
	const char *head_rel;
	int ret;

	strbuf_addf(&head_path, "%s/HEAD", absolute_path(gitdir));
	if (hold_lock_file_for_update(&head_lock, head_path.buf,
				      LOCK_NO_DEREF) < 0) {
		struct strbuf err = STRBUF_INIT;
		unable_to_lock_message(head_path.buf, errno, &err);
		error("%s", err.buf);
		strbuf_release(&err);
		strbuf_release(&head_path);
		return -1;
	}

	/* head_rel will be "HEAD" for the main tree, "worktrees/wt/HEAD" for
	   linked trees */
	head_rel = remove_leading_path(head_path.buf,
				       absolute_path(get_git_common_dir()));
	/* to make use of create_symref_locked(), initialize ref_lock */
	lock = xcalloc(1, sizeof(struct ref_lock));
	lock->lk = &head_lock;
	lock->ref_name = xstrdup(head_rel);

	ret = create_symref_locked(refs, lock, head_rel, target, logmsg);

	unlock_ref(lock); /* will free lock */
	strbuf_release(&head_path);
	return ret;
}

=======
>>>>>>> a716b09b
static int files_reflog_exists(struct ref_store *ref_store,
			       const char *refname)
{
	struct files_ref_store *refs =
		files_downcast(ref_store, "reflog_exists");
	struct strbuf sb = STRBUF_INIT;
	struct stat st;
	int ret;

	files_path(refs, &sb, "logs/%s", refname);
	ret = !lstat(sb.buf, &st) && S_ISREG(st.st_mode);
	strbuf_release(&sb);
	return ret;
}

static int files_delete_reflog(struct ref_store *ref_store,
			       const char *refname)
{
	struct files_ref_store *refs =
		files_downcast(ref_store, "delete_reflog");
	struct strbuf sb = STRBUF_INIT;
	int ret;

	files_path(refs, &sb, "logs/%s", refname);
	ret = remove_path(sb.buf);
	strbuf_release(&sb);
	return ret;
}

static int show_one_reflog_ent(struct strbuf *sb, each_reflog_ent_fn fn, void *cb_data)
{
	struct object_id ooid, noid;
	char *email_end, *message;
	unsigned long timestamp;
	int tz;
	const char *p = sb->buf;

	/* old SP new SP name <email> SP time TAB msg LF */
	if (!sb->len || sb->buf[sb->len - 1] != '\n' ||
	    parse_oid_hex(p, &ooid, &p) || *p++ != ' ' ||
	    parse_oid_hex(p, &noid, &p) || *p++ != ' ' ||
	    !(email_end = strchr(p, '>')) ||
	    email_end[1] != ' ' ||
	    !(timestamp = strtoul(email_end + 2, &message, 10)) ||
	    !message || message[0] != ' ' ||
	    (message[1] != '+' && message[1] != '-') ||
	    !isdigit(message[2]) || !isdigit(message[3]) ||
	    !isdigit(message[4]) || !isdigit(message[5]))
		return 0; /* corrupt? */
	email_end[1] = '\0';
	tz = strtol(message + 1, NULL, 10);
	if (message[6] != '\t')
		message += 6;
	else
		message += 7;
	return fn(&ooid, &noid, p, timestamp, tz, message, cb_data);
}

static char *find_beginning_of_line(char *bob, char *scan)
{
	while (bob < scan && *(--scan) != '\n')
		; /* keep scanning backwards */
	/*
	 * Return either beginning of the buffer, or LF at the end of
	 * the previous line.
	 */
	return scan;
}

static int files_for_each_reflog_ent_reverse(struct ref_store *ref_store,
					     const char *refname,
					     each_reflog_ent_fn fn,
					     void *cb_data)
{
	struct files_ref_store *refs =
		files_downcast(ref_store, "for_each_reflog_ent_reverse");
	struct strbuf sb = STRBUF_INIT;
	FILE *logfp;
	long pos;
	int ret = 0, at_tail = 1;

	files_path(refs, &sb, "logs/%s", refname);
	logfp = fopen(sb.buf, "r");
	strbuf_release(&sb);
	if (!logfp)
		return -1;

	/* Jump to the end */
	if (fseek(logfp, 0, SEEK_END) < 0)
		return error("cannot seek back reflog for %s: %s",
			     refname, strerror(errno));
	pos = ftell(logfp);
	while (!ret && 0 < pos) {
		int cnt;
		size_t nread;
		char buf[BUFSIZ];
		char *endp, *scanp;

		/* Fill next block from the end */
		cnt = (sizeof(buf) < pos) ? sizeof(buf) : pos;
		if (fseek(logfp, pos - cnt, SEEK_SET))
			return error("cannot seek back reflog for %s: %s",
				     refname, strerror(errno));
		nread = fread(buf, cnt, 1, logfp);
		if (nread != 1)
			return error("cannot read %d bytes from reflog for %s: %s",
				     cnt, refname, strerror(errno));
		pos -= cnt;

		scanp = endp = buf + cnt;
		if (at_tail && scanp[-1] == '\n')
			/* Looking at the final LF at the end of the file */
			scanp--;
		at_tail = 0;

		while (buf < scanp) {
			/*
			 * terminating LF of the previous line, or the beginning
			 * of the buffer.
			 */
			char *bp;

			bp = find_beginning_of_line(buf, scanp);

			if (*bp == '\n') {
				/*
				 * The newline is the end of the previous line,
				 * so we know we have complete line starting
				 * at (bp + 1). Prefix it onto any prior data
				 * we collected for the line and process it.
				 */
				strbuf_splice(&sb, 0, 0, bp + 1, endp - (bp + 1));
				scanp = bp;
				endp = bp + 1;
				ret = show_one_reflog_ent(&sb, fn, cb_data);
				strbuf_reset(&sb);
				if (ret)
					break;
			} else if (!pos) {
				/*
				 * We are at the start of the buffer, and the
				 * start of the file; there is no previous
				 * line, and we have everything for this one.
				 * Process it, and we can end the loop.
				 */
				strbuf_splice(&sb, 0, 0, buf, endp - buf);
				ret = show_one_reflog_ent(&sb, fn, cb_data);
				strbuf_reset(&sb);
				break;
			}

			if (bp == buf) {
				/*
				 * We are at the start of the buffer, and there
				 * is more file to read backwards. Which means
				 * we are in the middle of a line. Note that we
				 * may get here even if *bp was a newline; that
				 * just means we are at the exact end of the
				 * previous line, rather than some spot in the
				 * middle.
				 *
				 * Save away what we have to be combined with
				 * the data from the next read.
				 */
				strbuf_splice(&sb, 0, 0, buf, endp - buf);
				break;
			}
		}

	}
	if (!ret && sb.len)
		die("BUG: reverse reflog parser had leftover data");

	fclose(logfp);
	strbuf_release(&sb);
	return ret;
}

static int files_for_each_reflog_ent(struct ref_store *ref_store,
				     const char *refname,
				     each_reflog_ent_fn fn, void *cb_data)
{
	struct files_ref_store *refs =
		files_downcast(ref_store, "for_each_reflog_ent");
	FILE *logfp;
	struct strbuf sb = STRBUF_INIT;
	int ret = 0;

	files_path(refs, &sb, "logs/%s", refname);
	logfp = fopen(sb.buf, "r");
	strbuf_release(&sb);
	if (!logfp)
		return -1;

	while (!ret && !strbuf_getwholeline(&sb, logfp, '\n'))
		ret = show_one_reflog_ent(&sb, fn, cb_data);
	fclose(logfp);
	strbuf_release(&sb);
	return ret;
}

struct files_reflog_iterator {
	struct ref_iterator base;

	struct dir_iterator *dir_iterator;
	struct object_id oid;
};

static int files_reflog_iterator_advance(struct ref_iterator *ref_iterator)
{
	struct files_reflog_iterator *iter =
		(struct files_reflog_iterator *)ref_iterator;
	struct dir_iterator *diter = iter->dir_iterator;
	int ok;

	while ((ok = dir_iterator_advance(diter)) == ITER_OK) {
		int flags;

		if (!S_ISREG(diter->st.st_mode))
			continue;
		if (diter->basename[0] == '.')
			continue;
		if (ends_with(diter->basename, ".lock"))
			continue;

		if (read_ref_full(diter->relative_path, 0,
				  iter->oid.hash, &flags)) {
			error("bad ref for %s", diter->path.buf);
			continue;
		}

		iter->base.refname = diter->relative_path;
		iter->base.oid = &iter->oid;
		iter->base.flags = flags;
		return ITER_OK;
	}

	iter->dir_iterator = NULL;
	if (ref_iterator_abort(ref_iterator) == ITER_ERROR)
		ok = ITER_ERROR;
	return ok;
}

static int files_reflog_iterator_peel(struct ref_iterator *ref_iterator,
				   struct object_id *peeled)
{
	die("BUG: ref_iterator_peel() called for reflog_iterator");
}

static int files_reflog_iterator_abort(struct ref_iterator *ref_iterator)
{
	struct files_reflog_iterator *iter =
		(struct files_reflog_iterator *)ref_iterator;
	int ok = ITER_DONE;

	if (iter->dir_iterator)
		ok = dir_iterator_abort(iter->dir_iterator);

	base_ref_iterator_free(ref_iterator);
	return ok;
}

static struct ref_iterator_vtable files_reflog_iterator_vtable = {
	files_reflog_iterator_advance,
	files_reflog_iterator_peel,
	files_reflog_iterator_abort
};

static struct ref_iterator *files_reflog_iterator_begin(struct ref_store *ref_store)
{
	struct files_ref_store *refs =
		files_downcast(ref_store, "reflog_iterator_begin");
	struct files_reflog_iterator *iter = xcalloc(1, sizeof(*iter));
	struct ref_iterator *ref_iterator = &iter->base;
	struct strbuf sb = STRBUF_INIT;

	base_ref_iterator_init(ref_iterator, &files_reflog_iterator_vtable);
	files_path(refs, &sb, "logs");
	iter->dir_iterator = dir_iterator_begin(sb.buf);
	strbuf_release(&sb);
	return ref_iterator;
}

static int ref_update_reject_duplicates(struct string_list *refnames,
					struct strbuf *err)
{
	int i, n = refnames->nr;

	assert(err);

	for (i = 1; i < n; i++)
		if (!strcmp(refnames->items[i - 1].string, refnames->items[i].string)) {
			strbuf_addf(err,
				    "multiple updates for ref '%s' not allowed.",
				    refnames->items[i].string);
			return 1;
		}
	return 0;
}

/*
 * If update is a direct update of head_ref (the reference pointed to
 * by HEAD), then add an extra REF_LOG_ONLY update for HEAD.
 */
static int split_head_update(struct ref_update *update,
			     struct ref_transaction *transaction,
			     const char *head_ref,
			     struct string_list *affected_refnames,
			     struct strbuf *err)
{
	struct string_list_item *item;
	struct ref_update *new_update;

	if ((update->flags & REF_LOG_ONLY) ||
	    (update->flags & REF_ISPRUNING) ||
	    (update->flags & REF_UPDATE_VIA_HEAD))
		return 0;

	if (strcmp(update->refname, head_ref))
		return 0;

	/*
	 * First make sure that HEAD is not already in the
	 * transaction. This insertion is O(N) in the transaction
	 * size, but it happens at most once per transaction.
	 */
	item = string_list_insert(affected_refnames, "HEAD");
	if (item->util) {
		/* An entry already existed */
		strbuf_addf(err,
			    "multiple updates for 'HEAD' (including one "
			    "via its referent '%s') are not allowed",
			    update->refname);
		return TRANSACTION_NAME_CONFLICT;
	}

	new_update = ref_transaction_add_update(
			transaction, "HEAD",
			update->flags | REF_LOG_ONLY | REF_NODEREF,
			update->new_sha1, update->old_sha1,
			update->msg);

	item->util = new_update;

	return 0;
}

/*
 * update is for a symref that points at referent and doesn't have
 * REF_NODEREF set. Split it into two updates:
 * - The original update, but with REF_LOG_ONLY and REF_NODEREF set
 * - A new, separate update for the referent reference
 * Note that the new update will itself be subject to splitting when
 * the iteration gets to it.
 */
static int split_symref_update(struct files_ref_store *refs,
			       struct ref_update *update,
			       const char *referent,
			       struct ref_transaction *transaction,
			       struct string_list *affected_refnames,
			       struct strbuf *err)
{
	struct string_list_item *item;
	struct ref_update *new_update;
	unsigned int new_flags;

	/*
	 * First make sure that referent is not already in the
	 * transaction. This insertion is O(N) in the transaction
	 * size, but it happens at most once per symref in a
	 * transaction.
	 */
	item = string_list_insert(affected_refnames, referent);
	if (item->util) {
		/* An entry already existed */
		strbuf_addf(err,
			    "multiple updates for '%s' (including one "
			    "via symref '%s') are not allowed",
			    referent, update->refname);
		return TRANSACTION_NAME_CONFLICT;
	}

	new_flags = update->flags;
	if (!strcmp(update->refname, "HEAD")) {
		/*
		 * Record that the new update came via HEAD, so that
		 * when we process it, split_head_update() doesn't try
		 * to add another reflog update for HEAD. Note that
		 * this bit will be propagated if the new_update
		 * itself needs to be split.
		 */
		new_flags |= REF_UPDATE_VIA_HEAD;
	}

	new_update = ref_transaction_add_update(
			transaction, referent, new_flags,
			update->new_sha1, update->old_sha1,
			update->msg);

	new_update->parent_update = update;

	/*
	 * Change the symbolic ref update to log only. Also, it
	 * doesn't need to check its old SHA-1 value, as that will be
	 * done when new_update is processed.
	 */
	update->flags |= REF_LOG_ONLY | REF_NODEREF;
	update->flags &= ~REF_HAVE_OLD;

	item->util = new_update;

	return 0;
}

/*
 * Return the refname under which update was originally requested.
 */
static const char *original_update_refname(struct ref_update *update)
{
	while (update->parent_update)
		update = update->parent_update;

	return update->refname;
}

/*
 * Check whether the REF_HAVE_OLD and old_oid values stored in update
 * are consistent with oid, which is the reference's current value. If
 * everything is OK, return 0; otherwise, write an error message to
 * err and return -1.
 */
static int check_old_oid(struct ref_update *update, struct object_id *oid,
			 struct strbuf *err)
{
	if (!(update->flags & REF_HAVE_OLD) ||
		   !hashcmp(oid->hash, update->old_sha1))
		return 0;

	if (is_null_sha1(update->old_sha1))
		strbuf_addf(err, "cannot lock ref '%s': "
			    "reference already exists",
			    original_update_refname(update));
	else if (is_null_oid(oid))
		strbuf_addf(err, "cannot lock ref '%s': "
			    "reference is missing but expected %s",
			    original_update_refname(update),
			    sha1_to_hex(update->old_sha1));
	else
		strbuf_addf(err, "cannot lock ref '%s': "
			    "is at %s but expected %s",
			    original_update_refname(update),
			    oid_to_hex(oid),
			    sha1_to_hex(update->old_sha1));

	return -1;
}

/*
 * Prepare for carrying out update:
 * - Lock the reference referred to by update.
 * - Read the reference under lock.
 * - Check that its old SHA-1 value (if specified) is correct, and in
 *   any case record it in update->lock->old_oid for later use when
 *   writing the reflog.
 * - If it is a symref update without REF_NODEREF, split it up into a
 *   REF_LOG_ONLY update of the symref and add a separate update for
 *   the referent to transaction.
 * - If it is an update of head_ref, add a corresponding REF_LOG_ONLY
 *   update of HEAD.
 */
static int lock_ref_for_update(struct files_ref_store *refs,
			       struct ref_update *update,
			       struct ref_transaction *transaction,
			       const char *head_ref,
			       struct string_list *affected_refnames,
			       struct strbuf *err)
{
	struct strbuf referent = STRBUF_INIT;
	int mustexist = (update->flags & REF_HAVE_OLD) &&
		!is_null_sha1(update->old_sha1);
	int ret;
	struct ref_lock *lock;

	if ((update->flags & REF_HAVE_NEW) && is_null_sha1(update->new_sha1))
		update->flags |= REF_DELETING;

	if (head_ref) {
		ret = split_head_update(update, transaction, head_ref,
					affected_refnames, err);
		if (ret)
			return ret;
	}

	ret = lock_raw_ref(refs, update->refname, mustexist,
			   affected_refnames, NULL,
			   &lock, &referent,
			   &update->type, err);
	if (ret) {
		char *reason;

		reason = strbuf_detach(err, NULL);
		strbuf_addf(err, "cannot lock ref '%s': %s",
			    original_update_refname(update), reason);
		free(reason);
		return ret;
	}

	update->backend_data = lock;

	if (update->type & REF_ISSYMREF) {
		if (update->flags & REF_NODEREF) {
			/*
			 * We won't be reading the referent as part of
			 * the transaction, so we have to read it here
			 * to record and possibly check old_sha1:
			 */
			if (read_ref_full(referent.buf, 0,
					  lock->old_oid.hash, NULL)) {
				if (update->flags & REF_HAVE_OLD) {
					strbuf_addf(err, "cannot lock ref '%s': "
						    "error reading reference",
						    original_update_refname(update));
					return -1;
				}
			} else if (check_old_oid(update, &lock->old_oid, err)) {
				return TRANSACTION_GENERIC_ERROR;
			}
		} else {
			/*
			 * Create a new update for the reference this
			 * symref is pointing at. Also, we will record
			 * and verify old_sha1 for this update as part
			 * of processing the split-off update, so we
			 * don't have to do it here.
			 */
			ret = split_symref_update(refs, update,
						  referent.buf, transaction,
						  affected_refnames, err);
			if (ret)
				return ret;
		}
	} else {
		struct ref_update *parent_update;

		if (check_old_oid(update, &lock->old_oid, err))
			return TRANSACTION_GENERIC_ERROR;

		/*
		 * If this update is happening indirectly because of a
		 * symref update, record the old SHA-1 in the parent
		 * update:
		 */
		for (parent_update = update->parent_update;
		     parent_update;
		     parent_update = parent_update->parent_update) {
			struct ref_lock *parent_lock = parent_update->backend_data;
			oidcpy(&parent_lock->old_oid, &lock->old_oid);
		}
	}

	if ((update->flags & REF_HAVE_NEW) &&
	    !(update->flags & REF_DELETING) &&
	    !(update->flags & REF_LOG_ONLY)) {
		if (!(update->type & REF_ISSYMREF) &&
		    !hashcmp(lock->old_oid.hash, update->new_sha1)) {
			/*
			 * The reference already has the desired
			 * value, so we don't need to write it.
			 */
		} else if (write_ref_to_lockfile(lock, update->new_sha1,
						 err)) {
			char *write_err = strbuf_detach(err, NULL);

			/*
			 * The lock was freed upon failure of
			 * write_ref_to_lockfile():
			 */
			update->backend_data = NULL;
			strbuf_addf(err,
				    "cannot update ref '%s': %s",
				    update->refname, write_err);
			free(write_err);
			return TRANSACTION_GENERIC_ERROR;
		} else {
			update->flags |= REF_NEEDS_COMMIT;
		}
	}
	if (!(update->flags & REF_NEEDS_COMMIT)) {
		/*
		 * We didn't call write_ref_to_lockfile(), so
		 * the lockfile is still open. Close it to
		 * free up the file descriptor:
		 */
		if (close_ref(lock)) {
			strbuf_addf(err, "couldn't close '%s.lock'",
				    update->refname);
			return TRANSACTION_GENERIC_ERROR;
		}
	}
	return 0;
}

static int files_transaction_commit(struct ref_store *ref_store,
				    struct ref_transaction *transaction,
				    struct strbuf *err)
{
	struct files_ref_store *refs =
		files_downcast(ref_store, "ref_transaction_commit");
	int ret = 0, i;
	struct string_list refs_to_delete = STRING_LIST_INIT_NODUP;
	struct string_list_item *ref_to_delete;
	struct string_list affected_refnames = STRING_LIST_INIT_NODUP;
	char *head_ref = NULL;
	int head_type;
	struct object_id head_oid;
	struct strbuf sb = STRBUF_INIT;

	assert(err);

	if (transaction->state != REF_TRANSACTION_OPEN)
		die("BUG: commit called for transaction that is not open");

	if (!transaction->nr) {
		transaction->state = REF_TRANSACTION_CLOSED;
		return 0;
	}

	/*
	 * Fail if a refname appears more than once in the
	 * transaction. (If we end up splitting up any updates using
	 * split_symref_update() or split_head_update(), those
	 * functions will check that the new updates don't have the
	 * same refname as any existing ones.)
	 */
	for (i = 0; i < transaction->nr; i++) {
		struct ref_update *update = transaction->updates[i];
		struct string_list_item *item =
			string_list_append(&affected_refnames, update->refname);

		/*
		 * We store a pointer to update in item->util, but at
		 * the moment we never use the value of this field
		 * except to check whether it is non-NULL.
		 */
		item->util = update;
	}
	string_list_sort(&affected_refnames);
	if (ref_update_reject_duplicates(&affected_refnames, err)) {
		ret = TRANSACTION_GENERIC_ERROR;
		goto cleanup;
	}

	/*
	 * Special hack: If a branch is updated directly and HEAD
	 * points to it (may happen on the remote side of a push
	 * for example) then logically the HEAD reflog should be
	 * updated too.
	 *
	 * A generic solution would require reverse symref lookups,
	 * but finding all symrefs pointing to a given branch would be
	 * rather costly for this rare event (the direct update of a
	 * branch) to be worth it. So let's cheat and check with HEAD
	 * only, which should cover 99% of all usage scenarios (even
	 * 100% of the default ones).
	 *
	 * So if HEAD is a symbolic reference, then record the name of
	 * the reference that it points to. If we see an update of
	 * head_ref within the transaction, then split_head_update()
	 * arranges for the reflog of HEAD to be updated, too.
	 */
	head_ref = resolve_refdup("HEAD", RESOLVE_REF_NO_RECURSE,
				  head_oid.hash, &head_type);

	if (head_ref && !(head_type & REF_ISSYMREF)) {
		free(head_ref);
		head_ref = NULL;
	}

	/*
	 * Acquire all locks, verify old values if provided, check
	 * that new values are valid, and write new values to the
	 * lockfiles, ready to be activated. Only keep one lockfile
	 * open at a time to avoid running out of file descriptors.
	 */
	for (i = 0; i < transaction->nr; i++) {
		struct ref_update *update = transaction->updates[i];

		ret = lock_ref_for_update(refs, update, transaction,
					  head_ref, &affected_refnames, err);
		if (ret)
			goto cleanup;
	}

	/* Perform updates first so live commits remain referenced */
	for (i = 0; i < transaction->nr; i++) {
		struct ref_update *update = transaction->updates[i];
		struct ref_lock *lock = update->backend_data;

		if (update->flags & REF_NEEDS_COMMIT ||
		    update->flags & REF_LOG_ONLY) {
			if (files_log_ref_write(refs,
						lock->ref_name,
						lock->old_oid.hash,
						update->new_sha1,
						update->msg, update->flags,
						err)) {
				char *old_msg = strbuf_detach(err, NULL);

				strbuf_addf(err, "cannot update the ref '%s': %s",
					    lock->ref_name, old_msg);
				free(old_msg);
				unlock_ref(lock);
				update->backend_data = NULL;
				ret = TRANSACTION_GENERIC_ERROR;
				goto cleanup;
			}
		}
		if (update->flags & REF_NEEDS_COMMIT) {
			clear_loose_ref_cache(refs);
			if (commit_ref(lock)) {
				strbuf_addf(err, "couldn't set '%s'", lock->ref_name);
				unlock_ref(lock);
				update->backend_data = NULL;
				ret = TRANSACTION_GENERIC_ERROR;
				goto cleanup;
			}
		}
	}
	/* Perform deletes now that updates are safely completed */
	for (i = 0; i < transaction->nr; i++) {
		struct ref_update *update = transaction->updates[i];
		struct ref_lock *lock = update->backend_data;

		if (update->flags & REF_DELETING &&
		    !(update->flags & REF_LOG_ONLY)) {
			if (!(update->type & REF_ISPACKED) ||
			    update->type & REF_ISSYMREF) {
				/* It is a loose reference. */
				strbuf_reset(&sb);
				files_path(refs, &sb, "%s", lock->ref_name);
				if (unlink_or_msg(sb.buf, err)) {
					ret = TRANSACTION_GENERIC_ERROR;
					goto cleanup;
				}
				update->flags |= REF_DELETED_LOOSE;
			}

			if (!(update->flags & REF_ISPRUNING))
				string_list_append(&refs_to_delete,
						   lock->ref_name);
		}
	}

	if (repack_without_refs(refs, &refs_to_delete, err)) {
		ret = TRANSACTION_GENERIC_ERROR;
		goto cleanup;
	}

	/* Delete the reflogs of any references that were deleted: */
	for_each_string_list_item(ref_to_delete, &refs_to_delete) {
		struct strbuf sb = STRBUF_INIT;

		files_path(refs, &sb, "logs/%s", ref_to_delete->string);
		if (!unlink_or_warn(sb.buf))
			try_remove_empty_parents(refs,
						 ref_to_delete->string,
						 REMOVE_EMPTY_PARENTS_REFLOG);
		strbuf_release(&sb);
	}

	clear_loose_ref_cache(refs);

cleanup:
	transaction->state = REF_TRANSACTION_CLOSED;

	for (i = 0; i < transaction->nr; i++) {
		struct ref_update *update = transaction->updates[i];
		struct ref_lock *lock = update->backend_data;

		if (lock)
			unlock_ref(lock);

		if (update->flags & REF_DELETED_LOOSE) {
			/*
			 * The loose reference was deleted. Delete any
			 * empty parent directories. (Note that this
			 * can only work because we have already
			 * removed the lockfile.)
			 */
			try_remove_empty_parents(refs,
						 update->refname,
						 REMOVE_EMPTY_PARENTS_REF);
		}
	}

	string_list_clear(&refs_to_delete, 0);
	free(head_ref);
	string_list_clear(&affected_refnames, 0);

	return ret;
}

static int ref_present(const char *refname,
		       const struct object_id *oid, int flags, void *cb_data)
{
	struct string_list *affected_refnames = cb_data;

	return string_list_has_string(affected_refnames, refname);
}

static int files_initial_transaction_commit(struct ref_store *ref_store,
					    struct ref_transaction *transaction,
					    struct strbuf *err)
{
	struct files_ref_store *refs =
		files_downcast(ref_store, "initial_ref_transaction_commit");
	int ret = 0, i;
	struct string_list affected_refnames = STRING_LIST_INIT_NODUP;

	assert(err);

	if (transaction->state != REF_TRANSACTION_OPEN)
		die("BUG: commit called for transaction that is not open");

	/* Fail if a refname appears more than once in the transaction: */
	for (i = 0; i < transaction->nr; i++)
		string_list_append(&affected_refnames,
				   transaction->updates[i]->refname);
	string_list_sort(&affected_refnames);
	if (ref_update_reject_duplicates(&affected_refnames, err)) {
		ret = TRANSACTION_GENERIC_ERROR;
		goto cleanup;
	}

	/*
	 * It's really undefined to call this function in an active
	 * repository or when there are existing references: we are
	 * only locking and changing packed-refs, so (1) any
	 * simultaneous processes might try to change a reference at
	 * the same time we do, and (2) any existing loose versions of
	 * the references that we are setting would have precedence
	 * over our values. But some remote helpers create the remote
	 * "HEAD" and "master" branches before calling this function,
	 * so here we really only check that none of the references
	 * that we are creating already exists.
	 */
	if (for_each_rawref(ref_present, &affected_refnames))
		die("BUG: initial ref transaction called with existing refs");

	for (i = 0; i < transaction->nr; i++) {
		struct ref_update *update = transaction->updates[i];

		if ((update->flags & REF_HAVE_OLD) &&
		    !is_null_sha1(update->old_sha1))
			die("BUG: initial ref transaction with old_sha1 set");
		if (verify_refname_available(update->refname,
					     &affected_refnames, NULL,
					     err)) {
			ret = TRANSACTION_NAME_CONFLICT;
			goto cleanup;
		}
	}

	if (lock_packed_refs(refs, 0)) {
		strbuf_addf(err, "unable to lock packed-refs file: %s",
			    strerror(errno));
		ret = TRANSACTION_GENERIC_ERROR;
		goto cleanup;
	}

	for (i = 0; i < transaction->nr; i++) {
		struct ref_update *update = transaction->updates[i];

		if ((update->flags & REF_HAVE_NEW) &&
		    !is_null_sha1(update->new_sha1))
			add_packed_ref(refs, update->refname, update->new_sha1);
	}

	if (commit_packed_refs(refs)) {
		strbuf_addf(err, "unable to commit packed-refs file: %s",
			    strerror(errno));
		ret = TRANSACTION_GENERIC_ERROR;
		goto cleanup;
	}

cleanup:
	transaction->state = REF_TRANSACTION_CLOSED;
	string_list_clear(&affected_refnames, 0);
	return ret;
}

struct expire_reflog_cb {
	unsigned int flags;
	reflog_expiry_should_prune_fn *should_prune_fn;
	void *policy_cb;
	FILE *newlog;
	struct object_id last_kept_oid;
};

static int expire_reflog_ent(struct object_id *ooid, struct object_id *noid,
			     const char *email, unsigned long timestamp, int tz,
			     const char *message, void *cb_data)
{
	struct expire_reflog_cb *cb = cb_data;
	struct expire_reflog_policy_cb *policy_cb = cb->policy_cb;

	if (cb->flags & EXPIRE_REFLOGS_REWRITE)
		ooid = &cb->last_kept_oid;

	if ((*cb->should_prune_fn)(ooid->hash, noid->hash, email, timestamp, tz,
				   message, policy_cb)) {
		if (!cb->newlog)
			printf("would prune %s", message);
		else if (cb->flags & EXPIRE_REFLOGS_VERBOSE)
			printf("prune %s", message);
	} else {
		if (cb->newlog) {
			fprintf(cb->newlog, "%s %s %s %lu %+05d\t%s",
				oid_to_hex(ooid), oid_to_hex(noid),
				email, timestamp, tz, message);
			oidcpy(&cb->last_kept_oid, noid);
		}
		if (cb->flags & EXPIRE_REFLOGS_VERBOSE)
			printf("keep %s", message);
	}
	return 0;
}

static int files_reflog_expire(struct ref_store *ref_store,
			       const char *refname, const unsigned char *sha1,
			       unsigned int flags,
			       reflog_expiry_prepare_fn prepare_fn,
			       reflog_expiry_should_prune_fn should_prune_fn,
			       reflog_expiry_cleanup_fn cleanup_fn,
			       void *policy_cb_data)
{
	struct files_ref_store *refs =
		files_downcast(ref_store, "reflog_expire");
	static struct lock_file reflog_lock;
	struct expire_reflog_cb cb;
	struct ref_lock *lock;
	char *log_file;
	int status = 0;
	int type;
	struct strbuf err = STRBUF_INIT;
	struct strbuf sb = STRBUF_INIT;

	memset(&cb, 0, sizeof(cb));
	cb.flags = flags;
	cb.policy_cb = policy_cb_data;
	cb.should_prune_fn = should_prune_fn;

	/*
	 * The reflog file is locked by holding the lock on the
	 * reference itself, plus we might need to update the
	 * reference if --updateref was specified:
	 */
	lock = lock_ref_sha1_basic(refs, refname, sha1,
				   NULL, NULL, REF_NODEREF,
				   &type, &err);
	if (!lock) {
		error("cannot lock ref '%s': %s", refname, err.buf);
		strbuf_release(&err);
		return -1;
	}
	if (!reflog_exists(refname)) {
		unlock_ref(lock);
		return 0;
	}

	files_path(refs, &sb, "logs/%s", refname);
	log_file = strbuf_detach(&sb, NULL);
	if (!(flags & EXPIRE_REFLOGS_DRY_RUN)) {
		/*
		 * Even though holding $GIT_DIR/logs/$reflog.lock has
		 * no locking implications, we use the lock_file
		 * machinery here anyway because it does a lot of the
		 * work we need, including cleaning up if the program
		 * exits unexpectedly.
		 */
		if (hold_lock_file_for_update(&reflog_lock, log_file, 0) < 0) {
			struct strbuf err = STRBUF_INIT;
			unable_to_lock_message(log_file, errno, &err);
			error("%s", err.buf);
			strbuf_release(&err);
			goto failure;
		}
		cb.newlog = fdopen_lock_file(&reflog_lock, "w");
		if (!cb.newlog) {
			error("cannot fdopen %s (%s)",
			      get_lock_file_path(&reflog_lock), strerror(errno));
			goto failure;
		}
	}

	(*prepare_fn)(refname, sha1, cb.policy_cb);
	for_each_reflog_ent(refname, expire_reflog_ent, &cb);
	(*cleanup_fn)(cb.policy_cb);

	if (!(flags & EXPIRE_REFLOGS_DRY_RUN)) {
		/*
		 * It doesn't make sense to adjust a reference pointed
		 * to by a symbolic ref based on expiring entries in
		 * the symbolic reference's reflog. Nor can we update
		 * a reference if there are no remaining reflog
		 * entries.
		 */
		int update = (flags & EXPIRE_REFLOGS_UPDATE_REF) &&
			!(type & REF_ISSYMREF) &&
			!is_null_oid(&cb.last_kept_oid);

		if (close_lock_file(&reflog_lock)) {
			status |= error("couldn't write %s: %s", log_file,
					strerror(errno));
		} else if (update &&
			   (write_in_full(get_lock_file_fd(lock->lk),
				oid_to_hex(&cb.last_kept_oid), GIT_SHA1_HEXSZ) != GIT_SHA1_HEXSZ ||
			    write_str_in_full(get_lock_file_fd(lock->lk), "\n") != 1 ||
			    close_ref(lock) < 0)) {
			status |= error("couldn't write %s",
					get_lock_file_path(lock->lk));
			rollback_lock_file(&reflog_lock);
		} else if (commit_lock_file(&reflog_lock)) {
			status |= error("unable to write reflog '%s' (%s)",
					log_file, strerror(errno));
		} else if (update && commit_ref(lock)) {
			status |= error("couldn't set %s", lock->ref_name);
		}
	}
	free(log_file);
	unlock_ref(lock);
	return status;

 failure:
	rollback_lock_file(&reflog_lock);
	free(log_file);
	unlock_ref(lock);
	return -1;
}

static int files_init_db(struct ref_store *ref_store, struct strbuf *err)
{
	struct files_ref_store *refs = files_downcast(ref_store, "init_db");
	struct strbuf sb = STRBUF_INIT;

	/*
	 * Create .git/refs/{heads,tags}
	 */
	files_path(refs, &sb, "refs/heads");
	safe_create_dir(sb.buf, 1);
	strbuf_reset(&sb);
	files_path(refs, &sb, "refs/tags");
	safe_create_dir(sb.buf, 1);
	strbuf_reset(&sb);
	if (get_shared_repository()) {
		files_path(refs, &sb, "refs/heads");
		adjust_shared_perm(sb.buf);
		strbuf_reset(&sb);
		files_path(refs, &sb, "refs/tags");
		adjust_shared_perm(sb.buf);
	}
	strbuf_release(&sb);
	return 0;
}

struct ref_storage_be refs_be_files = {
	NULL,
	"files",
	files_ref_store_create,
	files_init_db,
	files_transaction_commit,
	files_initial_transaction_commit,

	files_pack_refs,
	files_peel_ref,
	files_create_symref,
	files_delete_refs,
	files_rename_ref,

	files_ref_iterator_begin,
	files_read_raw_ref,
	files_verify_refname_available,

	files_reflog_iterator_begin,
	files_for_each_reflog_ent,
	files_for_each_reflog_ent_reverse,
	files_reflog_exists,
	files_create_reflog,
	files_delete_reflog,
	files_reflog_expire
};<|MERGE_RESOLUTION|>--- conflicted
+++ resolved
@@ -3118,50 +3118,6 @@
 	return ret;
 }
 
-<<<<<<< HEAD
-int set_worktree_head_symref(const char *gitdir, const char *target, const char *logmsg)
-{
-	/*
-	 * FIXME: this obviously will not work well for future refs
-	 * backends. This function needs to die.
-	 */
-	struct files_ref_store *refs =
-		files_downcast(get_main_ref_store(), "set_head_symref");
-	static struct lock_file head_lock;
-	struct ref_lock *lock;
-	struct strbuf head_path = STRBUF_INIT;
-	const char *head_rel;
-	int ret;
-
-	strbuf_addf(&head_path, "%s/HEAD", absolute_path(gitdir));
-	if (hold_lock_file_for_update(&head_lock, head_path.buf,
-				      LOCK_NO_DEREF) < 0) {
-		struct strbuf err = STRBUF_INIT;
-		unable_to_lock_message(head_path.buf, errno, &err);
-		error("%s", err.buf);
-		strbuf_release(&err);
-		strbuf_release(&head_path);
-		return -1;
-	}
-
-	/* head_rel will be "HEAD" for the main tree, "worktrees/wt/HEAD" for
-	   linked trees */
-	head_rel = remove_leading_path(head_path.buf,
-				       absolute_path(get_git_common_dir()));
-	/* to make use of create_symref_locked(), initialize ref_lock */
-	lock = xcalloc(1, sizeof(struct ref_lock));
-	lock->lk = &head_lock;
-	lock->ref_name = xstrdup(head_rel);
-
-	ret = create_symref_locked(refs, lock, head_rel, target, logmsg);
-
-	unlock_ref(lock); /* will free lock */
-	strbuf_release(&head_path);
-	return ret;
-}
-
-=======
->>>>>>> a716b09b
 static int files_reflog_exists(struct ref_store *ref_store,
 			       const char *refname)
 {
