--- conflicted
+++ resolved
@@ -917,17 +917,8 @@
 struct files_ref_store {
 	struct ref_store base;
 
-<<<<<<< HEAD
-	/*
-	 * The name of the submodule represented by this object, or
-	 * NULL if it represents the main repository's reference
-	 * store:
-	 */
-	const char *submodule;
-=======
 	struct strbuf gitdir;
 	struct strbuf gitcommondir;
->>>>>>> 05f841db
 
 	struct ref_entry *loose;
 	struct packed_ref_cache *packed;
@@ -1024,9 +1015,6 @@
 
 	base_ref_store_init(ref_store, &refs_be_files);
 
-<<<<<<< HEAD
-	refs->submodule = xstrdup_or_null(submodule);
-=======
 	strbuf_init(&refs->gitdir, 0);
 	strbuf_init(&refs->gitcommondir, 0);
 
@@ -1037,20 +1025,8 @@
 		strbuf_addstr(&refs->gitdir, get_git_dir());
 		strbuf_addstr(&refs->gitcommondir, get_git_common_dir());
 	}
->>>>>>> 05f841db
 
 	return ref_store;
-}
-
-/*
- * Die if refs is for a submodule (i.e., not for the main repository).
- * caller is used in any necessary error messages.
- */
-static void files_assert_main_repository(struct files_ref_store *refs,
-					 const char *caller)
-{
-	if (refs->submodule)
-		die("BUG: %s called for a submodule", caller);
 }
 
 /*
@@ -1069,12 +1045,6 @@
 		    ref_store->be->name, caller);
 
 	refs = (struct files_ref_store *)ref_store;
-<<<<<<< HEAD
-
-	if (!submodule_allowed)
-		files_assert_main_repository(refs, caller);
-=======
->>>>>>> 05f841db
 
 	return refs;
 }
@@ -1216,16 +1186,8 @@
 	char *packed_refs_file;
 	struct strbuf sb = STRBUF_INIT;
 
-<<<<<<< HEAD
-	if (refs->submodule)
-		packed_refs_file = git_pathdup_submodule(refs->submodule,
-							 "packed-refs");
-	else
-		packed_refs_file = git_pathdup("packed-refs");
-=======
 	files_path(refs, &sb, "packed-refs");
 	packed_refs_file = strbuf_detach(&sb, NULL);
->>>>>>> 05f841db
 
 	if (refs->packed &&
 	    !stat_validity_check(&refs->packed->validity, packed_refs_file))
@@ -1291,14 +1253,7 @@
 	size_t path_baselen;
 	int err = 0;
 
-<<<<<<< HEAD
-	if (refs->submodule)
-		err = strbuf_git_path_submodule(&path, refs->submodule, "%s", dirname);
-	else
-		strbuf_git_path(&path, "%s", dirname);
-=======
 	files_path(refs, &path, "%s", dirname);
->>>>>>> 05f841db
 	path_baselen = path.len;
 
 	if (err) {
@@ -1440,14 +1395,7 @@
 	*type = 0;
 	strbuf_reset(&sb_path);
 
-<<<<<<< HEAD
-	if (refs->submodule)
-		strbuf_git_path_submodule(&sb_path, refs->submodule, "%s", refname);
-	else
-		strbuf_git_path(&sb_path, "%s", refname);
-=======
 	files_path(refs, &sb_path, "%s", refname);
->>>>>>> 05f841db
 
 	path = sb_path.buf;
 
@@ -1626,10 +1574,6 @@
 	int ret = TRANSACTION_GENERIC_ERROR;
 
 	assert(err);
-<<<<<<< HEAD
-	files_assert_main_repository(refs, "lock_raw_ref");
-=======
->>>>>>> 05f841db
 
 	*type = 0;
 
@@ -2100,10 +2044,6 @@
 	int resolve_flags = RESOLVE_REF_NO_RECURSE;
 	int resolved;
 
-<<<<<<< HEAD
-	files_assert_main_repository(refs, "lock_ref_sha1_basic");
-=======
->>>>>>> 05f841db
 	assert(err);
 
 	lock = xcalloc(1, sizeof(struct ref_lock));
@@ -2225,13 +2165,8 @@
 	static int timeout_configured = 0;
 	static int timeout_value = 1000;
 	struct packed_ref_cache *packed_ref_cache;
-<<<<<<< HEAD
-
-	files_assert_main_repository(refs, "lock_packed_refs");
-=======
 	struct strbuf sb = STRBUF_INIT;
 	int ret;
->>>>>>> 05f841db
 
 	if (!timeout_configured) {
 		git_config_get_int("core.packedrefstimeout", &timeout_value);
@@ -2272,11 +2207,6 @@
 	int save_errno = 0;
 	FILE *out;
 
-<<<<<<< HEAD
-	files_assert_main_repository(refs, "commit_packed_refs");
-
-=======
->>>>>>> 05f841db
 	if (!packed_ref_cache->lock)
 		die("internal error: packed-refs not locked");
 
@@ -2308,11 +2238,6 @@
 	struct packed_ref_cache *packed_ref_cache =
 		get_packed_ref_cache(refs);
 
-<<<<<<< HEAD
-	files_assert_main_repository(refs, "rollback_packed_refs");
-
-=======
->>>>>>> 05f841db
 	if (!packed_ref_cache->lock)
 		die("internal error: packed-refs not locked");
 	rollback_lock_file(packed_ref_cache->lock);
@@ -2397,18 +2322,12 @@
  * subdirs. flags is a combination of REMOVE_EMPTY_PARENTS_REF and/or
  * REMOVE_EMPTY_PARENTS_REFLOG.
  */
-<<<<<<< HEAD
-static void try_remove_empty_parents(const char *refname, unsigned int flags)
-{
-	struct strbuf buf = STRBUF_INIT;
-=======
 static void try_remove_empty_parents(struct files_ref_store *refs,
 				     const char *refname,
 				     unsigned int flags)
 {
 	struct strbuf buf = STRBUF_INIT;
 	struct strbuf sb = STRBUF_INIT;
->>>>>>> 05f841db
 	char *p, *q;
 	int i;
 
@@ -2430,16 +2349,6 @@
 		if (q == p)
 			break;
 		strbuf_setlen(&buf, q - buf.buf);
-<<<<<<< HEAD
-		if ((flags & REMOVE_EMPTY_PARENTS_REF) &&
-		    rmdir(git_path("%s", buf.buf)))
-			flags &= ~REMOVE_EMPTY_PARENTS_REF;
-		if ((flags & REMOVE_EMPTY_PARENTS_REFLOG) &&
-		    rmdir(git_path("logs/%s", buf.buf)))
-			flags &= ~REMOVE_EMPTY_PARENTS_REFLOG;
-	}
-	strbuf_release(&buf);
-=======
 
 		strbuf_reset(&sb);
 		files_path(refs, &sb, "%s", buf.buf);
@@ -2453,7 +2362,6 @@
 	}
 	strbuf_release(&buf);
 	strbuf_release(&sb);
->>>>>>> 05f841db
 }
 
 /* make sure nobody touched the ref, and unlink */
@@ -2523,10 +2431,6 @@
 	struct string_list_item *refname;
 	int ret, needs_repacking = 0, removed = 0;
 
-<<<<<<< HEAD
-	files_assert_main_repository(refs, "repack_without_refs");
-=======
->>>>>>> 05f841db
 	assert(err);
 
 	/* Look for a packed ref */
@@ -2622,13 +2526,6 @@
  */
 #define TMP_RENAMED_LOG  "logs/refs/.tmp-renamed-log"
 
-<<<<<<< HEAD
-static int rename_tmp_log_callback(const char *path, void *cb)
-{
-	int *true_errno = cb;
-
-	if (rename(git_path(TMP_RENAMED_LOG), path)) {
-=======
 struct rename_tmp_log_cb {
 	struct files_ref_store *refs;
 	int true_errno;
@@ -2641,7 +2538,6 @@
 
 	files_path(cb->refs, &sb, TMP_RENAMED_LOG);
 	if (rename(sb.buf, path)) {
->>>>>>> 05f841db
 		/*
 		 * rename(a, b) when b is an existing directory ought
 		 * to result in ISDIR, but Solaris 5.8 gives ENOTDIR.
@@ -2649,42 +2545,17 @@
 		 * but report EISDIR to raceproof_create_file() so
 		 * that it knows to retry.
 		 */
-<<<<<<< HEAD
-		*true_errno = errno;
-=======
 		cb->true_errno = errno;
 		strbuf_release(&sb);
->>>>>>> 05f841db
 		if (errno == ENOTDIR)
 			errno = EISDIR;
 		return -1;
 	} else {
-<<<<<<< HEAD
-=======
 		strbuf_release(&sb);
->>>>>>> 05f841db
 		return 0;
 	}
 }
 
-<<<<<<< HEAD
-static int rename_tmp_log(const char *newrefname)
-{
-	char *path = git_pathdup("logs/%s", newrefname);
-	int ret, true_errno;
-
-	ret = raceproof_create_file(path, rename_tmp_log_callback, &true_errno);
-	if (ret) {
-		if (errno == EISDIR)
-			error("directory not empty: %s", path);
-		else
-			error("unable to move logfile %s to %s: %s",
-			      git_path(TMP_RENAMED_LOG), path,
-			      strerror(true_errno));
-	}
-
-	free(path);
-=======
 static int rename_tmp_log(struct files_ref_store *refs, const char *newrefname)
 {
 	struct strbuf sb = STRBUF_INIT;
@@ -2711,7 +2582,6 @@
 	}
 
 	strbuf_release(&sb);
->>>>>>> 05f841db
 	return ret;
 }
 
@@ -2797,11 +2667,7 @@
 	 */
 	if (!read_ref_full(newrefname, RESOLVE_REF_READING | RESOLVE_REF_NO_RECURSE,
 			   sha1, NULL) &&
-<<<<<<< HEAD
 	    delete_ref(NULL, newrefname, NULL, REF_NODEREF)) {
-=======
-	    delete_ref(newrefname, NULL, REF_NODEREF)) {
->>>>>>> 05f841db
 		if (errno == EISDIR) {
 			struct strbuf path = STRBUF_INIT;
 			int result;
@@ -2935,13 +2801,6 @@
  * set *logfd to -1. On failure, fill in *err, set *logfd to -1, and
  * return -1.
  */
-<<<<<<< HEAD
-static int log_ref_setup(const char *refname, int force_create,
-			 int *logfd, struct strbuf *err)
-{
-	char *logfile = git_pathdup("logs/%s", refname);
-
-=======
 static int log_ref_setup(struct files_ref_store *refs,
 			 const char *refname, int force_create,
 			 int *logfd, struct strbuf *err)
@@ -2952,7 +2811,6 @@
 	files_path(refs, &sb, "logs/%s", refname);
 	logfile = strbuf_detach(&sb, NULL);
 
->>>>>>> 05f841db
 	if (force_create || should_autocreate_reflog(refname)) {
 		if (raceproof_create_file(logfile, open_or_create_logfile, logfd)) {
 			if (errno == ENOENT)
@@ -3001,22 +2859,13 @@
 			       const char *refname, int force_create,
 			       struct strbuf *err)
 {
-<<<<<<< HEAD
-=======
 	struct files_ref_store *refs =
 		files_downcast(ref_store, "create_reflog");
->>>>>>> 05f841db
 	int fd;
 
 	if (log_ref_setup(refs, refname, force_create, &fd, err))
 		return -1;
 
-<<<<<<< HEAD
-	if (log_ref_setup(refname, force_create, &fd, err))
-		return -1;
-
-=======
->>>>>>> 05f841db
 	if (fd >= 0)
 		close(fd);
 
@@ -3049,12 +2898,8 @@
 	return 0;
 }
 
-<<<<<<< HEAD
-int files_log_ref_write(const char *refname, const unsigned char *old_sha1,
-=======
 int files_log_ref_write(struct files_ref_store *refs,
 			const char *refname, const unsigned char *old_sha1,
->>>>>>> 05f841db
 			const unsigned char *new_sha1, const char *msg,
 			int flags, struct strbuf *err)
 {
@@ -3063,11 +2908,7 @@
 	if (log_all_ref_updates == LOG_REFS_UNSET)
 		log_all_ref_updates = is_bare_repository() ? LOG_REFS_NONE : LOG_REFS_NORMAL;
 
-<<<<<<< HEAD
-	result = log_ref_setup(refname, flags & REF_FORCE_CREATE_REFLOG,
-=======
 	result = log_ref_setup(refs, refname, flags & REF_FORCE_CREATE_REFLOG,
->>>>>>> 05f841db
 			       &logfd, err);
 
 	if (result)
@@ -3078,12 +2919,6 @@
 	result = log_ref_write_fd(logfd, old_sha1, new_sha1,
 				  git_committer_info(0), msg);
 	if (result) {
-<<<<<<< HEAD
-		int save_errno = errno;
-
-		strbuf_addf(err, "unable to append to '%s': %s",
-			    git_path("logs/%s", refname), strerror(save_errno));
-=======
 		struct strbuf sb = STRBUF_INIT;
 		int save_errno = errno;
 
@@ -3091,17 +2926,10 @@
 		strbuf_addf(err, "unable to append to '%s': %s",
 			    sb.buf, strerror(save_errno));
 		strbuf_release(&sb);
->>>>>>> 05f841db
 		close(logfd);
 		return -1;
 	}
 	if (close(logfd)) {
-<<<<<<< HEAD
-		int save_errno = errno;
-
-		strbuf_addf(err, "unable to append to '%s': %s",
-			    git_path("logs/%s", refname), strerror(save_errno));
-=======
 		struct strbuf sb = STRBUF_INIT;
 		int save_errno = errno;
 
@@ -3109,7 +2937,6 @@
 		strbuf_addf(err, "unable to append to '%s': %s",
 			    sb.buf, strerror(save_errno));
 		strbuf_release(&sb);
->>>>>>> 05f841db
 		return -1;
 	}
 	return 0;
@@ -3164,17 +2991,9 @@
 			     const unsigned char *sha1, const char *logmsg,
 			     struct strbuf *err)
 {
-<<<<<<< HEAD
-	files_assert_main_repository(refs, "commit_ref_update");
-
-	clear_loose_ref_cache(refs);
-	if (files_log_ref_write(lock->ref_name, lock->old_oid.hash, sha1,
-				logmsg, 0, err)) {
-=======
 	clear_loose_ref_cache(refs);
 	if (files_log_ref_write(refs, lock->ref_name, lock->old_oid.hash,
 				sha1, logmsg, 0, err)) {
->>>>>>> 05f841db
 		char *old_msg = strbuf_detach(err, NULL);
 		strbuf_addf(err, "cannot update the ref '%s': %s",
 			    lock->ref_name, old_msg);
@@ -3205,13 +3024,8 @@
 		if (head_ref && (head_flag & REF_ISSYMREF) &&
 		    !strcmp(head_ref, lock->ref_name)) {
 			struct strbuf log_err = STRBUF_INIT;
-<<<<<<< HEAD
-			if (files_log_ref_write("HEAD", lock->old_oid.hash, sha1,
-					  logmsg, 0, &log_err)) {
-=======
 			if (files_log_ref_write(refs, "HEAD", lock->old_oid.hash,
 						sha1, logmsg, 0, &log_err)) {
->>>>>>> 05f841db
 				error("%s", log_err.buf);
 				strbuf_release(&log_err);
 			}
@@ -3250,11 +3064,7 @@
 	struct strbuf err = STRBUF_INIT;
 	unsigned char new_sha1[20];
 	if (logmsg && !read_ref(target, new_sha1) &&
-<<<<<<< HEAD
-	    files_log_ref_write(refname, lock->old_oid.hash, new_sha1,
-=======
 	    files_log_ref_write(refs, refname, lock->old_oid.hash, new_sha1,
->>>>>>> 05f841db
 				logmsg, 0, &err)) {
 		error("%s", err.buf);
 		strbuf_release(&err);
@@ -3342,11 +3152,7 @@
 	lock->lk = &head_lock;
 	lock->ref_name = xstrdup(head_rel);
 
-<<<<<<< HEAD
-	ret = create_symref_locked(lock, head_rel, target, logmsg);
-=======
-	ret = create_symref_locked(refs, lock, head_rel, target, NULL);
->>>>>>> 05f841db
+	ret = create_symref_locked(refs, lock, head_rel, target, logmsg);
 
 	unlock_ref(lock); /* will free lock */
 	strbuf_release(&head_path);
@@ -3836,11 +3642,6 @@
 	int ret;
 	struct ref_lock *lock;
 
-<<<<<<< HEAD
-	files_assert_main_repository(refs, "lock_ref_for_update");
-
-=======
->>>>>>> 05f841db
 	if ((update->flags & REF_HAVE_NEW) && is_null_sha1(update->new_sha1))
 		update->flags |= REF_DELETING;
 
@@ -4058,12 +3859,8 @@
 
 		if (update->flags & REF_NEEDS_COMMIT ||
 		    update->flags & REF_LOG_ONLY) {
-<<<<<<< HEAD
-			if (files_log_ref_write(lock->ref_name,
-=======
 			if (files_log_ref_write(refs,
 						lock->ref_name,
->>>>>>> 05f841db
 						lock->old_oid.hash,
 						update->new_sha1,
 						update->msg, update->flags,
@@ -4100,13 +3897,9 @@
 			if (!(update->type & REF_ISPACKED) ||
 			    update->type & REF_ISSYMREF) {
 				/* It is a loose reference. */
-<<<<<<< HEAD
-				if (unlink_or_msg(git_path("%s", lock->ref_name), err)) {
-=======
 				strbuf_reset(&sb);
 				files_path(refs, &sb, "%s", lock->ref_name);
 				if (unlink_or_msg(sb.buf, err)) {
->>>>>>> 05f841db
 					ret = TRANSACTION_GENERIC_ERROR;
 					goto cleanup;
 				}
@@ -4126,11 +3919,6 @@
 
 	/* Delete the reflogs of any references that were deleted: */
 	for_each_string_list_item(ref_to_delete, &refs_to_delete) {
-<<<<<<< HEAD
-		if (!unlink_or_warn(git_path("logs/%s", ref_to_delete->string)))
-			try_remove_empty_parents(ref_to_delete->string,
-						 REMOVE_EMPTY_PARENTS_REFLOG);
-=======
 		struct strbuf sb = STRBUF_INIT;
 
 		files_path(refs, &sb, "logs/%s", ref_to_delete->string);
@@ -4139,7 +3927,6 @@
 						 ref_to_delete->string,
 						 REMOVE_EMPTY_PARENTS_REFLOG);
 		strbuf_release(&sb);
->>>>>>> 05f841db
 	}
 
 	clear_loose_ref_cache(refs);
@@ -4161,12 +3948,8 @@
 			 * can only work because we have already
 			 * removed the lockfile.)
 			 */
-<<<<<<< HEAD
-			try_remove_empty_parents(update->refname,
-=======
 			try_remove_empty_parents(refs,
 						 update->refname,
->>>>>>> 05f841db
 						 REMOVE_EMPTY_PARENTS_REF);
 		}
 	}
