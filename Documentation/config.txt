--- conflicted
+++ resolved
@@ -176,16 +176,12 @@
 		Show directions on how to proceed from the current
 		state in the output of linkgit:git-status[1], in
 		the template shown when writing commit messages in
-<<<<<<< HEAD
 		linkgit:git-commit[1], and in the help message shown
 		by linkgit:git-checkout[1] when switching branch.
-=======
-		linkgit:git-commit[1].
 	statusUoption::
 		Advise to consider using the `-u` option to linkgit:git-status[1]
 		when the command takes more than 2 seconds to enumerate untracked
 		files.
->>>>>>> 6a38ef2c
 	commitBeforeMerge::
 		Advice shown when linkgit:git-merge[1] refuses to
 		merge to avoid overwriting local changes.
