Commit Formatting
~~~~~~~~~~~~~~~~~

ifdef::git-rev-list[]
Using these options, linkgit:git-rev-list[1] will act similar to the
more specialized family of commit log tools: linkgit:git-log[1],
linkgit:git-show[1], and linkgit:git-whatchanged[1]
endif::git-rev-list[]

include::pretty-options.txt[]

--relative-date::

	Synonym for `--date=relative`.

--date={relative,local,default,iso,rfc,short}::

	Only takes effect for dates shown in human-readable format, such
	as when using "--pretty". `log.date` config variable sets a default
	value for log command's --date option.
+
`--date=relative` shows dates relative to the current time,
e.g. "2 hours ago".
+
`--date=local` shows timestamps in user's local timezone.
+
`--date=iso` (or `--date=iso8601`) shows timestamps in ISO 8601 format.
+
`--date=rfc` (or `--date=rfc2822`) shows timestamps in RFC 2822
format, often found in E-mail messages.
+
`--date=short` shows only date but not time, in `YYYY-MM-DD` format.
+
`--date=default` shows timestamps in the original timezone
(either committer's or author's).

ifdef::git-rev-list[]
--header::

	Print the contents of the commit in raw-format; each record is
	separated with a NUL character.
endif::git-rev-list[]

--parents::

	Print the parents of the commit.

<<<<<<< HEAD
ifdef::git-rev-list[]
=======
--children::

	Print the children of the commit.

>>>>>>> 85af7929
--timestamp::
	Print the raw commit timestamp.
endif::git-rev-list[]

--left-right::

	Mark which side of a symmetric diff a commit is reachable from.
	Commits from the left side are prefixed with `<` and those from
	the right with `>`.  If combined with `--boundary`, those
	commits are prefixed with `-`.
+
For example, if you have this topology:
+
-----------------------------------------------------------------------
             y---b---b  branch B
            / \ /
           /   .
          /   / \
         o---x---a---a  branch A
-----------------------------------------------------------------------
+
you would get an output line this:
+
-----------------------------------------------------------------------
	$ git rev-list --left-right --boundary --pretty=oneline A...B

	>bbbbbbb... 3rd on b
	>bbbbbbb... 2nd on b
	<aaaaaaa... 3rd on a
	<aaaaaaa... 2nd on a
	-yyyyyyy... 1st on b
	-xxxxxxx... 1st on a
-----------------------------------------------------------------------

--graph::

	Draw a text-based graphical representation of the commit history
	on the left hand side of the output.  This may cause extra lines
	to be printed in between commits, in order for the graph history
	to be drawn properly.
+
This implies the '--topo-order' option by default, but the
'--date-order' option may also be specified.

Diff Formatting
~~~~~~~~~~~~~~~

Below are listed options that control the formatting of diff output.
Some of them are specific to linkgit:git-rev-list[1], however other diff
options may be given. See linkgit:git-diff-files[1] for more options.

-c::

	This flag changes the way a merge commit is displayed.  It shows
	the differences from each of the parents to the merge result
	simultaneously instead of showing pairwise diff between a parent
	and the result one at a time. Furthermore, it lists only files
	which were modified from all parents.

--cc::

	This flag implies the '-c' options and further compresses the
	patch output by omitting hunks that show differences from only
	one parent, or show the same change from all but one parent for
	an Octopus merge.

-r::

	Show recursive diffs.

-t::

	Show the tree objects in the diff output. This implies '-r'.

Commit Limiting
~~~~~~~~~~~~~~~

Besides specifying a range of commits that should be listed using the
special notations explained in the description, additional commit
limiting may be applied.

--

-n 'number'::
--max-count='number'::

	Limit the number of commits output.

--skip='number'::

	Skip 'number' commits before starting to show the commit output.

--since='date'::
--after='date'::

	Show commits more recent than a specific date.

--until='date'::
--before='date'::

	Show commits older than a specific date.

ifdef::git-rev-list[]
--max-age='timestamp'::
--min-age='timestamp'::

	Limit the commits output to specified time range.
endif::git-rev-list[]

--author='pattern'::
--committer='pattern'::

	Limit the commits output to ones with author/committer
	header lines that match the specified pattern (regular expression).

--grep='pattern'::

	Limit the commits output to ones with log message that
	matches the specified pattern (regular expression).

-i::
--regexp-ignore-case::

	Match the regexp limiting patterns without regard to letters case.

-E::
--extended-regexp::

	Consider the limiting patterns to be extended regular expressions
	instead of the default basic regular expressions.

-F::
--fixed-strings::

	Consider the limiting patterns to be fixed strings (don't interpret
	pattern as a regular expression).

--remove-empty::

	Stop when a given path disappears from the tree.

--full-history::

	Show also parts of history irrelevant to current state of a given
	path. This turns off history simplification, which removed merges
	which didn't change anything at all at some child. It will still actually
	simplify away merges that didn't change anything at all into either
	child.

--no-merges::

	Do not print commits with more than one parent.

--first-parent::
	Follow only the first parent commit upon seeing a merge
	commit.  This option can give a better overview when
	viewing the evolution of a particular topic branch,
	because merges into a topic branch tend to be only about
	adjusting to updated upstream from time to time, and
	this option allows you to ignore the individual commits
	brought in to your history by such a merge.

--not::

	Reverses the meaning of the '{caret}' prefix (or lack thereof)
	for all following revision specifiers, up to the next '--not'.

--all::

	Pretend as if all the refs in `$GIT_DIR/refs/` are listed on the
	command line as '<commit>'.

ifdef::git-rev-list[]
--stdin::

	In addition to the '<commit>' listed on the command
	line, read them from the standard input.

--quiet::

	Don't print anything to standard output.  This form
	is primarily meant to allow the caller to
	test the exit status to see if a range of objects is fully
	connected (or not).  It is faster than redirecting stdout
	to /dev/null as the output does not have to be formatted.
endif::git-rev-list[]

--cherry-pick::

	Omit any commit that introduces the same change as
	another commit on the "other side" when the set of
	commits are limited with symmetric difference.
+
For example, if you have two branches, `A` and `B`, a usual way
to list all commits on only one side of them is with
`--left-right`, like the example above in the description of
that option.  It however shows the commits that were cherry-picked
from the other branch (for example, "3rd on b" may be cherry-picked
from branch A).  With this option, such pairs of commits are
excluded from the output.

-g::
--walk-reflogs::

	Instead of walking the commit ancestry chain, walk
	reflog entries from the most recent one to older ones.
	When this option is used you cannot specify commits to
	exclude (that is, '{caret}commit', 'commit1..commit2',
	nor 'commit1...commit2' notations cannot be used).
+
With '\--pretty' format other than oneline (for obvious reasons),
this causes the output to have two extra lines of information
taken from the reflog.  By default, 'commit@\{Nth}' notation is
used in the output.  When the starting commit is specified as
'commit@{now}', output also uses 'commit@\{timestamp}' notation
instead.  Under '\--pretty=oneline', the commit message is
prefixed with this information on the same line.

Cannot be combined with '\--reverse'.
See also linkgit:git-reflog[1].

--merge::

	After a failed merge, show refs that touch files having a
	conflict and don't exist on all heads to merge.

--boundary::

	Output uninteresting commits at the boundary, which are usually
	not shown.

--dense::
--sparse::

When optional paths are given, the default behaviour ('--dense') is to
only output commits that changes at least one of them, and also ignore
merges that do not touch the given paths.

Use the '--sparse' flag to makes the command output all eligible commits
(still subject to count and age limitation), but apply merge
simplification nevertheless.

ifdef::git-rev-list[]
--bisect::

Limit output to the one commit object which is roughly halfway between
the included and excluded commits. Thus, if

-----------------------------------------------------------------------
	$ git-rev-list --bisect foo ^bar ^baz
-----------------------------------------------------------------------

outputs 'midpoint', the output of the two commands

-----------------------------------------------------------------------
	$ git-rev-list foo ^midpoint
	$ git-rev-list midpoint ^bar ^baz
-----------------------------------------------------------------------

would be of roughly the same length.  Finding the change which
introduces a regression is thus reduced to a binary search: repeatedly
generate and test new 'midpoint's until the commit chain is of length
one.

--bisect-vars::

This calculates the same as `--bisect`, but outputs text ready
to be eval'ed by the shell. These lines will assign the name of
the midpoint revision to the variable `bisect_rev`, and the
expected number of commits to be tested after `bisect_rev` is
tested to `bisect_nr`, the expected number of commits to be
tested if `bisect_rev` turns out to be good to `bisect_good`,
the expected number of commits to be tested if `bisect_rev`
turns out to be bad to `bisect_bad`, and the number of commits
we are bisecting right now to `bisect_all`.

--bisect-all::

This outputs all the commit objects between the included and excluded
commits, ordered by their distance to the included and excluded
commits. The farthest from them is displayed first. (This is the only
one displayed by `--bisect`.)

This is useful because it makes it easy to choose a good commit to
test when you want to avoid to test some of them for some reason (they
may not compile for example).

This option can be used along with `--bisect-vars`, in this case,
after all the sorted commit objects, there will be the same text as if
`--bisect-vars` had been used alone.
endif::git-rev-list[]

--

Commit Ordering
~~~~~~~~~~~~~~~

By default, the commits are shown in reverse chronological order.

--topo-order::

	This option makes them appear in topological order (i.e.
	descendant commits are shown before their parents).

--date-order::

	This option is similar to '--topo-order' in the sense that no
	parent comes before all of its children, but otherwise things
	are still ordered in the commit timestamp order.

--reverse::

	Output the commits in reverse order.
	Cannot be combined with '\--walk-reflogs'.

Object Traversal
~~~~~~~~~~~~~~~~

These options are mostly targeted for packing of git repositories.

--objects::

	Print the object IDs of any object referenced by the listed
	commits.  '--objects foo ^bar' thus means "send me
	all object IDs which I need to download if I have the commit
	object 'bar', but not 'foo'".

--objects-edge::

	Similar to '--objects', but also print the IDs of excluded
	commits prefixed with a "-" character.  This is used by
	linkgit:git-pack-objects[1] to build "thin" pack, which records
	objects in deltified form based on objects contained in these
	excluded commits to reduce network traffic.

--unpacked::

	Only useful with '--objects'; print the object IDs that are not
	in packs.

--no-walk::

	Only show the given revs, but do not traverse their ancestors.

--do-walk::

	Overrides a previous --no-walk.<|MERGE_RESOLUTION|>--- conflicted
+++ resolved
@@ -45,14 +45,11 @@
 
 	Print the parents of the commit.
 
-<<<<<<< HEAD
-ifdef::git-rev-list[]
-=======
 --children::
 
 	Print the children of the commit.
 
->>>>>>> 85af7929
+ifdef::git-rev-list[]
 --timestamp::
 	Print the raw commit timestamp.
 endif::git-rev-list[]
