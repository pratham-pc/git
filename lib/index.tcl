# git-gui index (add/remove) support
# Copyright (C) 2006, 2007 Shawn Pearce

proc _delete_indexlock {} {
	if {[catch {file delete -- [gitdir index.lock]} err]} {
		error_popup [strcat [mc "Unable to unlock the index."] "\n\n$err"]
	}
}

proc _close_updateindex {fd after} {
	fconfigure $fd -blocking 1
	if {[catch {close $fd} err]} {
		set w .indexfried
		toplevel $w
		wm title $w [strcat "[appname] ([reponame]): " [mc "Index Error"]]
		wm geometry $w "+[winfo rootx .]+[winfo rooty .]"
		pack [label $w.msg \
			-justify left \
			-anchor w \
			-text [strcat \
				[mc "Updating the Git index failed.  A rescan will be automatically started to resynchronize git-gui."] \
				"\n\n$err"] \
			] -anchor w

		frame $w.buttons
		button $w.buttons.continue \
			-text [mc "Continue"] \
			-command [list destroy $w]
		pack $w.buttons.continue -side right -padx 5
		button $w.buttons.unlock \
			-text [mc "Unlock Index"] \
			-command "destroy $w; _delete_indexlock"
		pack $w.buttons.unlock -side right
		pack $w.buttons -side bottom -fill x -pady 10 -padx 10

		wm protocol $w WM_DELETE_WINDOW update
		bind $w.buttons.continue <Visibility> "
			grab $w
			focus $w.buttons.continue
		"
		tkwait window $w

		$::main_status stop
		unlock_index
		rescan $after 0
		return
	}

	unlock_index
	uplevel #0 $after
}

proc update_indexinfo {msg pathList after} {
	global update_index_cp

	if {![lock_index update]} return

	set update_index_cp 0
	set pathList [lsort $pathList]
	set totalCnt [llength $pathList]
	set batch [expr {int($totalCnt * .01) + 1}]
	if {$batch > 25} {set batch 25}

	$::main_status start $msg [mc "files"]
	set fd [git_write update-index -z --index-info]
	fconfigure $fd \
		-blocking 0 \
		-buffering full \
		-buffersize 512 \
		-encoding binary \
		-translation binary
	fileevent $fd writable [list \
		write_update_indexinfo \
		$fd \
		$pathList \
		$totalCnt \
		$batch \
		$after \
		]
}

proc write_update_indexinfo {fd pathList totalCnt batch after} {
	global update_index_cp
	global file_states current_diff_path

	if {$update_index_cp >= $totalCnt} {
<<<<<<< HEAD
		close $fd
		unlock_index
		$::main_status stop
		uplevel #0 $after
=======
		_close_updateindex $fd $after
>>>>>>> d4e890e5
		return
	}

	for {set i $batch} \
		{$update_index_cp < $totalCnt && $i > 0} \
		{incr i -1} {
		set path [lindex $pathList $update_index_cp]
		incr update_index_cp

		set s $file_states($path)
		switch -glob -- [lindex $s 0] {
		A? {set new _O}
		M? {set new _M}
		D_ {set new _D}
		D? {set new _?}
		?? {continue}
		}
		set info [lindex $s 2]
		if {$info eq {}} continue

		puts -nonewline $fd "$info\t[encoding convertto $path]\0"
		display_file $path $new
	}

	$::main_status update $update_index_cp $totalCnt
}

proc update_index {msg pathList after} {
	global update_index_cp

	if {![lock_index update]} return

	set update_index_cp 0
	set pathList [lsort $pathList]
	set totalCnt [llength $pathList]
	set batch [expr {int($totalCnt * .01) + 1}]
	if {$batch > 25} {set batch 25}

	$::main_status start $msg [mc "files"]
	set fd [git_write update-index --add --remove -z --stdin]
	fconfigure $fd \
		-blocking 0 \
		-buffering full \
		-buffersize 512 \
		-encoding binary \
		-translation binary
	fileevent $fd writable [list \
		write_update_index \
		$fd \
		$pathList \
		$totalCnt \
		$batch \
		$after \
		]
}

proc write_update_index {fd pathList totalCnt batch after} {
	global update_index_cp
	global file_states current_diff_path

	if {$update_index_cp >= $totalCnt} {
<<<<<<< HEAD
		close $fd
		unlock_index
		$::main_status stop
		uplevel #0 $after
=======
		_close_updateindex $fd $after
>>>>>>> d4e890e5
		return
	}

	for {set i $batch} \
		{$update_index_cp < $totalCnt && $i > 0} \
		{incr i -1} {
		set path [lindex $pathList $update_index_cp]
		incr update_index_cp

		switch -glob -- [lindex $file_states($path) 0] {
		AD {set new __}
		?D {set new D_}
		_O -
		AM {set new A_}
		U? {
			if {[file exists $path]} {
				set new M_
			} else {
				set new D_
			}
		}
		?M {set new M_}
		?? {continue}
		}
		puts -nonewline $fd "[encoding convertto $path]\0"
		display_file $path $new
	}

	$::main_status update $update_index_cp $totalCnt
}

proc checkout_index {msg pathList after} {
	global update_index_cp

	if {![lock_index update]} return

	set update_index_cp 0
	set pathList [lsort $pathList]
	set totalCnt [llength $pathList]
	set batch [expr {int($totalCnt * .01) + 1}]
	if {$batch > 25} {set batch 25}

	$::main_status start $msg [mc "files"]
	set fd [git_write checkout-index \
		--index \
		--quiet \
		--force \
		-z \
		--stdin \
		]
	fconfigure $fd \
		-blocking 0 \
		-buffering full \
		-buffersize 512 \
		-encoding binary \
		-translation binary
	fileevent $fd writable [list \
		write_checkout_index \
		$fd \
		$pathList \
		$totalCnt \
		$batch \
		$after \
		]
}

proc write_checkout_index {fd pathList totalCnt batch after} {
	global update_index_cp
	global file_states current_diff_path

	if {$update_index_cp >= $totalCnt} {
<<<<<<< HEAD
		close $fd
		unlock_index
		$::main_status stop
		uplevel #0 $after
=======
		_close_updateindex $fd $after
>>>>>>> d4e890e5
		return
	}

	for {set i $batch} \
		{$update_index_cp < $totalCnt && $i > 0} \
		{incr i -1} {
		set path [lindex $pathList $update_index_cp]
		incr update_index_cp
		switch -glob -- [lindex $file_states($path) 0] {
		U? {continue}
		?M -
		?D {
			puts -nonewline $fd "[encoding convertto $path]\0"
			display_file $path ?_
		}
		}
	}

	$::main_status update $update_index_cp $totalCnt
}

proc unstage_helper {txt paths} {
	global file_states current_diff_path

	if {![lock_index begin-update]} return

	set pathList [list]
	set after {}
	foreach path $paths {
		switch -glob -- [lindex $file_states($path) 0] {
		A? -
		M? -
		D? {
			lappend pathList $path
			if {$path eq $current_diff_path} {
				set after {reshow_diff;}
			}
		}
		}
	}
	if {$pathList eq {}} {
		unlock_index
	} else {
		update_indexinfo \
			$txt \
			$pathList \
			[concat $after [list ui_ready]]
	}
}

proc do_unstage_selection {} {
	global current_diff_path selected_paths

	if {[array size selected_paths] > 0} {
		unstage_helper \
			{Unstaging selected files from commit} \
			[array names selected_paths]
	} elseif {$current_diff_path ne {}} {
		unstage_helper \
			[mc "Unstaging %s from commit" [short_path $current_diff_path]] \
			[list $current_diff_path]
	}
}

proc add_helper {txt paths} {
	global file_states current_diff_path

	if {![lock_index begin-update]} return

	set pathList [list]
	set after {}
	foreach path $paths {
		switch -glob -- [lindex $file_states($path) 0] {
		_O -
		?M -
		?D -
		U? {
			lappend pathList $path
			if {$path eq $current_diff_path} {
				set after {reshow_diff;}
			}
		}
		}
	}
	if {$pathList eq {}} {
		unlock_index
	} else {
		update_index \
			$txt \
			$pathList \
			[concat $after {ui_status {Ready to commit.}}]
	}
}

proc do_add_selection {} {
	global current_diff_path selected_paths

	if {[array size selected_paths] > 0} {
		add_helper \
			{Adding selected files} \
			[array names selected_paths]
	} elseif {$current_diff_path ne {}} {
		add_helper \
			[mc "Adding %s" [short_path $current_diff_path]] \
			[list $current_diff_path]
	}
}

proc do_add_all {} {
	global file_states

	set paths [list]
	foreach path [array names file_states] {
		switch -glob -- [lindex $file_states($path) 0] {
		U? {continue}
		?M -
		?D {lappend paths $path}
		}
	}
	add_helper {Adding all changed files} $paths
}

proc revert_helper {txt paths} {
	global file_states current_diff_path

	if {![lock_index begin-update]} return

	set pathList [list]
	set after {}
	foreach path $paths {
		switch -glob -- [lindex $file_states($path) 0] {
		U? {continue}
		?M -
		?D {
			lappend pathList $path
			if {$path eq $current_diff_path} {
				set after {reshow_diff;}
			}
		}
		}
	}


	# Split question between singular and plural cases, because
	# such distinction is needed in some languages. Previously, the
	# code used "Revert changes in" for both, but that can't work
	# in languages where 'in' must be combined with word from
	# rest of string (in diffrent way for both cases of course).
	#
	# FIXME: Unfortunately, even that isn't enough in some languages
	# as they have quite complex plural-form rules. Unfortunately,
	# msgcat doesn't seem to support that kind of string translation.
	#
	set n [llength $pathList]
	if {$n == 0} {
		unlock_index
		return
	} elseif {$n == 1} {
		set query [mc "Revert changes in file %s?" [short_path [lindex $pathList]]]
	} else {
		set query [mc "Revert changes in these %i files?" $n]
	}

	set reply [tk_dialog \
		.confirm_revert \
		"[appname] ([reponame])" \
		[mc "Any unstaged changes will be permanently lost by the revert."] \
		question \
		1 \
		[mc "Do Nothing"] \
		[mc "Revert Changes"] \
		]
	if {$reply == 1} {
		checkout_index \
			$txt \
			$pathList \
			[concat $after [list ui_ready]]
	} else {
		unlock_index
	}
}

proc do_revert_selection {} {
	global current_diff_path selected_paths

	if {[array size selected_paths] > 0} {
		revert_helper \
			{Reverting selected files} \
			[array names selected_paths]
	} elseif {$current_diff_path ne {}} {
		revert_helper \
			"Reverting [short_path $current_diff_path]" \
			[list $current_diff_path]
	}
}

proc do_select_commit_type {} {
	global commit_type selected_commit_type

	if {$selected_commit_type eq {new}
		&& [string match amend* $commit_type]} {
		create_new_commit
	} elseif {$selected_commit_type eq {amend}
		&& ![string match amend* $commit_type]} {
		load_last_commit

		# The amend request was rejected...
		#
		if {![string match amend* $commit_type]} {
			set selected_commit_type new
		}
	}
}<|MERGE_RESOLUTION|>--- conflicted
+++ resolved
@@ -46,6 +46,7 @@
 		return
 	}
 
+	$::main_status stop
 	unlock_index
 	uplevel #0 $after
 }
@@ -84,14 +85,7 @@
 	global file_states current_diff_path
 
 	if {$update_index_cp >= $totalCnt} {
-<<<<<<< HEAD
-		close $fd
-		unlock_index
-		$::main_status stop
-		uplevel #0 $after
-=======
 		_close_updateindex $fd $after
->>>>>>> d4e890e5
 		return
 	}
 
@@ -153,14 +147,7 @@
 	global file_states current_diff_path
 
 	if {$update_index_cp >= $totalCnt} {
-<<<<<<< HEAD
-		close $fd
-		unlock_index
-		$::main_status stop
-		uplevel #0 $after
-=======
 		_close_updateindex $fd $after
->>>>>>> d4e890e5
 		return
 	}
 
@@ -232,14 +219,7 @@
 	global file_states current_diff_path
 
 	if {$update_index_cp >= $totalCnt} {
-<<<<<<< HEAD
-		close $fd
-		unlock_index
-		$::main_status stop
-		uplevel #0 $after
-=======
 		_close_updateindex $fd $after
->>>>>>> d4e890e5
 		return
 	}
 
