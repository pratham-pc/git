--- conflicted
+++ resolved
@@ -214,24 +214,60 @@
 	add_pending_object(revs, &tree->object, "");
 }
 
-<<<<<<< HEAD
+static void traverse_trees_and_blobs(struct rev_info *revs,
+				     struct strbuf *base,
+				     show_object_fn show_object,
+				     void *show_data,
+				     filter_object_fn filter_fn,
+				     void *filter_data)
+{
+	int i;
+
+	assert(base->len == 0);
+
+	for (i = 0; i < revs->pending.nr; i++) {
+		struct object_array_entry *pending = revs->pending.objects + i;
+		struct object *obj = pending->item;
+		const char *name = pending->name;
+		const char *path = pending->path;
+		if (obj->flags & (UNINTERESTING | SEEN))
+			continue;
+		if (obj->type == OBJ_TAG) {
+			obj->flags |= SEEN;
+			show_object(obj, name, show_data);
+			continue;
+		}
+		if (!path)
+			path = "";
+		if (obj->type == OBJ_TREE) {
+			process_tree(revs, (struct tree *)obj, show_object,
+				     base, path, show_data,
+				     filter_fn, filter_data);
+			continue;
+		}
+		if (obj->type == OBJ_BLOB) {
+			process_blob(revs, (struct blob *)obj, show_object,
+				     base, path, show_data,
+				     filter_fn, filter_data);
+			continue;
+		}
+		die("unknown pending object %s (%s)",
+		    oid_to_hex(&obj->oid), name);
+	}
+	object_array_clear(&revs->pending);
+}
+
 static void do_traverse(struct rev_info *revs,
 			show_commit_fn show_commit,
 			show_object_fn show_object,
 			void *show_data,
 			filter_object_fn filter_fn,
 			void *filter_data)
-=======
-static void traverse_trees_and_blobs(struct rev_info *revs,
-				     struct strbuf *base,
-				     show_object_fn show_object,
-				     void *data)
->>>>>>> 644eb60b
-{
-	int i;
-
-<<<<<<< HEAD
-	strbuf_init(&base, PATH_MAX);
+{
+	struct commit *commit;
+	struct strbuf csp; /* callee's scratch pad */
+	strbuf_init(&csp, PATH_MAX);
+
 	while ((commit = get_revision(revs)) != NULL) {
 		/*
 		 * an uninteresting boundary commit may not have its tree
@@ -240,59 +276,26 @@
 		if (commit->tree)
 			add_pending_tree(revs, commit->tree);
 		show_commit(commit, show_data);
-	}
-=======
-	assert(base->len == 0);
-
->>>>>>> 644eb60b
-	for (i = 0; i < revs->pending.nr; i++) {
-		struct object_array_entry *pending = revs->pending.objects + i;
-		struct object *obj = pending->item;
-		const char *name = pending->name;
-		const char *path = pending->path;
-		if (obj->flags & (UNINTERESTING | SEEN))
-			continue;
-		if (obj->type == OBJ_TAG) {
-			obj->flags |= SEEN;
-			show_object(obj, name, show_data);
-			continue;
-		}
-		if (!path)
-			path = "";
-		if (obj->type == OBJ_TREE) {
-			process_tree(revs, (struct tree *)obj, show_object,
-<<<<<<< HEAD
-				     &base, path, show_data,
-				     filter_fn, filter_data);
-=======
-				     base, path, data);
->>>>>>> 644eb60b
-			continue;
-		}
-		if (obj->type == OBJ_BLOB) {
-			process_blob(revs, (struct blob *)obj, show_object,
-<<<<<<< HEAD
-				     &base, path, show_data,
-				     filter_fn, filter_data);
-=======
-				     base, path, data);
->>>>>>> 644eb60b
-			continue;
-		}
-		die("unknown pending object %s (%s)",
-		    oid_to_hex(&obj->oid), name);
-	}
-	object_array_clear(&revs->pending);
-<<<<<<< HEAD
-	strbuf_release(&base);
-=======
->>>>>>> 644eb60b
+
+		if (revs->tree_blobs_in_commit_order)
+			/*
+			 * NEEDSWORK: Adding the tree and then flushing it here
+			 * needs a reallocation for each commit. Can we pass the
+			 * tree directory without allocation churn?
+			 */
+			traverse_trees_and_blobs(revs, &csp,
+						 show_object, show_data,
+						 filter_fn, filter_data);
+	}
+	traverse_trees_and_blobs(revs, &csp,
+				 show_object, show_data,
+				 filter_fn, filter_data);
+	strbuf_release(&csp);
 }
 
 void traverse_commit_list(struct rev_info *revs,
 			  show_commit_fn show_commit,
 			  show_object_fn show_object,
-<<<<<<< HEAD
 			  void *show_data)
 {
 	do_traverse(revs, show_commit, show_object, show_data, NULL, NULL);
@@ -316,32 +319,4 @@
 		    filter_fn, filter_data);
 	if (filter_data && filter_free_fn)
 		filter_free_fn(filter_data);
-=======
-			  void *data)
-{
-	struct commit *commit;
-	struct strbuf csp; /* callee's scratch pad */
-	strbuf_init(&csp, PATH_MAX);
-
-	while ((commit = get_revision(revs)) != NULL) {
-		/*
-		 * an uninteresting boundary commit may not have its tree
-		 * parsed yet, but we are not going to show them anyway
-		 */
-		if (commit->tree)
-			add_pending_tree(revs, commit->tree);
-		show_commit(commit, data);
-
-		if (revs->tree_blobs_in_commit_order)
-			/*
-			 * NEEDSWORK: Adding the tree and then flushing it here
-			 * needs a reallocation for each commit. Can we pass the
-			 * tree directory without allocation churn?
-			 */
-			traverse_trees_and_blobs(revs, &csp, show_object, data);
-	}
-	traverse_trees_and_blobs(revs, &csp, show_object, data);
-
-	strbuf_release(&csp);
->>>>>>> 644eb60b
 }