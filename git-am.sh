--- conflicted
+++ resolved
@@ -327,13 +327,6 @@
 			echo "Patch is empty.  Was it split wrong?"
 			stop_here $this
 		}
-<<<<<<< HEAD
-		SUBJECT="$(sed -n '/^Subject/ s/Subject: //p' "$dotest/info")"
-		case "$keep_subject" in -k)  SUBJECT="[PATCH] $SUBJECT" ;; esac
-
-		(printf '%s\n\n' "$SUBJECT"; cat "$dotest/msg") |
-			git stripspace > "$dotest/msg-clean"
-=======
 		if test -f "$dotest/rebasing" &&
 			commit=$(sed -e 's/^From \([0-9a-f]*\) .*/\1/' \
 				-e q "$dotest/$msgnum") &&
@@ -345,10 +338,9 @@
 			SUBJECT="$(sed -n '/^Subject/ s/Subject: //p' "$dotest/info")"
 			case "$keep_subject" in -k)  SUBJECT="[PATCH] $SUBJECT" ;; esac
 
-			(echo "$SUBJECT" ; echo ; cat "$dotest/msg") |
+			(printf '%s\n\n' "$SUBJECT"; cat "$dotest/msg") |
 				git stripspace > "$dotest/msg-clean"
 		fi
->>>>>>> 5e835cac
 		;;
 	esac
 
