#include "cache.h"
#include "repository.h"
#include "refs.h"
#include "strbuf.h"
#include "worktree.h"
#include "dir.h"
#include "wt-status.h"

void free_worktrees(struct worktree **worktrees)
{
	int i = 0;

	for (i = 0; worktrees[i]; i++) {
		free(worktrees[i]->path);
		free(worktrees[i]->id);
		free(worktrees[i]->head_ref);
		free(worktrees[i]->lock_reason);
		free(worktrees[i]);
	}
	free (worktrees);
}

/**
 * Update head_sha1, head_ref and is_detached of the given worktree
 */
static void add_head_info(struct worktree *wt)
{
	int flags;
	const char *target;

	target = refs_resolve_ref_unsafe(get_worktree_ref_store(wt),
					 "HEAD",
					 RESOLVE_REF_READING,
					 wt->head_sha1, &flags);
	if (!target)
		return;

	if (flags & REF_ISSYMREF)
		wt->head_ref = xstrdup(target);
	else
		wt->is_detached = 1;
}

/**
 * get the main worktree
 */
static struct worktree *get_main_worktree(void)
{
	struct worktree *worktree = NULL;
	struct strbuf path = STRBUF_INIT;
	struct strbuf worktree_path = STRBUF_INIT;
	int is_bare = 0;

	strbuf_add_absolute_path(&worktree_path, get_git_common_dir());
	is_bare = !strbuf_strip_suffix(&worktree_path, "/.git");
	if (is_bare)
		strbuf_strip_suffix(&worktree_path, "/.");

	strbuf_addf(&path, "%s/HEAD", get_git_common_dir());

	worktree = xcalloc(1, sizeof(*worktree));
	worktree->path = strbuf_detach(&worktree_path, NULL);
	worktree->is_bare = is_bare;
	add_head_info(worktree);

	strbuf_release(&path);
	strbuf_release(&worktree_path);
	return worktree;
}

static struct worktree *get_linked_worktree(const char *id)
{
	struct worktree *worktree = NULL;
	struct strbuf path = STRBUF_INIT;
	struct strbuf worktree_path = STRBUF_INIT;

	if (!id)
		die("Missing linked worktree name");

	strbuf_git_common_path(&path, the_repository, "worktrees/%s/gitdir", id);
	if (strbuf_read_file(&worktree_path, path.buf, 0) <= 0)
		/* invalid gitdir file */
		goto done;

	strbuf_rtrim(&worktree_path);
	if (!strbuf_strip_suffix(&worktree_path, "/.git")) {
		strbuf_reset(&worktree_path);
		strbuf_add_absolute_path(&worktree_path, ".");
		strbuf_strip_suffix(&worktree_path, "/.");
	}

	strbuf_reset(&path);
	strbuf_addf(&path, "%s/worktrees/%s/HEAD", get_git_common_dir(), id);

	worktree = xcalloc(1, sizeof(*worktree));
	worktree->path = strbuf_detach(&worktree_path, NULL);
	worktree->id = xstrdup(id);
	add_head_info(worktree);

done:
	strbuf_release(&path);
	strbuf_release(&worktree_path);
	return worktree;
}

static void mark_current_worktree(struct worktree **worktrees)
{
	char *git_dir = absolute_pathdup(get_git_dir());
	int i;

	for (i = 0; worktrees[i]; i++) {
		struct worktree *wt = worktrees[i];
		const char *wt_git_dir = get_worktree_git_dir(wt);

		if (!fspathcmp(git_dir, absolute_path(wt_git_dir))) {
			wt->is_current = 1;
			break;
		}
	}
	free(git_dir);
}

static int compare_worktree(const void *a_, const void *b_)
{
	const struct worktree *const *a = a_;
	const struct worktree *const *b = b_;
	return fspathcmp((*a)->path, (*b)->path);
}

struct worktree **get_worktrees(unsigned flags)
{
	struct worktree **list = NULL;
	struct strbuf path = STRBUF_INIT;
	DIR *dir;
	struct dirent *d;
	int counter = 0, alloc = 2;

	ALLOC_ARRAY(list, alloc);

	list[counter++] = get_main_worktree();

	strbuf_addf(&path, "%s/worktrees", get_git_common_dir());
	dir = opendir(path.buf);
	strbuf_release(&path);
	if (dir) {
		while ((d = readdir(dir)) != NULL) {
			struct worktree *linked = NULL;
			if (is_dot_or_dotdot(d->d_name))
				continue;

			if ((linked = get_linked_worktree(d->d_name))) {
				ALLOC_GROW(list, counter + 1, alloc);
				list[counter++] = linked;
			}
		}
		closedir(dir);
	}
	ALLOC_GROW(list, counter + 1, alloc);
	list[counter] = NULL;

	if (flags & GWT_SORT_LINKED)
		/*
		 * don't sort the first item (main worktree), which will
		 * always be the first
		 */
		QSORT(list + 1, counter - 1, compare_worktree);

	mark_current_worktree(list);
	return list;
}

const char *get_worktree_git_dir(const struct worktree *wt)
{
	if (!wt)
		return get_git_dir();
	else if (!wt->id)
		return get_git_common_dir();
	else
		return git_common_path("worktrees/%s", wt->id);
}

static struct worktree *find_worktree_by_suffix(struct worktree **list,
						const char *suffix)
{
	struct worktree *found = NULL;
	int nr_found = 0, suffixlen;

	suffixlen = strlen(suffix);
	if (!suffixlen)
		return NULL;

	for (; *list && nr_found < 2; list++) {
		const char	*path	 = (*list)->path;
		int		 pathlen = strlen(path);
		int		 start	 = pathlen - suffixlen;

		/* suffix must start at directory boundary */
		if ((!start || (start > 0 && is_dir_sep(path[start - 1]))) &&
		    !fspathcmp(suffix, path + start)) {
			found = *list;
			nr_found++;
		}
	}
	return nr_found == 1 ? found : NULL;
}

struct worktree *find_worktree(struct worktree **list,
			       const char *prefix,
			       const char *arg)
{
	struct worktree *wt;
	char *path;
	char *to_free = NULL;

	if ((wt = find_worktree_by_suffix(list, arg)))
		return wt;

<<<<<<< HEAD
	arg = prefix_filename(prefix, strlen(prefix), arg);
=======
	if (prefix)
		arg = to_free = prefix_filename(prefix, arg);
>>>>>>> 5eada898
	path = real_pathdup(arg, 1);
	for (; *list; list++)
		if (!fspathcmp(path, real_path((*list)->path)))
			break;
	free(path);
	free(to_free);
	return *list;
}

int is_main_worktree(const struct worktree *wt)
{
	return !wt->id;
}

const char *is_worktree_locked(struct worktree *wt)
{
	assert(!is_main_worktree(wt));

	if (!wt->lock_reason_valid) {
		struct strbuf path = STRBUF_INIT;

		strbuf_addstr(&path, worktree_git_path(wt, "locked"));
		if (file_exists(path.buf)) {
			struct strbuf lock_reason = STRBUF_INIT;
			if (strbuf_read_file(&lock_reason, path.buf, 0) < 0)
				die_errno(_("failed to read '%s'"), path.buf);
			strbuf_trim(&lock_reason);
			wt->lock_reason = strbuf_detach(&lock_reason, NULL);
		} else
			wt->lock_reason = NULL;
		wt->lock_reason_valid = 1;
		strbuf_release(&path);
	}

	return wt->lock_reason;
}

int is_worktree_being_rebased(const struct worktree *wt,
			      const char *target)
{
	struct wt_status_state state;
	int found_rebase;

	memset(&state, 0, sizeof(state));
	found_rebase = wt_status_check_rebase(wt, &state) &&
		((state.rebase_in_progress ||
		  state.rebase_interactive_in_progress) &&
		 state.branch &&
		 starts_with(target, "refs/heads/") &&
		 !strcmp(state.branch, target + strlen("refs/heads/")));
	free(state.branch);
	free(state.onto);
	return found_rebase;
}

int is_worktree_being_bisected(const struct worktree *wt,
			       const char *target)
{
	struct wt_status_state state;
	int found_rebase;

	memset(&state, 0, sizeof(state));
	found_rebase = wt_status_check_bisect(wt, &state) &&
		state.branch &&
		starts_with(target, "refs/heads/") &&
		!strcmp(state.branch, target + strlen("refs/heads/"));
	free(state.branch);
	return found_rebase;
}

/*
 * note: this function should be able to detect shared symref even if
 * HEAD is temporarily detached (e.g. in the middle of rebase or
 * bisect). New commands that do similar things should update this
 * function as well.
 */
const struct worktree *find_shared_symref(const char *symref,
					  const char *target)
{
	const struct worktree *existing = NULL;
	static struct worktree **worktrees;
	int i = 0;

	if (worktrees)
		free_worktrees(worktrees);
	worktrees = get_worktrees(0);

	for (i = 0; worktrees[i]; i++) {
		struct worktree *wt = worktrees[i];
		const char *symref_target;
		unsigned char sha1[20];
		struct ref_store *refs;
		int flags;

		if (wt->is_bare)
			continue;

		if (wt->is_detached && !strcmp(symref, "HEAD")) {
			if (is_worktree_being_rebased(wt, target)) {
				existing = wt;
				break;
			}
			if (is_worktree_being_bisected(wt, target)) {
				existing = wt;
				break;
			}
		}

		refs = get_worktree_ref_store(wt);
		symref_target = refs_resolve_ref_unsafe(refs, symref, 0,
							sha1, &flags);
		if ((flags & REF_ISSYMREF) && !strcmp(symref_target, target)) {
			existing = wt;
			break;
		}
	}

	return existing;
}

int submodule_uses_worktrees(const char *path)
{
	char *submodule_gitdir;
	struct strbuf sb = STRBUF_INIT;
	DIR *dir;
	struct dirent *d;
	int ret = 0;
	struct repository_format format;

	submodule_gitdir = git_pathdup_submodule(path, "%s", "");
	if (!submodule_gitdir)
		return 0;

	/* The env would be set for the superproject. */
	get_common_dir_noenv(&sb, submodule_gitdir);
	free(submodule_gitdir);

	/*
	 * The check below is only known to be good for repository format
	 * version 0 at the time of writing this code.
	 */
	strbuf_addstr(&sb, "/config");
	read_repository_format(&format, sb.buf);
	if (format.version != 0) {
		strbuf_release(&sb);
		return 1;
	}

	/* Replace config by worktrees. */
	strbuf_setlen(&sb, sb.len - strlen("config"));
	strbuf_addstr(&sb, "worktrees");

	/* See if there is any file inside the worktrees directory. */
	dir = opendir(sb.buf);
	strbuf_release(&sb);

	if (!dir)
		return 0;

	while ((d = readdir(dir)) != NULL) {
		if (is_dot_or_dotdot(d->d_name))
			continue;

		ret = 1;
		break;
	}
	closedir(dir);
	return ret;
}<|MERGE_RESOLUTION|>--- conflicted
+++ resolved
@@ -215,12 +215,8 @@
 	if ((wt = find_worktree_by_suffix(list, arg)))
 		return wt;
 
-<<<<<<< HEAD
-	arg = prefix_filename(prefix, strlen(prefix), arg);
-=======
 	if (prefix)
 		arg = to_free = prefix_filename(prefix, arg);
->>>>>>> 5eada898
 	path = real_pathdup(arg, 1);
 	for (; *list; list++)
 		if (!fspathcmp(path, real_path((*list)->path)))
