--- conflicted
+++ resolved
@@ -255,12 +255,8 @@
 	if ((wt = find_worktree_by_suffix(list, arg)))
 		return wt;
 
-<<<<<<< HEAD
-	arg = prefix_filename(prefix, strlen(prefix), arg);
-=======
 	if (prefix)
 		arg = to_free = prefix_filename(prefix, arg);
->>>>>>> b06d3643
 	path = real_pathdup(arg, 1);
 	for (; *list; list++)
 		if (!fspathcmp(path, real_path((*list)->path)))
