# SOME DESCRIPTIVE TITLE.
# Copyright (C) YEAR THE PACKAGE'S COPYRIGHT HOLDER
# This file is distributed under the same license as the PACKAGE package.
# FIRST AUTHOR <EMAIL@ADDRESS>, YEAR.
#
#, fuzzy
msgid ""
msgstr ""
"Project-Id-Version: PACKAGE VERSION\n"
"Report-Msgid-Bugs-To: Git Mailing List <git@vger.kernel.org>\n"
<<<<<<< HEAD
"POT-Creation-Date: 2012-09-05 06:20+0800\n"
=======
"POT-Creation-Date: 2012-09-15 10:21+0800\n"
>>>>>>> b2f4b6ce
"PO-Revision-Date: YEAR-MO-DA HO:MI+ZONE\n"
"Last-Translator: FULL NAME <EMAIL@ADDRESS>\n"
"Language-Team: LANGUAGE <LL@li.org>\n"
"Language: \n"
"MIME-Version: 1.0\n"
"Content-Type: text/plain; charset=CHARSET\n"
"Content-Transfer-Encoding: 8bit\n"
"Plural-Forms: nplurals=INTEGER; plural=EXPRESSION;\n"

#: advice.c:40
#, c-format
msgid "hint: %.*s\n"
msgstr ""

#.
#. * Message used both when 'git commit' fails and when
#. * other commands doing a merge do.
#.
#: advice.c:70
msgid ""
"Fix them up in the work tree,\n"
"and then use 'git add/rm <file>' as\n"
"appropriate to mark resolution and make a commit,\n"
"or use 'git commit -a'."
msgstr ""

#: archive.c:10
msgid "git archive [options] <tree-ish> [<path>...]"
msgstr ""

#: archive.c:11
msgid "git archive --list"
msgstr ""

#: archive.c:12
msgid ""
"git archive --remote <repo> [--exec <cmd>] [options] <tree-ish> [<path>...]"
msgstr ""

#: archive.c:13
msgid "git archive --remote <repo> [--exec <cmd>] --list"
msgstr ""

#: archive.c:322
msgid "fmt"
msgstr ""

#: archive.c:322
msgid "archive format"
msgstr ""

#: archive.c:323 builtin/log.c:1079
msgid "prefix"
msgstr ""

#: archive.c:324
msgid "prepend prefix to each pathname in the archive"
msgstr ""

#: archive.c:325 builtin/archive.c:91 builtin/blame.c:2332
#: builtin/blame.c:2333 builtin/config.c:56 builtin/fast-export.c:642
#: builtin/fast-export.c:644 builtin/grep.c:800 builtin/hash-object.c:77
#: builtin/ls-files.c:494 builtin/ls-files.c:497 builtin/notes.c:537
#: builtin/notes.c:694 builtin/read-tree.c:107 parse-options.h:149
msgid "file"
msgstr ""

#: archive.c:326 builtin/archive.c:92
msgid "write the archive to this file"
msgstr ""

#: archive.c:328
msgid "read .gitattributes in working directory"
msgstr ""

#: archive.c:329
msgid "report archived files on stderr"
msgstr ""

#: archive.c:330
msgid "store only"
msgstr ""

#: archive.c:331
msgid "compress faster"
msgstr ""

#: archive.c:339
msgid "compress better"
msgstr ""

#: archive.c:342
msgid "list supported archive formats"
msgstr ""

#: archive.c:344 builtin/archive.c:93 builtin/clone.c:85
msgid "repo"
msgstr ""

#: archive.c:345 builtin/archive.c:94
msgid "retrieve the archive from remote repository <repo>"
msgstr ""

#: archive.c:346 builtin/archive.c:95 builtin/notes.c:616
msgid "command"
msgstr ""

#: archive.c:347 builtin/archive.c:96
msgid "path to the remote git-upload-archive command"
msgstr ""

#: bundle.c:36
#, c-format
msgid "'%s' does not look like a v2 bundle file"
msgstr ""

#: bundle.c:63
#, c-format
msgid "unrecognized header: %s%s (%d)"
msgstr ""

#: bundle.c:89 builtin/commit.c:714
#, c-format
msgid "could not open '%s'"
msgstr ""

#: bundle.c:140
msgid "Repository lacks these prerequisite commits:"
msgstr ""

<<<<<<< HEAD
#: bundle.c:164 sequencer.c:550 sequencer.c:982 builtin/log.c:290
=======
#: bundle.c:164 sequencer.c:557 sequencer.c:989 builtin/log.c:290
>>>>>>> b2f4b6ce
#: builtin/log.c:727 builtin/log.c:1313 builtin/log.c:1529 builtin/merge.c:347
#: builtin/shortlog.c:181
msgid "revision walk setup failed"
msgstr ""

#: bundle.c:186
#, c-format
msgid "The bundle contains %d ref"
msgid_plural "The bundle contains %d refs"
msgstr[0] ""
msgstr[1] ""

#: bundle.c:192
msgid "The bundle records a complete history."
msgstr ""

#: bundle.c:195
#, c-format
msgid "The bundle requires this ref"
msgid_plural "The bundle requires these %d refs"
msgstr[0] ""
msgstr[1] ""

#: bundle.c:294
msgid "rev-list died"
msgstr ""

#: bundle.c:300 builtin/log.c:1209 builtin/shortlog.c:284
#, c-format
msgid "unrecognized argument: %s"
msgstr ""

#: bundle.c:335
#, c-format
msgid "ref '%s' is excluded by the rev-list options"
msgstr ""

#: bundle.c:380
msgid "Refusing to create empty bundle."
msgstr ""

#: bundle.c:398
msgid "Could not spawn pack-objects"
msgstr ""

#: bundle.c:416
msgid "pack-objects died"
msgstr ""

#: bundle.c:419
#, c-format
msgid "cannot create '%s'"
msgstr ""

#: bundle.c:441
msgid "index-pack died"
msgstr ""

#: commit.c:48
#, c-format
msgid "could not parse %s"
msgstr ""

#: commit.c:50
#, c-format
msgid "%s %s is not a commit!"
msgstr ""

#: compat/obstack.c:406 compat/obstack.c:408
msgid "memory exhausted"
msgstr ""

#: connected.c:39
msgid "Could not run 'git rev-list'"
msgstr ""

#: connected.c:48
#, c-format
msgid "failed write to rev-list: %s"
msgstr ""

#: connected.c:56
#, c-format
msgid "failed to close rev-list's stdin: %s"
msgstr ""

#: date.c:95
msgid "in the future"
msgstr ""

#: date.c:101
#, c-format
msgid "%lu second ago"
msgid_plural "%lu seconds ago"
msgstr[0] ""
msgstr[1] ""

#: date.c:108
#, c-format
msgid "%lu minute ago"
msgid_plural "%lu minutes ago"
msgstr[0] ""
msgstr[1] ""

#: date.c:115
#, c-format
msgid "%lu hour ago"
msgid_plural "%lu hours ago"
msgstr[0] ""
msgstr[1] ""

#: date.c:122
#, c-format
msgid "%lu day ago"
msgid_plural "%lu days ago"
msgstr[0] ""
msgstr[1] ""

#: date.c:128
#, c-format
msgid "%lu week ago"
msgid_plural "%lu weeks ago"
msgstr[0] ""
msgstr[1] ""

#: date.c:135
#, c-format
msgid "%lu month ago"
msgid_plural "%lu months ago"
msgstr[0] ""
msgstr[1] ""

#: date.c:146
#, c-format
msgid "%lu year"
msgid_plural "%lu years"
msgstr[0] ""
msgstr[1] ""

#: date.c:149
#, c-format
msgid "%s, %lu month ago"
msgid_plural "%s, %lu months ago"
msgstr[0] ""
msgstr[1] ""

#: date.c:154 date.c:159
#, c-format
msgid "%lu year ago"
msgid_plural "%lu years ago"
msgstr[0] ""
msgstr[1] ""

#: diff.c:105
#, c-format
msgid "  Failed to parse dirstat cut-off percentage '%.*s'\n"
msgstr ""

#: diff.c:110
#, c-format
msgid "  Unknown dirstat parameter '%.*s'\n"
msgstr ""

#: diff.c:210
#, c-format
msgid ""
"Found errors in 'diff.dirstat' config variable:\n"
"%s"
msgstr ""

#: diff.c:1401
msgid " 0 files changed"
msgstr ""

#: diff.c:1405
#, c-format
msgid " %d file changed"
msgid_plural " %d files changed"
msgstr[0] ""
msgstr[1] ""

#: diff.c:1422
#, c-format
msgid ", %d insertion(+)"
msgid_plural ", %d insertions(+)"
msgstr[0] ""
msgstr[1] ""

#: diff.c:1433
#, c-format
msgid ", %d deletion(-)"
msgid_plural ", %d deletions(-)"
msgstr[0] ""
msgstr[1] ""

#: diff.c:3460
#, c-format
msgid ""
"Failed to parse --dirstat/-X option parameter:\n"
"%s"
msgstr ""

#: gpg-interface.c:59
msgid "could not run gpg."
msgstr ""

#: gpg-interface.c:71
msgid "gpg did not accept the data"
msgstr ""

#: gpg-interface.c:82
msgid "gpg failed to sign the data"
msgstr ""

#: grep.c:1320
#, c-format
msgid "'%s': unable to read %s"
msgstr ""

#: grep.c:1337
#, c-format
msgid "'%s': %s"
msgstr ""

#: grep.c:1348
#, c-format
msgid "'%s': short read %s"
msgstr ""

#: help.c:212
#, c-format
msgid "available git commands in '%s'"
msgstr ""

#: help.c:219
msgid "git commands available from elsewhere on your $PATH"
msgstr ""

#: help.c:275
#, c-format
msgid ""
"'%s' appears to be a git command, but we were not\n"
"able to execute it. Maybe git-%s is broken?"
msgstr ""

#: help.c:332
msgid "Uh oh. Your system reports no Git commands at all."
msgstr ""

#: help.c:354
#, c-format
msgid ""
"WARNING: You called a Git command named '%s', which does not exist.\n"
"Continuing under the assumption that you meant '%s'"
msgstr ""

#: help.c:359
#, c-format
msgid "in %0.1f seconds automatically..."
msgstr ""

#: help.c:366
#, c-format
msgid "git: '%s' is not a git command. See 'git --help'."
msgstr ""

#: help.c:370
msgid ""
"\n"
"Did you mean this?"
msgid_plural ""
"\n"
"Did you mean one of these?"
msgstr[0] ""
msgstr[1] ""

#: merge-recursive.c:190
#, c-format
msgid "(bad commit)\n"
msgstr ""

#: merge-recursive.c:206
#, c-format
msgid "addinfo_cache failed for path '%s'"
msgstr ""

#: merge-recursive.c:268
msgid "error building trees"
msgstr ""

#: merge-recursive.c:672
#, c-format
msgid "failed to create path '%s'%s"
msgstr ""

#: merge-recursive.c:683
#, c-format
msgid "Removing %s to make room for subdirectory\n"
msgstr ""

#. something else exists
#. .. but not some other error (who really cares what?)
#: merge-recursive.c:697 merge-recursive.c:718
msgid ": perhaps a D/F conflict?"
msgstr ""

#: merge-recursive.c:708
#, c-format
msgid "refusing to lose untracked file at '%s'"
msgstr ""

#: merge-recursive.c:748
#, c-format
msgid "cannot read object %s '%s'"
msgstr ""

#: merge-recursive.c:750
#, c-format
msgid "blob expected for %s '%s'"
msgstr ""

#: merge-recursive.c:773 builtin/clone.c:302
#, c-format
msgid "failed to open '%s'"
msgstr ""

#: merge-recursive.c:781
#, c-format
msgid "failed to symlink '%s'"
msgstr ""

#: merge-recursive.c:784
#, c-format
msgid "do not know what to do with %06o %s '%s'"
msgstr ""

<<<<<<< HEAD
#: merge-recursive.c:921
msgid "Failed to execute internal merge"
msgstr ""

#: merge-recursive.c:925
=======
#: merge-recursive.c:922
msgid "Failed to execute internal merge"
msgstr ""

#: merge-recursive.c:926
>>>>>>> b2f4b6ce
#, c-format
msgid "Unable to add %s to database"
msgstr ""

<<<<<<< HEAD
#: merge-recursive.c:941
msgid "unsupported object type in the tree"
msgstr ""

#: merge-recursive.c:1020 merge-recursive.c:1034
=======
#: merge-recursive.c:942
msgid "unsupported object type in the tree"
msgstr ""

#: merge-recursive.c:1021 merge-recursive.c:1035
>>>>>>> b2f4b6ce
#, c-format
msgid ""
"CONFLICT (%s/delete): %s deleted in %s and %s in %s. Version %s of %s left "
"in tree."
msgstr ""

<<<<<<< HEAD
#: merge-recursive.c:1026 merge-recursive.c:1039
=======
#: merge-recursive.c:1027 merge-recursive.c:1040
>>>>>>> b2f4b6ce
#, c-format
msgid ""
"CONFLICT (%s/delete): %s deleted in %s and %s in %s. Version %s of %s left "
"in tree at %s."
msgstr ""

<<<<<<< HEAD
#: merge-recursive.c:1080
msgid "rename"
msgstr ""

#: merge-recursive.c:1080
msgid "renamed"
msgstr ""

#: merge-recursive.c:1136
=======
#: merge-recursive.c:1081
msgid "rename"
msgstr ""

#: merge-recursive.c:1081
msgid "renamed"
msgstr ""

#: merge-recursive.c:1137
>>>>>>> b2f4b6ce
#, c-format
msgid "%s is a directory in %s adding as %s instead"
msgstr ""

<<<<<<< HEAD
#: merge-recursive.c:1158
=======
#: merge-recursive.c:1159
>>>>>>> b2f4b6ce
#, c-format
msgid ""
"CONFLICT (rename/rename): Rename \"%s\"->\"%s\" in branch \"%s\" rename \"%s"
"\"->\"%s\" in \"%s\"%s"
msgstr ""

<<<<<<< HEAD
#: merge-recursive.c:1163
msgid " (left unresolved)"
msgstr ""

#: merge-recursive.c:1217
=======
#: merge-recursive.c:1164
msgid " (left unresolved)"
msgstr ""

#: merge-recursive.c:1218
>>>>>>> b2f4b6ce
#, c-format
msgid "CONFLICT (rename/rename): Rename %s->%s in %s. Rename %s->%s in %s"
msgstr ""

<<<<<<< HEAD
#: merge-recursive.c:1247
=======
#: merge-recursive.c:1248
>>>>>>> b2f4b6ce
#, c-format
msgid "Renaming %s to %s and %s to %s instead"
msgstr ""

<<<<<<< HEAD
#: merge-recursive.c:1446
=======
#: merge-recursive.c:1447
>>>>>>> b2f4b6ce
#, c-format
msgid "CONFLICT (rename/add): Rename %s->%s in %s. %s added in %s"
msgstr ""

<<<<<<< HEAD
#: merge-recursive.c:1456
=======
#: merge-recursive.c:1457
>>>>>>> b2f4b6ce
#, c-format
msgid "Adding merged %s"
msgstr ""

<<<<<<< HEAD
#: merge-recursive.c:1461 merge-recursive.c:1659
=======
#: merge-recursive.c:1462 merge-recursive.c:1660
>>>>>>> b2f4b6ce
#, c-format
msgid "Adding as %s instead"
msgstr ""

<<<<<<< HEAD
#: merge-recursive.c:1512
=======
#: merge-recursive.c:1513
>>>>>>> b2f4b6ce
#, c-format
msgid "cannot read object %s"
msgstr ""

<<<<<<< HEAD
#: merge-recursive.c:1515
=======
#: merge-recursive.c:1516
>>>>>>> b2f4b6ce
#, c-format
msgid "object %s is not a blob"
msgstr ""

<<<<<<< HEAD
#: merge-recursive.c:1563
msgid "modify"
msgstr ""

#: merge-recursive.c:1563
msgid "modified"
msgstr ""

#: merge-recursive.c:1573
msgid "content"
msgstr ""

#: merge-recursive.c:1580
msgid "add/add"
msgstr ""

#: merge-recursive.c:1614
=======
#: merge-recursive.c:1564
msgid "modify"
msgstr ""

#: merge-recursive.c:1564
msgid "modified"
msgstr ""

#: merge-recursive.c:1574
msgid "content"
msgstr ""

#: merge-recursive.c:1581
msgid "add/add"
msgstr ""

#: merge-recursive.c:1615
>>>>>>> b2f4b6ce
#, c-format
msgid "Skipped %s (merged same as existing)"
msgstr ""

<<<<<<< HEAD
#: merge-recursive.c:1628
=======
#: merge-recursive.c:1629
>>>>>>> b2f4b6ce
#, c-format
msgid "Auto-merging %s"
msgstr ""

<<<<<<< HEAD
#: merge-recursive.c:1632 git-submodule.sh:869
msgid "submodule"
msgstr ""

#: merge-recursive.c:1633
=======
#: merge-recursive.c:1633 git-submodule.sh:869
msgid "submodule"
msgstr ""

#: merge-recursive.c:1634
>>>>>>> b2f4b6ce
#, c-format
msgid "CONFLICT (%s): Merge conflict in %s"
msgstr ""

<<<<<<< HEAD
#: merge-recursive.c:1723
=======
#: merge-recursive.c:1724
>>>>>>> b2f4b6ce
#, c-format
msgid "Removing %s"
msgstr ""

<<<<<<< HEAD
#: merge-recursive.c:1748
msgid "file/directory"
msgstr ""

#: merge-recursive.c:1754
msgid "directory/file"
msgstr ""

#: merge-recursive.c:1759
=======
#: merge-recursive.c:1749
msgid "file/directory"
msgstr ""

#: merge-recursive.c:1755
msgid "directory/file"
msgstr ""

#: merge-recursive.c:1760
>>>>>>> b2f4b6ce
#, c-format
msgid "CONFLICT (%s): There is a directory with name %s in %s. Adding %s as %s"
msgstr ""

<<<<<<< HEAD
#: merge-recursive.c:1769
=======
#: merge-recursive.c:1770
>>>>>>> b2f4b6ce
#, c-format
msgid "Adding %s"
msgstr ""

<<<<<<< HEAD
#: merge-recursive.c:1786
msgid "Fatal merge failure, shouldn't happen."
msgstr ""

#: merge-recursive.c:1805
msgid "Already up-to-date!"
msgstr ""

#: merge-recursive.c:1814
=======
#: merge-recursive.c:1787
msgid "Fatal merge failure, shouldn't happen."
msgstr ""

#: merge-recursive.c:1806
msgid "Already up-to-date!"
msgstr ""

#: merge-recursive.c:1815
>>>>>>> b2f4b6ce
#, c-format
msgid "merging of trees %s and %s failed"
msgstr ""

<<<<<<< HEAD
#: merge-recursive.c:1844
=======
#: merge-recursive.c:1845
>>>>>>> b2f4b6ce
#, c-format
msgid "Unprocessed path??? %s"
msgstr ""

<<<<<<< HEAD
#: merge-recursive.c:1889
msgid "Merging:"
msgstr ""

#: merge-recursive.c:1902
=======
#: merge-recursive.c:1890
msgid "Merging:"
msgstr ""

#: merge-recursive.c:1903
>>>>>>> b2f4b6ce
#, c-format
msgid "found %u common ancestor:"
msgid_plural "found %u common ancestors:"
msgstr[0] ""
msgstr[1] ""

<<<<<<< HEAD
#: merge-recursive.c:1939
msgid "merge returned no commit"
msgstr ""

#: merge-recursive.c:1996
=======
#: merge-recursive.c:1940
msgid "merge returned no commit"
msgstr ""

#: merge-recursive.c:1997
>>>>>>> b2f4b6ce
#, c-format
msgid "Could not parse object '%s'"
msgstr ""

<<<<<<< HEAD
#: merge-recursive.c:2008 builtin/merge.c:696
=======
#: merge-recursive.c:2009 builtin/merge.c:696
>>>>>>> b2f4b6ce
msgid "Unable to write index."
msgstr ""

#: parse-options.c:494
msgid "..."
msgstr ""

#: parse-options.c:512
#, c-format
msgid "usage: %s"
msgstr ""

#. TRANSLATORS: the colon here should align with the
#. one in "usage: %s" translation
#: parse-options.c:516
#, c-format
msgid "   or: %s"
msgstr ""

#: parse-options.c:519
#, c-format
msgid "    %s"
msgstr ""

#: remote.c:1632
#, c-format
msgid "Your branch is ahead of '%s' by %d commit.\n"
msgid_plural "Your branch is ahead of '%s' by %d commits.\n"
msgstr[0] ""
msgstr[1] ""

#: remote.c:1638
#, c-format
msgid "Your branch is behind '%s' by %d commit, and can be fast-forwarded.\n"
msgid_plural ""
"Your branch is behind '%s' by %d commits, and can be fast-forwarded.\n"
msgstr[0] ""
msgstr[1] ""

#: remote.c:1646
#, c-format
msgid ""
"Your branch and '%s' have diverged,\n"
"and have %d and %d different commit each, respectively.\n"
msgid_plural ""
"Your branch and '%s' have diverged,\n"
"and have %d and %d different commits each, respectively.\n"
msgstr[0] ""
msgstr[1] ""

#: sequencer.c:121 builtin/merge.c:864 builtin/merge.c:977
#: builtin/merge.c:1087 builtin/merge.c:1097
#, c-format
msgid "Could not open '%s' for writing"
msgstr ""

#: sequencer.c:123 builtin/merge.c:333 builtin/merge.c:867
#: builtin/merge.c:1089 builtin/merge.c:1102
#, c-format
msgid "Could not write to '%s'"
msgstr ""

#: sequencer.c:144
msgid ""
"after resolving the conflicts, mark the corrected paths\n"
"with 'git add <paths>' or 'git rm <paths>'"
msgstr ""

#: sequencer.c:147
msgid ""
"after resolving the conflicts, mark the corrected paths\n"
"with 'git add <paths>' or 'git rm <paths>'\n"
"and commit the result with 'git commit'"
msgstr ""

#: sequencer.c:160 sequencer.c:765 sequencer.c:848
#, c-format
msgid "Could not write to %s"
msgstr ""

#: sequencer.c:163
#, c-format
msgid "Error wrapping up %s"
msgstr ""

#: sequencer.c:178
msgid "Your local changes would be overwritten by cherry-pick."
msgstr ""

#: sequencer.c:180
msgid "Your local changes would be overwritten by revert."
msgstr ""

#: sequencer.c:183
msgid "Commit your changes or stash them to proceed."
msgstr ""

#. TRANSLATORS: %s will be "revert" or "cherry-pick"
#: sequencer.c:233
#, c-format
msgid "%s: Unable to write new index file"
msgstr ""

#: sequencer.c:261
msgid "Could not resolve HEAD commit\n"
msgstr ""

#: sequencer.c:282
msgid "Unable to update cache tree\n"
msgstr ""

#: sequencer.c:327
#, c-format
msgid "Could not parse commit %s\n"
msgstr ""

#: sequencer.c:332
#, c-format
msgid "Could not parse parent commit %s\n"
msgstr ""

#: sequencer.c:398
msgid "Your index file is unmerged."
msgstr ""

#: sequencer.c:401
msgid "You do not have a valid HEAD"
msgstr ""

#: sequencer.c:416
#, c-format
msgid "Commit %s is a merge but no -m option was given."
msgstr ""

#: sequencer.c:424
#, c-format
msgid "Commit %s does not have parent %d"
msgstr ""

#: sequencer.c:428
#, c-format
msgid "Mainline was specified but commit %s is not a merge."
msgstr ""

#. TRANSLATORS: The first %s will be "revert" or
#. "cherry-pick", the second %s a SHA1
#: sequencer.c:439
#, c-format
msgid "%s: cannot parse parent commit %s"
msgstr ""

#: sequencer.c:443
#, c-format
msgid "Cannot get commit message for %s"
msgstr ""

#: sequencer.c:527
#, c-format
msgid "could not revert %s... %s"
msgstr ""

#: sequencer.c:528
#, c-format
msgid "could not apply %s... %s"
msgstr ""

#: sequencer.c:560
msgid "empty commit set passed"
msgstr ""

#: sequencer.c:568
#, c-format
msgid "git %s: failed to read the index"
msgstr ""

#: sequencer.c:573
#, c-format
msgid "git %s: failed to refresh the index"
msgstr ""

#: sequencer.c:631
#, c-format
msgid "Cannot %s during a %s"
msgstr ""

#: sequencer.c:653
#, c-format
msgid "Could not parse line %d."
msgstr ""

#: sequencer.c:658
msgid "No commits parsed."
msgstr ""

#: sequencer.c:671
#, c-format
msgid "Could not open %s"
msgstr ""

#: sequencer.c:675
#, c-format
msgid "Could not read %s."
msgstr ""

#: sequencer.c:682
#, c-format
msgid "Unusable instruction sheet: %s"
msgstr ""

#: sequencer.c:710
#, c-format
msgid "Invalid key: %s"
msgstr ""

#: sequencer.c:713
#, c-format
msgid "Invalid value for %s: %s"
msgstr ""

#: sequencer.c:725
#, c-format
msgid "Malformed options sheet: %s"
msgstr ""

#: sequencer.c:746
msgid "a cherry-pick or revert is already in progress"
msgstr ""

#: sequencer.c:747
msgid "try \"git cherry-pick (--continue | --quit | --abort)\""
msgstr ""

#: sequencer.c:751
#, c-format
msgid "Could not create sequencer directory %s"
msgstr ""

#: sequencer.c:767 sequencer.c:852
#, c-format
msgid "Error wrapping up %s."
msgstr ""

#: sequencer.c:786 sequencer.c:920
msgid "no cherry-pick or revert in progress"
msgstr ""

#: sequencer.c:788
msgid "cannot resolve HEAD"
msgstr ""

#: sequencer.c:790
msgid "cannot abort from a branch yet to be born"
msgstr ""

<<<<<<< HEAD
#: sequencer.c:805 builtin/apply.c:3987
=======
#: sequencer.c:812 builtin/apply.c:4005
>>>>>>> b2f4b6ce
#, c-format
msgid "cannot open %s: %s"
msgstr ""

#: sequencer.c:815
#, c-format
msgid "cannot read %s: %s"
msgstr ""

#: sequencer.c:816
msgid "unexpected end of file"
msgstr ""

#: sequencer.c:822
#, c-format
msgid "stored pre-cherry-pick HEAD file '%s' is corrupt"
msgstr ""

#: sequencer.c:845
#, c-format
msgid "Could not format %s."
msgstr ""

#: sequencer.c:1007
msgid "Can't revert as initial commit"
msgstr ""

#: sequencer.c:1008
msgid "Can't cherry-pick into empty head"
msgstr ""

#: sha1_name.c:1044
msgid "HEAD does not point to a branch"
msgstr ""

#: sha1_name.c:1047
#, c-format
msgid "No such branch: '%s'"
msgstr ""

#: sha1_name.c:1049
#, c-format
msgid "No upstream configured for branch '%s'"
msgstr ""

#: sha1_name.c:1052
#, c-format
msgid "Upstream branch '%s' not stored as a remote-tracking branch"
msgstr ""

#: wrapper.c:408
#, c-format
msgid "unable to access '%s': %s"
msgstr ""

#: wrapper.c:426
#, c-format
msgid "unable to look up current user in the passwd file: %s"
msgstr ""

#: wrapper.c:427
msgid "no such user"
msgstr ""

#: wt-status.c:140
msgid "Unmerged paths:"
msgstr ""

#: wt-status.c:167 wt-status.c:194
#, c-format
msgid "  (use \"git reset %s <file>...\" to unstage)"
msgstr ""

#: wt-status.c:169 wt-status.c:196
msgid "  (use \"git rm --cached <file>...\" to unstage)"
msgstr ""

#: wt-status.c:173
msgid "  (use \"git add <file>...\" to mark resolution)"
msgstr ""

#: wt-status.c:175 wt-status.c:179
msgid "  (use \"git add/rm <file>...\" as appropriate to mark resolution)"
msgstr ""

#: wt-status.c:177
msgid "  (use \"git rm <file>...\" to mark resolution)"
msgstr ""

#: wt-status.c:188
msgid "Changes to be committed:"
msgstr ""

#: wt-status.c:206
msgid "Changes not staged for commit:"
msgstr ""

#: wt-status.c:210
msgid "  (use \"git add <file>...\" to update what will be committed)"
msgstr ""

#: wt-status.c:212
msgid "  (use \"git add/rm <file>...\" to update what will be committed)"
msgstr ""

#: wt-status.c:213
msgid ""
"  (use \"git checkout -- <file>...\" to discard changes in working directory)"
msgstr ""

#: wt-status.c:215
msgid "  (commit or discard the untracked or modified content in submodules)"
msgstr ""

#: wt-status.c:227
#, c-format
msgid "  (use \"git %s <file>...\" to include in what will be committed)"
msgstr ""

#: wt-status.c:244
msgid "bug"
msgstr ""

#: wt-status.c:249
msgid "both deleted:"
msgstr ""

#: wt-status.c:250
msgid "added by us:"
msgstr ""

#: wt-status.c:251
msgid "deleted by them:"
msgstr ""

#: wt-status.c:252
msgid "added by them:"
msgstr ""

#: wt-status.c:253
msgid "deleted by us:"
msgstr ""

#: wt-status.c:254
msgid "both added:"
msgstr ""

#: wt-status.c:255
msgid "both modified:"
msgstr ""

#: wt-status.c:285
msgid "new commits, "
msgstr ""

#: wt-status.c:287
msgid "modified content, "
msgstr ""

#: wt-status.c:289
msgid "untracked content, "
msgstr ""

#: wt-status.c:303
#, c-format
msgid "new file:   %s"
msgstr ""

#: wt-status.c:306
#, c-format
msgid "copied:     %s -> %s"
msgstr ""

#: wt-status.c:309
#, c-format
msgid "deleted:    %s"
msgstr ""

#: wt-status.c:312
#, c-format
msgid "modified:   %s"
msgstr ""

#: wt-status.c:315
#, c-format
msgid "renamed:    %s -> %s"
msgstr ""

#: wt-status.c:318
#, c-format
msgid "typechange: %s"
msgstr ""

#: wt-status.c:321
#, c-format
msgid "unknown:    %s"
msgstr ""

#: wt-status.c:324
#, c-format
msgid "unmerged:   %s"
msgstr ""

#: wt-status.c:327
#, c-format
msgid "bug: unhandled diff status %c"
msgstr ""

#: wt-status.c:785
msgid "You have unmerged paths."
msgstr ""

#: wt-status.c:788 wt-status.c:912
msgid "  (fix conflicts and run \"git commit\")"
msgstr ""

#: wt-status.c:791
msgid "All conflicts fixed but you are still merging."
msgstr ""

#: wt-status.c:794
msgid "  (use \"git commit\" to conclude merge)"
msgstr ""

#: wt-status.c:804
msgid "You are in the middle of an am session."
msgstr ""

#: wt-status.c:807
msgid "The current patch is empty."
msgstr ""

#: wt-status.c:811
msgid "  (fix conflicts and then run \"git am --resolved\")"
msgstr ""

#: wt-status.c:813
msgid "  (use \"git am --skip\" to skip this patch)"
msgstr ""

#: wt-status.c:815
msgid "  (use \"git am --abort\" to restore the original branch)"
msgstr ""

#: wt-status.c:873 wt-status.c:883
msgid "You are currently rebasing."
msgstr ""

#: wt-status.c:876
msgid "  (fix conflicts and then run \"git rebase --continue\")"
msgstr ""

#: wt-status.c:878
msgid "  (use \"git rebase --skip\" to skip this patch)"
msgstr ""

#: wt-status.c:880
msgid "  (use \"git rebase --abort\" to check out the original branch)"
msgstr ""

#: wt-status.c:886
msgid "  (all conflicts fixed: run \"git rebase --continue\")"
msgstr ""

#: wt-status.c:888
msgid "You are currently splitting a commit during a rebase."
msgstr ""

#: wt-status.c:891
msgid "  (Once your working directory is clean, run \"git rebase --continue\")"
msgstr ""

#: wt-status.c:893
msgid "You are currently editing a commit during a rebase."
msgstr ""

#: wt-status.c:896
msgid "  (use \"git commit --amend\" to amend the current commit)"
msgstr ""

#: wt-status.c:898
msgid ""
"  (use \"git rebase --continue\" once you are satisfied with your changes)"
msgstr ""

#: wt-status.c:908
msgid "You are currently cherry-picking."
msgstr ""

#: wt-status.c:915
msgid "  (all conflicts fixed: run \"git commit\")"
msgstr ""

#: wt-status.c:924
msgid "You are currently bisecting."
msgstr ""

#: wt-status.c:927
msgid "  (use \"git bisect reset\" to get back to the original branch)"
msgstr ""

#: wt-status.c:978
msgid "On branch "
msgstr ""

#: wt-status.c:985
msgid "Not currently on any branch."
msgstr ""

#: wt-status.c:997
msgid "Initial commit"
msgstr ""

#: wt-status.c:1011
msgid "Untracked files"
msgstr ""

#: wt-status.c:1013
msgid "Ignored files"
msgstr ""

#: wt-status.c:1015
#, c-format
msgid "Untracked files not listed%s"
msgstr ""

#: wt-status.c:1017
msgid " (use -u option to show untracked files)"
msgstr ""

#: wt-status.c:1023
msgid "No changes"
msgstr ""

#: wt-status.c:1028
#, c-format
msgid "no changes added to commit (use \"git add\" and/or \"git commit -a\")\n"
msgstr ""

#: wt-status.c:1031
#, c-format
msgid "no changes added to commit\n"
msgstr ""

#: wt-status.c:1034
#, c-format
msgid ""
"nothing added to commit but untracked files present (use \"git add\" to "
"track)\n"
msgstr ""

#: wt-status.c:1037
#, c-format
msgid "nothing added to commit but untracked files present\n"
msgstr ""

#: wt-status.c:1040
#, c-format
msgid "nothing to commit (create/copy files and use \"git add\" to track)\n"
msgstr ""

#: wt-status.c:1043 wt-status.c:1048
#, c-format
msgid "nothing to commit\n"
msgstr ""

#: wt-status.c:1046
#, c-format
msgid "nothing to commit (use -u to show untracked files)\n"
msgstr ""

#: wt-status.c:1050
#, c-format
msgid "nothing to commit, working directory clean\n"
msgstr ""

#: wt-status.c:1158
msgid "HEAD (no branch)"
msgstr ""

#: wt-status.c:1164
msgid "Initial commit on "
msgstr ""

#: wt-status.c:1179
msgid "behind "
msgstr ""

#: wt-status.c:1182 wt-status.c:1185
msgid "ahead "
msgstr ""

#: wt-status.c:1187
msgid ", behind "
msgstr ""

#: compat/precompose_utf8.c:58 builtin/clone.c:341
#, c-format
msgid "failed to unlink '%s'"
msgstr ""

<<<<<<< HEAD
=======
#: builtin/add.c:19
msgid "git add [options] [--] <filepattern>..."
msgstr ""

>>>>>>> b2f4b6ce
#: builtin/add.c:62
#, c-format
msgid "unexpected diff status %c"
msgstr ""

#: builtin/add.c:67 builtin/commit.c:229
msgid "updating files failed"
msgstr ""

#: builtin/add.c:77
#, c-format
msgid "remove '%s'\n"
msgstr ""

#: builtin/add.c:176
#, c-format
msgid "Path '%s' is in submodule '%.*s'"
msgstr ""

#: builtin/add.c:192
msgid "Unstaged changes after refreshing the index:"
msgstr ""

#: builtin/add.c:195 builtin/add.c:460 builtin/rm.c:186
#, c-format
msgid "pathspec '%s' did not match any files"
msgstr ""

#: builtin/add.c:209
#, c-format
msgid "'%s' is beyond a symbolic link"
msgstr ""

#: builtin/add.c:276
msgid "Could not read the index"
msgstr ""

#: builtin/add.c:286
#, c-format
msgid "Could not open '%s' for writing."
msgstr ""

#: builtin/add.c:290
msgid "Could not write patch"
msgstr ""

#: builtin/add.c:295
#, c-format
msgid "Could not stat '%s'"
msgstr ""

#: builtin/add.c:297
msgid "Empty patch. Aborted."
msgstr ""

#: builtin/add.c:303
#, c-format
msgid "Could not apply '%s'"
msgstr ""

#: builtin/add.c:313
msgid "The following paths are ignored by one of your .gitignore files:\n"
msgstr ""

#: builtin/add.c:319 builtin/clean.c:52 builtin/fetch.c:78 builtin/mv.c:63
#: builtin/prune-packed.c:76 builtin/push.c:388 builtin/remote.c:1253
#: builtin/rm.c:133
msgid "dry run"
msgstr ""

#: builtin/add.c:320 builtin/apply.c:4354 builtin/commit.c:1187
#: builtin/count-objects.c:82 builtin/fsck.c:613 builtin/log.c:1477
#: builtin/mv.c:62 builtin/read-tree.c:112
msgid "be verbose"
msgstr ""

#: builtin/add.c:322
msgid "interactive picking"
msgstr ""

#: builtin/add.c:323 builtin/checkout.c:1028 builtin/reset.c:248
msgid "select hunks interactively"
msgstr ""

#: builtin/add.c:324
msgid "edit current diff and apply"
msgstr ""

#: builtin/add.c:325
msgid "allow adding otherwise ignored files"
msgstr ""

#: builtin/add.c:326
msgid "update tracked files"
msgstr ""

#: builtin/add.c:327
msgid "record only the fact that the path will be added later"
msgstr ""

#: builtin/add.c:328
msgid "add changes from all tracked and untracked files"
msgstr ""

#: builtin/add.c:329
msgid "don't add, only refresh the index"
msgstr ""

#: builtin/add.c:330
msgid "just skip files which cannot be added because of errors"
msgstr ""

#: builtin/add.c:331
msgid "check if - even missing - files are ignored in dry run"
msgstr ""

#: builtin/add.c:353
#, c-format
msgid "Use -f if you really want to add them.\n"
msgstr ""

#: builtin/add.c:354
msgid "no files added"
msgstr ""

#: builtin/add.c:360
msgid "adding files failed"
msgstr ""

#: builtin/add.c:392
msgid "-A and -u are mutually incompatible"
msgstr ""

#: builtin/add.c:394
msgid "Option --ignore-missing can only be used together with --dry-run"
msgstr ""

#: builtin/add.c:414
#, c-format
msgid "Nothing specified, nothing added.\n"
msgstr ""

#: builtin/add.c:415
#, c-format
msgid "Maybe you wanted to say 'git add .'?\n"
msgstr ""

#: builtin/add.c:421 builtin/clean.c:95 builtin/commit.c:289 builtin/mv.c:82
#: builtin/rm.c:162
msgid "index file corrupt"
msgstr ""

<<<<<<< HEAD
#: builtin/add.c:480 builtin/apply.c:4432 builtin/mv.c:229 builtin/rm.c:260
=======
#: builtin/add.c:481 builtin/apply.c:4450 builtin/mv.c:229 builtin/rm.c:260
>>>>>>> b2f4b6ce
msgid "Unable to write new index file"
msgstr ""

#: builtin/apply.c:57
msgid "git apply [options] [<patch>...]"
msgstr ""

#: builtin/apply.c:110
#, c-format
msgid "unrecognized whitespace option '%s'"
msgstr ""

#: builtin/apply.c:125
#, c-format
msgid "unrecognized whitespace ignore option '%s'"
msgstr ""

#: builtin/apply.c:823
#, c-format
msgid "Cannot prepare timestamp regexp %s"
msgstr ""

#: builtin/apply.c:832
#, c-format
msgid "regexec returned %d for input: %s"
msgstr ""

#: builtin/apply.c:913
#, c-format
msgid "unable to find filename in patch at line %d"
msgstr ""

#: builtin/apply.c:945
#, c-format
msgid "git apply: bad git-diff - expected /dev/null, got %s on line %d"
msgstr ""

#: builtin/apply.c:949
#, c-format
msgid "git apply: bad git-diff - inconsistent new filename on line %d"
msgstr ""

#: builtin/apply.c:950
#, c-format
msgid "git apply: bad git-diff - inconsistent old filename on line %d"
msgstr ""

#: builtin/apply.c:957
#, c-format
msgid "git apply: bad git-diff - expected /dev/null on line %d"
msgstr ""

<<<<<<< HEAD
#: builtin/apply.c:1402
=======
#: builtin/apply.c:1420
>>>>>>> b2f4b6ce
#, c-format
msgid "recount: unexpected line: %.*s"
msgstr ""

<<<<<<< HEAD
#: builtin/apply.c:1459
=======
#: builtin/apply.c:1477
>>>>>>> b2f4b6ce
#, c-format
msgid "patch fragment without header at line %d: %.*s"
msgstr ""

<<<<<<< HEAD
#: builtin/apply.c:1476
=======
#: builtin/apply.c:1494
>>>>>>> b2f4b6ce
#, c-format
msgid ""
"git diff header lacks filename information when removing %d leading pathname "
"component (line %d)"
msgid_plural ""
"git diff header lacks filename information when removing %d leading pathname "
"components (line %d)"
msgstr[0] ""
msgstr[1] ""

<<<<<<< HEAD
#: builtin/apply.c:1636
msgid "new file depends on old contents"
msgstr ""

#: builtin/apply.c:1638
msgid "deleted file still has contents"
msgstr ""

#: builtin/apply.c:1664
=======
#: builtin/apply.c:1654
msgid "new file depends on old contents"
msgstr ""

#: builtin/apply.c:1656
msgid "deleted file still has contents"
msgstr ""

#: builtin/apply.c:1682
>>>>>>> b2f4b6ce
#, c-format
msgid "corrupt patch at line %d"
msgstr ""

<<<<<<< HEAD
#: builtin/apply.c:1700
=======
#: builtin/apply.c:1718
>>>>>>> b2f4b6ce
#, c-format
msgid "new file %s depends on old contents"
msgstr ""

<<<<<<< HEAD
#: builtin/apply.c:1702
=======
#: builtin/apply.c:1720
>>>>>>> b2f4b6ce
#, c-format
msgid "deleted file %s still has contents"
msgstr ""

<<<<<<< HEAD
#: builtin/apply.c:1705
=======
#: builtin/apply.c:1723
>>>>>>> b2f4b6ce
#, c-format
msgid "** warning: file %s becomes empty but is not deleted"
msgstr ""

<<<<<<< HEAD
#: builtin/apply.c:1851
=======
#: builtin/apply.c:1869
>>>>>>> b2f4b6ce
#, c-format
msgid "corrupt binary patch at line %d: %.*s"
msgstr ""

#. there has to be one hunk (forward hunk)
<<<<<<< HEAD
#: builtin/apply.c:1880
=======
#: builtin/apply.c:1898
>>>>>>> b2f4b6ce
#, c-format
msgid "unrecognized binary patch at line %d"
msgstr ""

<<<<<<< HEAD
#: builtin/apply.c:1966
=======
#: builtin/apply.c:1984
>>>>>>> b2f4b6ce
#, c-format
msgid "patch with only garbage at line %d"
msgstr ""

<<<<<<< HEAD
#: builtin/apply.c:2056
=======
#: builtin/apply.c:2074
>>>>>>> b2f4b6ce
#, c-format
msgid "unable to read symlink %s"
msgstr ""

<<<<<<< HEAD
#: builtin/apply.c:2060
=======
#: builtin/apply.c:2078
>>>>>>> b2f4b6ce
#, c-format
msgid "unable to open or read %s"
msgstr ""

<<<<<<< HEAD
#: builtin/apply.c:2131
msgid "oops"
msgstr ""

#: builtin/apply.c:2653
=======
#: builtin/apply.c:2149
msgid "oops"
msgstr ""

#: builtin/apply.c:2671
>>>>>>> b2f4b6ce
#, c-format
msgid "invalid start of line: '%c'"
msgstr ""

<<<<<<< HEAD
#: builtin/apply.c:2771
=======
#: builtin/apply.c:2789
>>>>>>> b2f4b6ce
#, c-format
msgid "Hunk #%d succeeded at %d (offset %d line)."
msgid_plural "Hunk #%d succeeded at %d (offset %d lines)."
msgstr[0] ""
msgstr[1] ""

<<<<<<< HEAD
#: builtin/apply.c:2783
=======
#: builtin/apply.c:2801
>>>>>>> b2f4b6ce
#, c-format
msgid "Context reduced to (%ld/%ld) to apply fragment at %d"
msgstr ""

<<<<<<< HEAD
#: builtin/apply.c:2789
=======
#: builtin/apply.c:2807
>>>>>>> b2f4b6ce
#, c-format
msgid ""
"while searching for:\n"
"%.*s"
msgstr ""

<<<<<<< HEAD
#: builtin/apply.c:2808
=======
#: builtin/apply.c:2826
>>>>>>> b2f4b6ce
#, c-format
msgid "missing binary patch data for '%s'"
msgstr ""

<<<<<<< HEAD
#: builtin/apply.c:2911
=======
#: builtin/apply.c:2929
>>>>>>> b2f4b6ce
#, c-format
msgid "binary patch does not apply to '%s'"
msgstr ""

<<<<<<< HEAD
#: builtin/apply.c:2917
=======
#: builtin/apply.c:2935
>>>>>>> b2f4b6ce
#, c-format
msgid "binary patch to '%s' creates incorrect result (expecting %s, got %s)"
msgstr ""

<<<<<<< HEAD
#: builtin/apply.c:2938
=======
#: builtin/apply.c:2956
>>>>>>> b2f4b6ce
#, c-format
msgid "patch failed: %s:%ld"
msgstr ""

<<<<<<< HEAD
#: builtin/apply.c:3060
=======
#: builtin/apply.c:3078
>>>>>>> b2f4b6ce
#, c-format
msgid "cannot checkout %s"
msgstr ""

<<<<<<< HEAD
#: builtin/apply.c:3105 builtin/apply.c:3114 builtin/apply.c:3158
=======
#: builtin/apply.c:3123 builtin/apply.c:3132 builtin/apply.c:3176
>>>>>>> b2f4b6ce
#, c-format
msgid "read of %s failed"
msgstr ""

<<<<<<< HEAD
#: builtin/apply.c:3138 builtin/apply.c:3360
=======
#: builtin/apply.c:3156 builtin/apply.c:3378
>>>>>>> b2f4b6ce
#, c-format
msgid "path %s has been renamed/deleted"
msgstr ""

<<<<<<< HEAD
#: builtin/apply.c:3219 builtin/apply.c:3374
=======
#: builtin/apply.c:3237 builtin/apply.c:3392
>>>>>>> b2f4b6ce
#, c-format
msgid "%s: does not exist in index"
msgstr ""

<<<<<<< HEAD
#: builtin/apply.c:3223 builtin/apply.c:3366 builtin/apply.c:3388
=======
#: builtin/apply.c:3241 builtin/apply.c:3384 builtin/apply.c:3406
>>>>>>> b2f4b6ce
#, c-format
msgid "%s: %s"
msgstr ""

<<<<<<< HEAD
#: builtin/apply.c:3228 builtin/apply.c:3382
=======
#: builtin/apply.c:3246 builtin/apply.c:3400
>>>>>>> b2f4b6ce
#, c-format
msgid "%s: does not match index"
msgstr ""

<<<<<<< HEAD
#: builtin/apply.c:3330
msgid "removal patch leaves file contents"
msgstr ""

#: builtin/apply.c:3399
=======
#: builtin/apply.c:3348
msgid "removal patch leaves file contents"
msgstr ""

#: builtin/apply.c:3417
>>>>>>> b2f4b6ce
#, c-format
msgid "%s: wrong type"
msgstr ""

<<<<<<< HEAD
#: builtin/apply.c:3401
=======
#: builtin/apply.c:3419
>>>>>>> b2f4b6ce
#, c-format
msgid "%s has type %o, expected %o"
msgstr ""

<<<<<<< HEAD
#: builtin/apply.c:3502
=======
#: builtin/apply.c:3520
>>>>>>> b2f4b6ce
#, c-format
msgid "%s: already exists in index"
msgstr ""

<<<<<<< HEAD
#: builtin/apply.c:3505
=======
#: builtin/apply.c:3523
>>>>>>> b2f4b6ce
#, c-format
msgid "%s: already exists in working directory"
msgstr ""

<<<<<<< HEAD
#: builtin/apply.c:3525
=======
#: builtin/apply.c:3543
>>>>>>> b2f4b6ce
#, c-format
msgid "new mode (%o) of %s does not match old mode (%o)"
msgstr ""

<<<<<<< HEAD
#: builtin/apply.c:3530
=======
#: builtin/apply.c:3548
>>>>>>> b2f4b6ce
#, c-format
msgid "new mode (%o) of %s does not match old mode (%o) of %s"
msgstr ""

<<<<<<< HEAD
#: builtin/apply.c:3538
=======
#: builtin/apply.c:3556
>>>>>>> b2f4b6ce
#, c-format
msgid "%s: patch does not apply"
msgstr ""

<<<<<<< HEAD
#: builtin/apply.c:3551
=======
#: builtin/apply.c:3569
>>>>>>> b2f4b6ce
#, c-format
msgid "Checking patch %s..."
msgstr ""

<<<<<<< HEAD
#: builtin/apply.c:3606 builtin/checkout.c:213 builtin/reset.c:158
=======
#: builtin/apply.c:3624 builtin/checkout.c:215 builtin/reset.c:158
>>>>>>> b2f4b6ce
#, c-format
msgid "make_cache_entry failed for path '%s'"
msgstr ""

<<<<<<< HEAD
#: builtin/apply.c:3749
=======
#: builtin/apply.c:3767
>>>>>>> b2f4b6ce
#, c-format
msgid "unable to remove %s from index"
msgstr ""

<<<<<<< HEAD
#: builtin/apply.c:3777
=======
#: builtin/apply.c:3795
>>>>>>> b2f4b6ce
#, c-format
msgid "corrupt patch for subproject %s"
msgstr ""

<<<<<<< HEAD
#: builtin/apply.c:3781
=======
#: builtin/apply.c:3799
>>>>>>> b2f4b6ce
#, c-format
msgid "unable to stat newly created file '%s'"
msgstr ""

<<<<<<< HEAD
#: builtin/apply.c:3786
=======
#: builtin/apply.c:3804
>>>>>>> b2f4b6ce
#, c-format
msgid "unable to create backing store for newly created file %s"
msgstr ""

<<<<<<< HEAD
#: builtin/apply.c:3789 builtin/apply.c:3897
=======
#: builtin/apply.c:3807 builtin/apply.c:3915
>>>>>>> b2f4b6ce
#, c-format
msgid "unable to add cache entry for %s"
msgstr ""

<<<<<<< HEAD
#: builtin/apply.c:3822
=======
#: builtin/apply.c:3840
>>>>>>> b2f4b6ce
#, c-format
msgid "closing file '%s'"
msgstr ""

<<<<<<< HEAD
#: builtin/apply.c:3871
=======
#: builtin/apply.c:3889
>>>>>>> b2f4b6ce
#, c-format
msgid "unable to write file '%s' mode %o"
msgstr ""

<<<<<<< HEAD
#: builtin/apply.c:3958
=======
#: builtin/apply.c:3976
>>>>>>> b2f4b6ce
#, c-format
msgid "Applied patch %s cleanly."
msgstr ""

<<<<<<< HEAD
#: builtin/apply.c:3966
=======
#: builtin/apply.c:3984
>>>>>>> b2f4b6ce
msgid "internal error"
msgstr ""

#. Say this even without --verbose
<<<<<<< HEAD
#: builtin/apply.c:3969
=======
#: builtin/apply.c:3987
>>>>>>> b2f4b6ce
#, c-format
msgid "Applying patch %%s with %d reject..."
msgid_plural "Applying patch %%s with %d rejects..."
msgstr[0] ""
msgstr[1] ""

<<<<<<< HEAD
#: builtin/apply.c:3979
=======
#: builtin/apply.c:3997
>>>>>>> b2f4b6ce
#, c-format
msgid "truncating .rej filename to %.*s.rej"
msgstr ""

<<<<<<< HEAD
#: builtin/apply.c:4000
=======
#: builtin/apply.c:4018
>>>>>>> b2f4b6ce
#, c-format
msgid "Hunk #%d applied cleanly."
msgstr ""

<<<<<<< HEAD
#: builtin/apply.c:4003
=======
#: builtin/apply.c:4021
>>>>>>> b2f4b6ce
#, c-format
msgid "Rejected hunk #%d."
msgstr ""

<<<<<<< HEAD
#: builtin/apply.c:4153
msgid "unrecognized input"
msgstr ""

#: builtin/apply.c:4164
msgid "unable to read index file"
msgstr ""

#: builtin/apply.c:4283 builtin/apply.c:4286
msgid "path"
msgstr ""

#: builtin/apply.c:4284
msgid "don't apply changes matching the given path"
msgstr ""

#: builtin/apply.c:4287
msgid "apply changes matching the given path"
msgstr ""

#: builtin/apply.c:4289
msgid "num"
msgstr ""

#: builtin/apply.c:4290
msgid "remove <num> leading slashes from traditional diff paths"
msgstr ""

#: builtin/apply.c:4293
msgid "ignore additions made by the patch"
msgstr ""

#: builtin/apply.c:4295
msgid "instead of applying the patch, output diffstat for the input"
msgstr ""

#: builtin/apply.c:4299
msgid "shows number of added and deleted lines in decimal notation"
msgstr ""

#: builtin/apply.c:4301
msgid "instead of applying the patch, output a summary for the input"
msgstr ""

#: builtin/apply.c:4303
msgid "instead of applying the patch, see if the patch is applicable"
msgstr ""

#: builtin/apply.c:4305
msgid "make sure the patch is applicable to the current index"
msgstr ""

#: builtin/apply.c:4307
msgid "apply a patch without touching the working tree"
msgstr ""

#: builtin/apply.c:4309
msgid "also apply the patch (use with --stat/--summary/--check)"
msgstr ""

#: builtin/apply.c:4311
msgid "attempt three-way merge if a patch does not apply"
msgstr ""

#: builtin/apply.c:4313
msgid "build a temporary index based on embedded index information"
msgstr ""

#: builtin/apply.c:4315
msgid "paths are separated with NUL character"
msgstr ""

#: builtin/apply.c:4318
msgid "ensure at least <n> lines of context match"
msgstr ""

#: builtin/apply.c:4319
msgid "action"
msgstr ""

#: builtin/apply.c:4320
msgid "detect new or modified lines that have whitespace errors"
msgstr ""

#: builtin/apply.c:4323 builtin/apply.c:4326
msgid "ignore changes in whitespace when finding context"
msgstr ""

#: builtin/apply.c:4329
msgid "apply the patch in reverse"
msgstr ""

#: builtin/apply.c:4331
msgid "don't expect at least one line of context"
msgstr ""

#: builtin/apply.c:4333
msgid "leave the rejected hunks in corresponding *.rej files"
msgstr ""

#: builtin/apply.c:4335
msgid "allow overlapping hunks"
msgstr ""

#: builtin/apply.c:4336
msgid "be verbose"
msgstr ""

#: builtin/apply.c:4338
msgid "tolerate incorrectly detected missing new-line at the end of file"
msgstr ""

#: builtin/apply.c:4341
msgid "do not trust the line counts in the hunk headers"
msgstr ""

#: builtin/apply.c:4343
msgid "root"
msgstr ""

#: builtin/apply.c:4344
msgid "prepend <root> to all filenames"
msgstr ""

#: builtin/apply.c:4366
msgid "--3way outside a repository"
msgstr ""

#: builtin/apply.c:4374
msgid "--index outside a repository"
msgstr ""

#: builtin/apply.c:4377
msgid "--cached outside a repository"
msgstr ""

#: builtin/apply.c:4393
=======
#: builtin/apply.c:4171
msgid "unrecognized input"
msgstr ""

#: builtin/apply.c:4182
msgid "unable to read index file"
msgstr ""

#: builtin/apply.c:4301 builtin/apply.c:4304 builtin/clone.c:91
#: builtin/fetch.c:63
msgid "path"
msgstr ""

#: builtin/apply.c:4302
msgid "don't apply changes matching the given path"
msgstr ""

#: builtin/apply.c:4305
msgid "apply changes matching the given path"
msgstr ""

#: builtin/apply.c:4307
msgid "num"
msgstr ""

#: builtin/apply.c:4308
msgid "remove <num> leading slashes from traditional diff paths"
msgstr ""

#: builtin/apply.c:4311
msgid "ignore additions made by the patch"
msgstr ""

#: builtin/apply.c:4313
msgid "instead of applying the patch, output diffstat for the input"
msgstr ""

#: builtin/apply.c:4317
msgid "show number of added and deleted lines in decimal notation"
msgstr ""

#: builtin/apply.c:4319
msgid "instead of applying the patch, output a summary for the input"
msgstr ""

#: builtin/apply.c:4321
msgid "instead of applying the patch, see if the patch is applicable"
msgstr ""

#: builtin/apply.c:4323
msgid "make sure the patch is applicable to the current index"
msgstr ""

#: builtin/apply.c:4325
msgid "apply a patch without touching the working tree"
msgstr ""

#: builtin/apply.c:4327
msgid "also apply the patch (use with --stat/--summary/--check)"
msgstr ""

#: builtin/apply.c:4329
msgid "attempt three-way merge if a patch does not apply"
msgstr ""

#: builtin/apply.c:4331
msgid "build a temporary index based on embedded index information"
msgstr ""

#: builtin/apply.c:4333 builtin/checkout-index.c:197 builtin/ls-files.c:460
msgid "paths are separated with NUL character"
msgstr ""

#: builtin/apply.c:4336
msgid "ensure at least <n> lines of context match"
msgstr ""

#: builtin/apply.c:4337
msgid "action"
msgstr ""

#: builtin/apply.c:4338
msgid "detect new or modified lines that have whitespace errors"
msgstr ""

#: builtin/apply.c:4341 builtin/apply.c:4344
msgid "ignore changes in whitespace when finding context"
msgstr ""

#: builtin/apply.c:4347
msgid "apply the patch in reverse"
msgstr ""

#: builtin/apply.c:4349
msgid "don't expect at least one line of context"
msgstr ""

#: builtin/apply.c:4351
msgid "leave the rejected hunks in corresponding *.rej files"
msgstr ""

#: builtin/apply.c:4353
msgid "allow overlapping hunks"
msgstr ""

#: builtin/apply.c:4356
msgid "tolerate incorrectly detected missing new-line at the end of file"
msgstr ""

#: builtin/apply.c:4359
msgid "do not trust the line counts in the hunk headers"
msgstr ""

#: builtin/apply.c:4361
msgid "root"
msgstr ""

#: builtin/apply.c:4362
msgid "prepend <root> to all filenames"
msgstr ""

#: builtin/apply.c:4384
msgid "--3way outside a repository"
msgstr ""

#: builtin/apply.c:4392
msgid "--index outside a repository"
msgstr ""

#: builtin/apply.c:4395
msgid "--cached outside a repository"
msgstr ""

#: builtin/apply.c:4411
>>>>>>> b2f4b6ce
#, c-format
msgid "can't open patch '%s'"
msgstr ""

<<<<<<< HEAD
#: builtin/apply.c:4407
=======
#: builtin/apply.c:4425
>>>>>>> b2f4b6ce
#, c-format
msgid "squelched %d whitespace error"
msgid_plural "squelched %d whitespace errors"
msgstr[0] ""
msgstr[1] ""

<<<<<<< HEAD
#: builtin/apply.c:4413 builtin/apply.c:4423
=======
#: builtin/apply.c:4431 builtin/apply.c:4441
>>>>>>> b2f4b6ce
#, c-format
msgid "%d line adds whitespace errors."
msgid_plural "%d lines add whitespace errors."
msgstr[0] ""
msgstr[1] ""

#: builtin/archive.c:17
#, c-format
msgid "could not create archive file '%s'"
msgstr ""

#: builtin/archive.c:20
msgid "could not redirect output"
msgstr ""

#: builtin/archive.c:37
msgid "git archive: Remote with no URL"
msgstr ""

#: builtin/archive.c:58
msgid "git archive: expected ACK/NAK, got EOF"
msgstr ""

#: builtin/archive.c:63
#, c-format
msgid "git archive: NACK %s"
msgstr ""

#: builtin/archive.c:65
#, c-format
msgid "remote error: %s"
msgstr ""

#: builtin/archive.c:66
msgid "git archive: protocol error"
msgstr ""

#: builtin/archive.c:71
msgid "git archive: expected a flush"
msgstr ""

#: builtin/bisect--helper.c:7
msgid "git bisect--helper --next-all [--no-checkout]"
msgstr ""

#: builtin/bisect--helper.c:17
msgid "perform 'git bisect next'"
msgstr ""

#: builtin/bisect--helper.c:19
msgid "update BISECT_HEAD instead of checking out the current commit"
msgstr ""

#: builtin/blame.c:25
msgid "git blame [options] [rev-opts] [rev] [--] file"
msgstr ""

#: builtin/blame.c:30 builtin/shortlog.c:15
msgid "[rev-opts] are documented in git-rev-list(1)"
msgstr ""

#: builtin/blame.c:2316
msgid "Show blame entries as we find them, incrementally"
msgstr ""

#: builtin/blame.c:2317
msgid "Show blank SHA-1 for boundary commits (Default: off)"
msgstr ""

#: builtin/blame.c:2318
msgid "Do not treat root commits as boundaries (Default: off)"
msgstr ""

#: builtin/blame.c:2319
msgid "Show work cost statistics"
msgstr ""

#: builtin/blame.c:2320
msgid "Show output score for blame entries"
msgstr ""

#: builtin/blame.c:2321
msgid "Show original filename (Default: auto)"
msgstr ""

#: builtin/blame.c:2322
msgid "Show original linenumber (Default: off)"
msgstr ""

#: builtin/blame.c:2323
msgid "Show in a format designed for machine consumption"
msgstr ""

#: builtin/blame.c:2324
msgid "Show porcelain format with per-line commit information"
msgstr ""

#: builtin/blame.c:2325
msgid "Use the same output mode as git-annotate (Default: off)"
msgstr ""

#: builtin/blame.c:2326
msgid "Show raw timestamp (Default: off)"
msgstr ""

#: builtin/blame.c:2327
msgid "Show long commit SHA1 (Default: off)"
msgstr ""

#: builtin/blame.c:2328
msgid "Suppress author name and timestamp (Default: off)"
msgstr ""

#: builtin/blame.c:2329
msgid "Show author email instead of name (Default: off)"
msgstr ""

#: builtin/blame.c:2330
msgid "Ignore whitespace differences"
msgstr ""

#: builtin/blame.c:2331
msgid "Spend extra cycles to find better match"
msgstr ""

#: builtin/blame.c:2332
msgid "Use revisions from <file> instead of calling git-rev-list"
msgstr ""

#: builtin/blame.c:2333
msgid "Use <file>'s contents as the final image"
msgstr ""

#: builtin/blame.c:2334 builtin/blame.c:2335
msgid "score"
msgstr ""

#: builtin/blame.c:2334
msgid "Find line copies within and across files"
msgstr ""

#: builtin/blame.c:2335
msgid "Find line movements within and across files"
msgstr ""

#: builtin/blame.c:2336
msgid "n,m"
msgstr ""

#: builtin/blame.c:2336
msgid "Process only line range n,m, counting from 1"
msgstr ""

#: builtin/branch.c:23
msgid "git branch [options] [-r | -a] [--merged | --no-merged]"
msgstr ""

#: builtin/branch.c:24
msgid "git branch [options] [-l] [-f] <branchname> [<start-point>]"
msgstr ""

#: builtin/branch.c:25
msgid "git branch [options] [-r] (-d | -D) <branchname>..."
msgstr ""

#: builtin/branch.c:26
msgid "git branch [options] (-m | -M) [<oldbranch>] <newbranch>"
msgstr ""

#: builtin/branch.c:145
#, c-format
msgid ""
"deleting branch '%s' that has been merged to\n"
"         '%s', but not yet merged to HEAD."
msgstr ""

#: builtin/branch.c:149
#, c-format
msgid ""
"not deleting branch '%s' that is not yet merged to\n"
"         '%s', even though it is merged to HEAD."
msgstr ""

#: builtin/branch.c:181
msgid "cannot use -a with -d"
msgstr ""

#: builtin/branch.c:187
msgid "Couldn't look up commit object for HEAD"
msgstr ""

#: builtin/branch.c:192
#, c-format
msgid "Cannot delete the branch '%s' which you are currently on."
msgstr ""

#: builtin/branch.c:203
#, c-format
msgid "remote branch '%s' not found."
msgstr ""

#: builtin/branch.c:204
#, c-format
msgid "branch '%s' not found."
msgstr ""

#: builtin/branch.c:211
#, c-format
msgid "Couldn't look up commit object for '%s'"
msgstr ""

#: builtin/branch.c:217
#, c-format
msgid ""
"The branch '%s' is not fully merged.\n"
"If you are sure you want to delete it, run 'git branch -D %s'."
msgstr ""

#: builtin/branch.c:226
#, c-format
msgid "Error deleting remote branch '%s'"
msgstr ""

#: builtin/branch.c:227
#, c-format
msgid "Error deleting branch '%s'"
msgstr ""

#: builtin/branch.c:234
#, c-format
msgid "Deleted remote branch %s (was %s).\n"
msgstr ""

#: builtin/branch.c:235
#, c-format
msgid "Deleted branch %s (was %s).\n"
msgstr ""

#: builtin/branch.c:240
msgid "Update of config-file failed"
msgstr ""

#: builtin/branch.c:338
#, c-format
msgid "branch '%s' does not point at a commit"
msgstr ""

#: builtin/branch.c:410
#, c-format
msgid "[%s: behind %d]"
msgstr ""

#: builtin/branch.c:412
#, c-format
msgid "[behind %d]"
msgstr ""

#: builtin/branch.c:416
#, c-format
msgid "[%s: ahead %d]"
msgstr ""

#: builtin/branch.c:418
#, c-format
msgid "[ahead %d]"
msgstr ""

#: builtin/branch.c:421
#, c-format
msgid "[%s: ahead %d, behind %d]"
msgstr ""

#: builtin/branch.c:424
#, c-format
msgid "[ahead %d, behind %d]"
msgstr ""

#: builtin/branch.c:537
msgid "(no branch)"
msgstr ""

#: builtin/branch.c:602
msgid "some refs could not be read"
msgstr ""

#: builtin/branch.c:615
msgid "cannot rename the current branch while not on any."
msgstr ""

#: builtin/branch.c:625
#, c-format
msgid "Invalid branch name: '%s'"
msgstr ""

#: builtin/branch.c:640
msgid "Branch rename failed"
msgstr ""

#: builtin/branch.c:644
#, c-format
msgid "Renamed a misnamed branch '%s' away"
msgstr ""

#: builtin/branch.c:648
#, c-format
msgid "Branch renamed to %s, but HEAD is not updated!"
msgstr ""

#: builtin/branch.c:655
msgid "Branch is renamed, but update of config-file failed"
msgstr ""

#: builtin/branch.c:670
#, c-format
msgid "malformed object name %s"
msgstr ""

#: builtin/branch.c:694
#, c-format
msgid "could not write branch description template: %s"
msgstr ""

#: builtin/branch.c:724
msgid "Generic options"
msgstr ""

#: builtin/branch.c:726
msgid "show hash and subject, give twice for upstream branch"
msgstr ""

#: builtin/branch.c:727
msgid "suppress informational messages"
msgstr ""

#: builtin/branch.c:728
msgid "set up tracking mode (see git-pull(1))"
msgstr ""

#: builtin/branch.c:730
msgid "change upstream info"
msgstr ""

#: builtin/branch.c:734
msgid "use colored output"
msgstr ""

#: builtin/branch.c:735
msgid "act on remote-tracking branches"
msgstr ""

#: builtin/branch.c:738 builtin/branch.c:744 builtin/branch.c:765
#: builtin/branch.c:771 builtin/commit.c:1395 builtin/commit.c:1396
#: builtin/commit.c:1397 builtin/commit.c:1398 builtin/tag.c:470
msgid "commit"
msgstr ""

#: builtin/branch.c:739 builtin/branch.c:745
msgid "print only branches that contain the commit"
msgstr ""

#: builtin/branch.c:751
msgid "Specific git-branch actions:"
msgstr ""

#: builtin/branch.c:752
msgid "list both remote-tracking and local branches"
msgstr ""

#: builtin/branch.c:754
msgid "delete fully merged branch"
msgstr ""

#: builtin/branch.c:755
msgid "delete branch (even if not merged)"
msgstr ""

<<<<<<< HEAD
#: builtin/checkout.c:235 builtin/checkout.c:392
msgid "corrupt index file"
=======
#: builtin/branch.c:756
msgid "move/rename a branch and its reflog"
>>>>>>> b2f4b6ce
msgstr ""

#: builtin/branch.c:757
msgid "move/rename a branch, even if target exists"
msgstr ""

<<<<<<< HEAD
#: builtin/checkout.c:303 builtin/checkout.c:498 builtin/clone.c:586
#: builtin/merge.c:811
msgid "unable to write new index file"
msgstr ""

#: builtin/checkout.c:414
msgid "you need to resolve your current index first"
msgstr ""

#: builtin/checkout.c:533
#, c-format
msgid "Can not do reflog for '%s'\n"
msgstr ""

#: builtin/checkout.c:566
msgid "HEAD is now at"
msgstr ""

#: builtin/checkout.c:573
#, c-format
msgid "Reset branch '%s'\n"
msgstr ""

#: builtin/checkout.c:576
#, c-format
msgid "Already on '%s'\n"
msgstr ""

#: builtin/checkout.c:580
#, c-format
msgid "Switched to and reset branch '%s'\n"
msgstr ""

#: builtin/checkout.c:582
=======
#: builtin/branch.c:758
msgid "list branch names"
msgstr ""

#: builtin/branch.c:759
msgid "create the branch's reflog"
msgstr ""

#: builtin/branch.c:761
msgid "edit the description for the branch"
msgstr ""

#: builtin/branch.c:762
msgid "force creation (when already exists)"
msgstr ""

#: builtin/branch.c:765
msgid "print only not merged branches"
msgstr ""

#: builtin/branch.c:771
msgid "print only merged branches"
msgstr ""

#: builtin/branch.c:775
msgid "list branches in columns"
msgstr ""

#: builtin/branch.c:788
msgid "Failed to resolve HEAD as a valid ref."
msgstr ""

#: builtin/branch.c:793 builtin/clone.c:561
msgid "HEAD not found below refs/heads!"
msgstr ""

#: builtin/branch.c:813
msgid "--column and --verbose are incompatible"
msgstr ""

#: builtin/branch.c:864
>>>>>>> b2f4b6ce
#, c-format
msgid "branch '%s' does not exist"
msgstr ""

<<<<<<< HEAD
#: builtin/checkout.c:584
=======
#: builtin/branch.c:876
>>>>>>> b2f4b6ce
#, c-format
msgid "Branch '%s' has no upstream information"
msgstr ""

<<<<<<< HEAD
#: builtin/checkout.c:640
=======
#: builtin/branch.c:891
msgid "-a and -r options to 'git branch' do not make sense with a branch name"
msgstr ""

#: builtin/branch.c:894
>>>>>>> b2f4b6ce
#, c-format
msgid ""
"The --set-upstream flag is deprecated and will be removed. Consider using --"
"track or --set-upstream-to\n"
msgstr ""

<<<<<<< HEAD
#. The singular version
#: builtin/checkout.c:646
=======
#: builtin/branch.c:911
>>>>>>> b2f4b6ce
#, c-format
msgid ""
"\n"
"If you wanted to make '%s' track '%s', do this:\n"
"\n"
msgstr ""

<<<<<<< HEAD
#: builtin/checkout.c:664
=======
#: builtin/branch.c:912
>>>>>>> b2f4b6ce
#, c-format
msgid "    git branch -d %s\n"
msgstr ""

<<<<<<< HEAD
#: builtin/checkout.c:694
msgid "internal error in revision walk"
msgstr ""

#: builtin/checkout.c:698
msgid "Previous HEAD position was"
msgstr ""

#: builtin/checkout.c:724 builtin/checkout.c:919
msgid "You are on a branch yet to be born"
msgstr ""

#. case (1)
#: builtin/checkout.c:855
#, c-format
msgid "invalid reference: %s"
msgstr ""

#. case (1): want a tree
#: builtin/checkout.c:894
#, c-format
msgid "reference is not a tree: %s"
msgstr ""

#: builtin/checkout.c:976
msgid "-B cannot be used with -b"
msgstr ""

#: builtin/checkout.c:985
msgid "--patch is incompatible with all other options"
msgstr ""

#: builtin/checkout.c:988
msgid "--detach cannot be used with -b/-B/--orphan"
msgstr ""

#: builtin/checkout.c:990
msgid "--detach cannot be used with -t"
msgstr ""

#: builtin/checkout.c:996
msgid "--track needs a branch name"
msgstr ""

#: builtin/checkout.c:1003
msgid "Missing branch name; try -b"
msgstr ""

#: builtin/checkout.c:1009
msgid "--orphan and -b|-B are mutually exclusive"
msgstr ""

#: builtin/checkout.c:1011
msgid "--orphan cannot be used with -t"
msgstr ""

#: builtin/checkout.c:1021
msgid "git checkout: -f and -m are incompatible"
msgstr ""

#: builtin/checkout.c:1055
msgid "invalid path specification"
msgstr ""

#: builtin/checkout.c:1063
#, c-format
msgid ""
"git checkout: updating paths is incompatible with switching branches.\n"
"Did you intend to checkout '%s' which can not be resolved as commit?"
msgstr ""

#: builtin/checkout.c:1065
msgid "git checkout: updating paths is incompatible with switching branches."
msgstr ""

#: builtin/checkout.c:1070
msgid "git checkout: --detach does not take a path argument"
msgstr ""

#: builtin/checkout.c:1073
msgid ""
"git checkout: --ours/--theirs, --force and --merge are incompatible when\n"
"checking out of the index."
msgstr ""

#: builtin/checkout.c:1092
msgid "Cannot switch branch to a non-commit."
msgstr ""

#: builtin/checkout.c:1095
msgid "--ours/--theirs is incompatible with switching branches."
=======
#: builtin/branch.c:913
#, c-format
msgid "    git branch --set-upstream-to %s\n"
msgstr ""

#: builtin/bundle.c:47
#, c-format
msgid "%s is okay\n"
msgstr ""

#: builtin/bundle.c:56
msgid "Need a repository to create a bundle."
msgstr ""

#: builtin/bundle.c:60
msgid "Need a repository to unbundle."
msgstr ""

#: builtin/cat-file.c:247
msgid "git cat-file (-t|-s|-e|-p|<type>|--textconv) <object>"
msgstr ""

#: builtin/cat-file.c:248
msgid "git cat-file (--batch|--batch-check) < <list_of_objects>"
msgstr ""

#: builtin/cat-file.c:266
msgid "<type> can be one of: blob, tree, commit, tag"
msgstr ""

#: builtin/cat-file.c:267
msgid "show object type"
msgstr ""

#: builtin/cat-file.c:268
msgid "show object size"
msgstr ""

#: builtin/cat-file.c:270
msgid "exit with zero when there's no error"
msgstr ""

#: builtin/cat-file.c:271
msgid "pretty-print object's content"
msgstr ""

#: builtin/cat-file.c:273
msgid "for blob objects, run textconv on object's content"
msgstr ""

#: builtin/cat-file.c:275
msgid "show info and content of objects fed from the standard input"
msgstr ""

#: builtin/cat-file.c:278
msgid "show info about objects fed from the standard input"
msgstr ""

#: builtin/check-attr.c:11
msgid "git check-attr [-a | --all | attr...] [--] pathname..."
msgstr ""

#: builtin/check-attr.c:12
msgid "git check-attr --stdin [-a | --all | attr...] < <list-of-paths>"
msgstr ""

#: builtin/check-attr.c:19
msgid "report all attributes set on file"
msgstr ""

#: builtin/check-attr.c:20
msgid "use .gitattributes only from the index"
msgstr ""

#: builtin/check-attr.c:21 builtin/hash-object.c:75
msgid "read file names from stdin"
msgstr ""

#: builtin/check-attr.c:23
msgid "input paths are terminated by a null character"
msgstr ""

#: builtin/checkout-index.c:126
msgid "git checkout-index [options] [--] [<file>...]"
>>>>>>> b2f4b6ce
msgstr ""

#: builtin/checkout-index.c:187
msgid "check out all files in the index"
msgstr ""

#: builtin/checkout-index.c:188
msgid "force overwrite of existing files"
msgstr ""

#: builtin/checkout-index.c:190
msgid "no warning for existing files and files not in index"
msgstr ""

#: builtin/checkout-index.c:192
msgid "don't checkout new files"
msgstr ""

#: builtin/checkout-index.c:194
msgid "update stat information in the index file"
msgstr ""

#: builtin/checkout-index.c:200
msgid "read list of paths from the standard input"
msgstr ""

#: builtin/checkout-index.c:202
msgid "write the content to temporary files"
msgstr ""

#: builtin/checkout-index.c:203 builtin/column.c:30
msgid "string"
msgstr ""

#: builtin/checkout-index.c:204
msgid "when creating files, prepend <string>"
msgstr ""

#: builtin/checkout-index.c:207
msgid "copy out the files from named stage"
msgstr ""

<<<<<<< HEAD
#: builtin/clone.c:308 builtin/diff.c:77
#, c-format
msgid "failed to stat '%s'"
=======
#: builtin/checkout.c:25
msgid "git checkout [options] <branch>"
>>>>>>> b2f4b6ce
msgstr ""

#: builtin/checkout.c:26
msgid "git checkout [options] [<branch>] -- <file>..."
msgstr ""

#: builtin/checkout.c:116 builtin/checkout.c:149
#, c-format
msgid "path '%s' does not have our version"
msgstr ""

<<<<<<< HEAD
#: builtin/clone.c:346
=======
#: builtin/checkout.c:118 builtin/checkout.c:151
#, c-format
msgid "path '%s' does not have their version"
msgstr ""

#: builtin/checkout.c:134
>>>>>>> b2f4b6ce
#, c-format
msgid "path '%s' does not have all necessary versions"
msgstr ""

#: builtin/checkout.c:178
#, c-format
msgid "path '%s' does not have necessary versions"
msgstr ""

#: builtin/checkout.c:195
#, c-format
msgid "path '%s': cannot merge"
msgstr ""

#: builtin/checkout.c:212
#, c-format
msgid "Unable to add merge result for '%s'"
msgstr ""

#: builtin/checkout.c:236 builtin/checkout.c:239 builtin/checkout.c:242
#: builtin/checkout.c:245
#, c-format
msgid "'%s' cannot be used with updating paths"
msgstr ""

#: builtin/checkout.c:248 builtin/checkout.c:251
#, c-format
msgid "'%s' cannot be used with %s"
msgstr ""

#: builtin/checkout.c:254
#, c-format
msgid "Cannot update paths and switch to branch '%s' at the same time."
msgstr ""

#: builtin/checkout.c:265 builtin/checkout.c:426
msgid "corrupt index file"
msgstr ""

#: builtin/checkout.c:295 builtin/checkout.c:302
#, c-format
msgid "path '%s' is unmerged"
msgstr ""

#: builtin/checkout.c:333 builtin/checkout.c:534 builtin/clone.c:586
#: builtin/merge.c:811
msgid "unable to write new index file"
msgstr ""

#: builtin/checkout.c:448
msgid "you need to resolve your current index first"
msgstr ""

#: builtin/checkout.c:569
#, c-format
msgid "Can not do reflog for '%s'\n"
msgstr ""

#: builtin/checkout.c:602
msgid "HEAD is now at"
msgstr ""

#: builtin/checkout.c:609
#, c-format
msgid "Reset branch '%s'\n"
msgstr ""

#: builtin/checkout.c:612
#, c-format
msgid "Already on '%s'\n"
msgstr ""

#: builtin/checkout.c:616
#, c-format
msgid "Switched to and reset branch '%s'\n"
msgstr ""

#: builtin/checkout.c:618
#, c-format
msgid "Switched to a new branch '%s'\n"
msgstr ""

#: builtin/checkout.c:620
#, c-format
msgid "Switched to branch '%s'\n"
msgstr ""

#: builtin/checkout.c:676
#, c-format
msgid " ... and %d more.\n"
msgstr ""

#. The singular version
#: builtin/checkout.c:682
#, c-format
msgid ""
"Warning: you are leaving %d commit behind, not connected to\n"
"any of your branches:\n"
"\n"
"%s\n"
msgid_plural ""
"Warning: you are leaving %d commits behind, not connected to\n"
"any of your branches:\n"
"\n"
"%s\n"
msgstr[0] ""
msgstr[1] ""

#: builtin/checkout.c:700
#, c-format
msgid ""
"If you want to keep them by creating a new branch, this may be a good time\n"
"to do so with:\n"
"\n"
" git branch new_branch_name %s\n"
"\n"
msgstr ""

#: builtin/checkout.c:730
msgid "internal error in revision walk"
msgstr ""

#: builtin/checkout.c:734
msgid "Previous HEAD position was"
msgstr ""

#: builtin/checkout.c:761 builtin/checkout.c:950
msgid "You are on a branch yet to be born"
msgstr ""

#. case (1)
#: builtin/checkout.c:886
#, c-format
msgid "invalid reference: %s"
msgstr ""

#. case (1): want a tree
#: builtin/checkout.c:925
#, c-format
msgid "reference is not a tree: %s"
msgstr ""

#: builtin/checkout.c:961
msgid "paths cannot be used with switching branches"
msgstr ""

#: builtin/checkout.c:964 builtin/checkout.c:968
#, c-format
msgid "'%s' cannot be used with switching branches"
msgstr ""

#: builtin/checkout.c:972 builtin/checkout.c:975 builtin/checkout.c:980
#: builtin/checkout.c:983
#, c-format
msgid "'%s' cannot be used with '%s'"
msgstr ""

#: builtin/checkout.c:988
#, c-format
msgid "Cannot switch branch to a non-commit '%s'"
msgstr ""

#: builtin/checkout.c:1009 builtin/gc.c:177
msgid "suppress progress reporting"
msgstr ""

#: builtin/checkout.c:1010 builtin/checkout.c:1012 builtin/clone.c:89
#: builtin/remote.c:169 builtin/remote.c:171
msgid "branch"
msgstr ""

#: builtin/checkout.c:1011
msgid "create and checkout a new branch"
msgstr ""

#: builtin/checkout.c:1013
msgid "create/reset and checkout a branch"
msgstr ""

#: builtin/checkout.c:1014
msgid "create reflog for new branch"
msgstr ""

#: builtin/checkout.c:1015
msgid "detach the HEAD at named commit"
msgstr ""

#: builtin/checkout.c:1016
msgid "set upstream info for new branch"
msgstr ""

#: builtin/checkout.c:1018
msgid "new branch"
msgstr ""

#: builtin/checkout.c:1018
msgid "new unparented branch"
msgstr ""

#: builtin/checkout.c:1019
msgid "checkout our version for unmerged files"
msgstr ""

#: builtin/checkout.c:1021
msgid "checkout their version for unmerged files"
msgstr ""

#: builtin/checkout.c:1023
msgid "force checkout (throw away local modifications)"
msgstr ""

#: builtin/checkout.c:1024
msgid "perform a 3-way merge with the new branch"
msgstr ""

#: builtin/checkout.c:1025 builtin/merge.c:215
msgid "update ignored files (default)"
msgstr ""

#: builtin/checkout.c:1026 builtin/log.c:1111 parse-options.h:241
msgid "style"
msgstr ""

#: builtin/checkout.c:1027
msgid "conflict style (merge or diff3)"
msgstr ""

#: builtin/checkout.c:1030
msgid "second guess 'git checkout no-such-branch'"
msgstr ""

#: builtin/checkout.c:1054
msgid "-b, -B and --orphan are mutually exclusive"
msgstr ""

#: builtin/checkout.c:1071
msgid "--track needs a branch name"
msgstr ""

#: builtin/checkout.c:1078
msgid "Missing branch name; try -b"
msgstr ""

#: builtin/checkout.c:1113
msgid "invalid path specification"
msgstr ""

#: builtin/checkout.c:1120
#, c-format
msgid ""
"Cannot update paths and switch to branch '%s' at the same time.\n"
"Did you intend to checkout '%s' which can not be resolved as commit?"
msgstr ""

#: builtin/checkout.c:1125
#, c-format
msgid "git checkout: --detach does not take a path argument '%s'"
msgstr ""

#: builtin/checkout.c:1129
msgid ""
"git checkout: --ours/--theirs, --force and --merge are incompatible when\n"
"checking out of the index."
msgstr ""

#: builtin/clean.c:19
msgid "git clean [-d] [-f] [-n] [-q] [-e <pattern>] [-x | -X] [--] <paths>..."
msgstr ""

#: builtin/clean.c:51
msgid "do not print names of files removed"
msgstr ""

#: builtin/clean.c:53
msgid "force"
msgstr ""

#: builtin/clean.c:55
msgid "remove whole directories"
msgstr ""

#: builtin/clean.c:56 builtin/describe.c:413 builtin/grep.c:802
#: builtin/ls-files.c:491 builtin/name-rev.c:231 builtin/show-ref.c:199
msgid "pattern"
msgstr ""

#: builtin/clean.c:57
msgid "add <pattern> to ignore rules"
msgstr ""

#: builtin/clean.c:58
msgid "remove ignored files, too"
msgstr ""

#: builtin/clean.c:60
msgid "remove only ignored files"
msgstr ""

#: builtin/clean.c:78
msgid "-x and -X cannot be used together"
msgstr ""

#: builtin/clean.c:82
msgid ""
"clean.requireForce set to true and neither -n nor -f given; refusing to clean"
msgstr ""

#: builtin/clean.c:85
msgid ""
"clean.requireForce defaults to true and neither -n nor -f given; refusing to "
"clean"
msgstr ""

<<<<<<< HEAD
#: builtin/commit.c:1487 builtin/merge.c:508
=======
#: builtin/clean.c:155 builtin/clean.c:176
>>>>>>> b2f4b6ce
#, c-format
msgid "Would remove %s\n"
msgstr ""

#: builtin/clean.c:159 builtin/clean.c:179
#, c-format
msgid "Removing %s\n"
msgstr ""

#: builtin/clean.c:162 builtin/clean.c:182
#, c-format
msgid "failed to remove %s"
msgstr ""

#: builtin/clean.c:166
#, c-format
msgid "Would not remove %s\n"
msgstr ""

#: builtin/clean.c:168
#, c-format
msgid "Not removing %s\n"
msgstr ""

<<<<<<< HEAD
#: builtin/commit.c:1554 builtin/merge.c:935 builtin/merge.c:960
msgid "failed to write commit object"
=======
#: builtin/clone.c:36
msgid "git clone [options] [--] <repo> [<dir>]"
>>>>>>> b2f4b6ce
msgstr ""

#: builtin/clone.c:64 builtin/fetch.c:82 builtin/merge.c:212
#: builtin/push.c:399
msgid "force progress reporting"
msgstr ""

#: builtin/clone.c:66
msgid "don't create a checkout"
msgstr ""

#: builtin/clone.c:67 builtin/clone.c:69 builtin/init-db.c:488
msgid "create a bare repository"
msgstr ""

#: builtin/clone.c:72
msgid "create a mirror repository (implies bare)"
msgstr ""

#: builtin/clone.c:74
msgid "to clone from a local repository"
msgstr ""

#: builtin/clone.c:76
msgid "don't use local hardlinks, always copy"
msgstr ""

#: builtin/clone.c:78
msgid "setup as shared repository"
msgstr ""

#: builtin/clone.c:80 builtin/clone.c:82
msgid "initialize submodules in the clone"
msgstr ""

#: builtin/clone.c:83 builtin/init-db.c:485
msgid "template-directory"
msgstr ""

#: builtin/clone.c:84 builtin/init-db.c:486
msgid "directory from which templates will be used"
msgstr ""

#: builtin/clone.c:86
msgid "reference repository"
msgstr ""

#: builtin/clone.c:87 builtin/column.c:26 builtin/merge-file.c:44
msgid "name"
msgstr ""

#: builtin/clone.c:88
msgid "use <name> instead of 'origin' to track upstream"
msgstr ""

#: builtin/clone.c:90
msgid "checkout <branch> instead of the remote's HEAD"
msgstr ""

#: builtin/clone.c:92
msgid "path to git-upload-pack on the remote"
msgstr ""

#: builtin/clone.c:93 builtin/fetch.c:83 builtin/grep.c:747
msgid "depth"
msgstr ""

#: builtin/clone.c:94
msgid "create a shallow clone of that depth"
msgstr ""

#: builtin/clone.c:96
msgid "clone only one branch, HEAD or --branch"
msgstr ""

<<<<<<< HEAD
#: builtin/diff.c:79
#, c-format
msgid "'%s': not a regular file or symlink"
msgstr ""

#: builtin/diff.c:224
#, c-format
msgid "invalid option: %s"
msgstr ""

#: builtin/diff.c:301
msgid "Not a git repository"
msgstr ""

#: builtin/diff.c:344
#, c-format
msgid "invalid object '%s' given."
msgstr ""

#: builtin/diff.c:349
=======
#: builtin/clone.c:97 builtin/init-db.c:494
msgid "gitdir"
msgstr ""

#: builtin/clone.c:98 builtin/init-db.c:495
msgid "separate git dir from working tree"
msgstr ""

#: builtin/clone.c:99
msgid "key=value"
msgstr ""

#: builtin/clone.c:100
msgid "set config inside the new repository"
msgstr ""

#: builtin/clone.c:243
>>>>>>> b2f4b6ce
#, c-format
msgid "reference repository '%s' is not a local directory."
msgstr ""

<<<<<<< HEAD
#: builtin/diff.c:359
=======
#: builtin/clone.c:306
>>>>>>> b2f4b6ce
#, c-format
msgid "failed to create directory '%s'"
msgstr ""

<<<<<<< HEAD
#: builtin/diff.c:367
=======
#: builtin/clone.c:308 builtin/diff.c:77
>>>>>>> b2f4b6ce
#, c-format
msgid "failed to stat '%s'"
msgstr ""

#: builtin/clone.c:310
#, c-format
msgid "%s exists and is not a directory"
msgstr ""

#: builtin/clone.c:324
#, c-format
msgid "failed to stat %s\n"
msgstr ""

#: builtin/clone.c:346
#, c-format
msgid "failed to create link '%s'"
msgstr ""

#: builtin/clone.c:350
#, c-format
msgid "failed to copy file to '%s'"
msgstr ""

#: builtin/clone.c:373
#, c-format
msgid "done.\n"
msgstr ""

#: builtin/clone.c:443
#, c-format
msgid "Could not find remote branch %s to clone."
msgstr ""

#: builtin/clone.c:552
msgid "remote HEAD refers to nonexistent ref, unable to checkout.\n"
msgstr ""

#: builtin/clone.c:642
msgid "Too many arguments."
msgstr ""

#: builtin/clone.c:646
msgid "You must specify a repository to clone."
msgstr ""

#: builtin/clone.c:657
#, c-format
msgid "--bare and --origin %s options are incompatible."
msgstr ""

#: builtin/clone.c:671
#, c-format
msgid "repository '%s' does not exist"
msgstr ""

#: builtin/clone.c:676
msgid "--depth is ignored in local clones; use file:// instead."
msgstr ""

#: builtin/clone.c:686
#, c-format
msgid "destination path '%s' already exists and is not an empty directory."
msgstr ""

#: builtin/clone.c:696
#, c-format
msgid "working tree '%s' already exists."
msgstr ""

#: builtin/clone.c:709 builtin/clone.c:723
#, c-format
msgid "could not create leading directories of '%s'"
msgstr ""

#: builtin/clone.c:712
#, c-format
msgid "could not create work tree dir '%s'."
msgstr ""

#: builtin/clone.c:731
#, c-format
msgid "Cloning into bare repository '%s'...\n"
msgstr ""

#: builtin/clone.c:733
#, c-format
msgid "Cloning into '%s'...\n"
msgstr ""

#: builtin/clone.c:789
#, c-format
msgid "Don't know how to clone %s"
msgstr ""

#: builtin/clone.c:838
#, c-format
msgid "Remote branch %s not found in upstream %s"
msgstr ""

#: builtin/clone.c:845
msgid "You appear to have cloned an empty repository."
msgstr ""

#: builtin/column.c:9
msgid "git column [options]"
msgstr ""

#: builtin/column.c:26
msgid "lookup config vars"
msgstr ""

#: builtin/column.c:27 builtin/column.c:28
msgid "layout to use"
msgstr ""

#: builtin/column.c:29
msgid "Maximum width"
msgstr ""

#: builtin/column.c:30
msgid "Padding space on left border"
msgstr ""

#: builtin/column.c:31
msgid "Padding space on right border"
msgstr ""

#: builtin/column.c:32
msgid "Padding space between columns"
msgstr ""

#: builtin/column.c:51
msgid "--command must be the first argument"
msgstr ""

#: builtin/commit.c:33
msgid "git commit [options] [--] <filepattern>..."
msgstr ""

#: builtin/commit.c:38
msgid "git status [options] [--] <filepattern>..."
msgstr ""

#: builtin/commit.c:43
msgid ""
"Your name and email address were configured automatically based\n"
"on your username and hostname. Please check that they are accurate.\n"
"You can suppress this message by setting them explicitly:\n"
"\n"
"    git config --global user.name \"Your Name\"\n"
"    git config --global user.email you@example.com\n"
"\n"
"After doing this, you may fix the identity used for this commit with:\n"
"\n"
"    git commit --amend --reset-author\n"
msgstr ""

#: builtin/commit.c:55
msgid ""
"You asked to amend the most recent commit, but doing so would make\n"
"it empty. You can repeat your command with --allow-empty, or you can\n"
"remove the commit entirely with \"git reset HEAD^\".\n"
msgstr ""

#: builtin/commit.c:60
msgid ""
"The previous cherry-pick is now empty, possibly due to conflict resolution.\n"
"If you wish to commit it anyway, use:\n"
"\n"
"    git commit --allow-empty\n"
"\n"
"Otherwise, please use 'git reset'\n"
msgstr ""

<<<<<<< HEAD
#: builtin/grep.c:454
#, c-format
msgid "Failed to chdir: %s"
msgstr ""

#: builtin/grep.c:530 builtin/grep.c:564
#, c-format
msgid "unable to read tree (%s)"
msgstr ""

#: builtin/grep.c:578
#, c-format
msgid "unable to grep from object of type %s"
msgstr ""

#: builtin/grep.c:636
#, c-format
msgid "switch `%c' expects a numerical value"
msgstr ""

#: builtin/grep.c:653
#, c-format
msgid "cannot open '%s'"
msgstr ""

#: builtin/grep.c:917
msgid "no pattern given."
msgstr ""

#: builtin/grep.c:931
=======
#: builtin/commit.c:256
msgid "failed to unpack HEAD tree object"
msgstr ""

#: builtin/commit.c:298
msgid "unable to create temporary index"
msgstr ""

#: builtin/commit.c:304
msgid "interactive add failed"
msgstr ""

#: builtin/commit.c:337 builtin/commit.c:358 builtin/commit.c:408
msgid "unable to write new_index file"
msgstr ""

#: builtin/commit.c:389
msgid "cannot do a partial commit during a merge."
msgstr ""

#: builtin/commit.c:391
msgid "cannot do a partial commit during a cherry-pick."
msgstr ""

#: builtin/commit.c:401
msgid "cannot read the index"
msgstr ""

#: builtin/commit.c:421
msgid "unable to write temporary index file"
msgstr ""

#: builtin/commit.c:510 builtin/commit.c:516
>>>>>>> b2f4b6ce
#, c-format
msgid "invalid commit: %s"
msgstr ""

<<<<<<< HEAD
#: builtin/grep.c:972
msgid "--open-files-in-pager only works on the worktree"
msgstr ""

#: builtin/grep.c:995
msgid "--cached or --untracked cannot be used with --no-index."
msgstr ""

#: builtin/grep.c:1000
msgid "--no-index or --untracked cannot be used with revs."
msgstr ""

#: builtin/grep.c:1003
msgid "--[no-]exclude-standard cannot be used for tracked contents."
msgstr ""

#: builtin/grep.c:1011
msgid "both --cached and trees are given."
=======
#: builtin/commit.c:539
msgid "malformed --author parameter"
msgstr ""

#: builtin/commit.c:600
#, c-format
msgid "Malformed ident string: '%s'"
msgstr ""

#: builtin/commit.c:638 builtin/commit.c:671 builtin/commit.c:985
#, c-format
msgid "could not lookup commit %s"
msgstr ""

#: builtin/commit.c:650 builtin/shortlog.c:296
#, c-format
msgid "(reading log message from standard input)\n"
msgstr ""

#: builtin/commit.c:652
msgid "could not read log from standard input"
>>>>>>> b2f4b6ce
msgstr ""

#: builtin/commit.c:656
#, c-format
msgid "could not read log file '%s'"
msgstr ""

#: builtin/commit.c:662
msgid "commit has empty message"
msgstr ""

#: builtin/commit.c:678
msgid "could not read MERGE_MSG"
msgstr ""

#: builtin/commit.c:682
msgid "could not read SQUASH_MSG"
msgstr ""

#: builtin/commit.c:686
#, c-format
msgid "could not read '%s'"
msgstr ""

#: builtin/commit.c:738
msgid "could not write commit template"
msgstr ""

#: builtin/commit.c:749
#, c-format
msgid ""
"\n"
"It looks like you may be committing a merge.\n"
"If this is not correct, please remove the file\n"
"\t%s\n"
"and try again.\n"
msgstr ""

#: builtin/commit.c:754
#, c-format
msgid ""
"\n"
"It looks like you may be committing a cherry-pick.\n"
"If this is not correct, please remove the file\n"
"\t%s\n"
"and try again.\n"
msgstr ""

#: builtin/commit.c:766
msgid ""
"Please enter the commit message for your changes. Lines starting\n"
"with '#' will be ignored, and an empty message aborts the commit.\n"
msgstr ""

#: builtin/commit.c:771
msgid ""
"Please enter the commit message for your changes. Lines starting\n"
"with '#' will be kept; you may remove them yourself if you want to.\n"
"An empty message aborts the commit.\n"
msgstr ""

#: builtin/commit.c:784
#, c-format
msgid "%sAuthor:    %s"
msgstr ""

#: builtin/commit.c:791
#, c-format
msgid "%sCommitter: %s"
msgstr ""

#: builtin/commit.c:811
msgid "Cannot read index"
msgstr ""

#: builtin/commit.c:848
msgid "Error building trees"
msgstr ""

#: builtin/commit.c:863 builtin/tag.c:361
#, c-format
msgid "Please supply the message using either -m or -F option.\n"
msgstr ""

#: builtin/commit.c:960
#, c-format
msgid "No existing author found with '%s'"
msgstr ""

#: builtin/commit.c:975 builtin/commit.c:1175
#, c-format
msgid "Invalid untracked files mode '%s'"
msgstr ""

#: builtin/commit.c:1015
msgid "Using both --reset-author and --author does not make sense"
msgstr ""

#: builtin/commit.c:1026
msgid "You have nothing to amend."
msgstr ""

#: builtin/commit.c:1029
msgid "You are in the middle of a merge -- cannot amend."
msgstr ""

#: builtin/commit.c:1031
msgid "You are in the middle of a cherry-pick -- cannot amend."
msgstr ""

#: builtin/commit.c:1034
msgid "Options --squash and --fixup cannot be used together"
msgstr ""

#: builtin/commit.c:1044
msgid "Only one of -c/-C/-F/--fixup can be used."
msgstr ""

#: builtin/commit.c:1046
msgid "Option -m cannot be combined with -c/-C/-F/--fixup."
msgstr ""

#: builtin/commit.c:1054
msgid "--reset-author can be used only with -C, -c or --amend."
msgstr ""

#: builtin/commit.c:1071
msgid "Only one of --include/--only/--all/--interactive/--patch can be used."
msgstr ""

#: builtin/commit.c:1073
msgid "No paths with --include/--only does not make sense."
msgstr ""

#: builtin/commit.c:1075
msgid "Clever... amending the last one with dirty index."
msgstr ""

#: builtin/commit.c:1077
msgid "Explicit paths specified without -i nor -o; assuming --only paths..."
msgstr ""

#: builtin/commit.c:1087 builtin/tag.c:577
#, c-format
msgid "Invalid cleanup mode %s"
msgstr ""

#: builtin/commit.c:1092
msgid "Paths with -a does not make sense."
msgstr ""

#: builtin/commit.c:1189 builtin/commit.c:1417
msgid "show status concisely"
msgstr ""

#: builtin/commit.c:1191 builtin/commit.c:1419
msgid "show branch information"
msgstr ""

#: builtin/commit.c:1193 builtin/commit.c:1421 builtin/push.c:389
msgid "machine-readable output"
msgstr ""

#: builtin/commit.c:1196 builtin/commit.c:1423
msgid "terminate entries with NUL"
msgstr ""

#: builtin/commit.c:1198 builtin/commit.c:1426 builtin/fast-export.c:636
#: builtin/fast-export.c:639 builtin/tag.c:461
msgid "mode"
msgstr ""

#: builtin/commit.c:1199 builtin/commit.c:1426
msgid "show untracked files, optional modes: all, normal, no. (Default: all)"
msgstr ""

#: builtin/commit.c:1202
msgid "show ignored files"
msgstr ""

#: builtin/commit.c:1203 parse-options.h:151
msgid "when"
msgstr ""

#: builtin/commit.c:1204
msgid ""
"ignore changes to submodules, optional when: all, dirty, untracked. "
"(Default: all)"
msgstr ""

#: builtin/commit.c:1206
msgid "list untracked files in columns"
msgstr ""

#: builtin/commit.c:1275
msgid "couldn't look up newly created commit"
msgstr ""

#: builtin/commit.c:1277
msgid "could not parse newly created commit"
msgstr ""

#: builtin/commit.c:1318
msgid "detached HEAD"
msgstr ""

#: builtin/commit.c:1320
msgid " (root-commit)"
msgstr ""

#: builtin/commit.c:1387
msgid "suppress summary after successful commit"
msgstr ""

#: builtin/commit.c:1388
msgid "show diff in commit message template"
msgstr ""

#: builtin/commit.c:1390
msgid "Commit message options"
msgstr ""

#: builtin/commit.c:1391 builtin/tag.c:459
msgid "read message from file"
msgstr ""

#: builtin/commit.c:1392
msgid "author"
msgstr ""

#: builtin/commit.c:1392
msgid "override author for commit"
msgstr ""

#: builtin/commit.c:1393 builtin/gc.c:178
msgid "date"
msgstr ""

#: builtin/commit.c:1393
msgid "override date for commit"
msgstr ""

#: builtin/commit.c:1394 builtin/merge.c:206 builtin/notes.c:534
#: builtin/notes.c:691 builtin/tag.c:457
msgid "message"
msgstr ""

#: builtin/commit.c:1394
msgid "commit message"
msgstr ""

#: builtin/commit.c:1395
msgid "reuse and edit message from specified commit"
msgstr ""

#: builtin/commit.c:1396
msgid "reuse message from specified commit"
msgstr ""

#: builtin/commit.c:1397
msgid "use autosquash formatted message to fixup specified commit"
msgstr ""

#: builtin/commit.c:1398
msgid "use autosquash formatted message to squash specified commit"
msgstr ""

#: builtin/commit.c:1399
msgid "the commit is authored by me now (used with -C/-c/--amend)"
msgstr ""

#: builtin/commit.c:1400 builtin/log.c:1068 builtin/revert.c:109
msgid "add Signed-off-by:"
msgstr ""

#: builtin/commit.c:1401
msgid "use specified template file"
msgstr ""

#: builtin/commit.c:1402
msgid "force edit of commit"
msgstr ""

#: builtin/commit.c:1403
msgid "default"
msgstr ""

#: builtin/commit.c:1403 builtin/tag.c:462
msgid "how to strip spaces and #comments from message"
msgstr ""

#: builtin/commit.c:1404
msgid "include status in commit message template"
msgstr ""

#: builtin/commit.c:1405 builtin/merge.c:213 builtin/tag.c:463
msgid "key id"
msgstr ""

#: builtin/commit.c:1406 builtin/merge.c:214
msgid "GPG sign commit"
msgstr ""

#. end commit message options
#: builtin/commit.c:1409
msgid "Commit contents options"
msgstr ""

#: builtin/commit.c:1410
msgid "commit all changed files"
msgstr ""

#: builtin/commit.c:1411
msgid "add specified files to index for commit"
msgstr ""

#: builtin/commit.c:1412
msgid "interactively add files"
msgstr ""

#: builtin/commit.c:1413
msgid "interactively add changes"
msgstr ""

#: builtin/commit.c:1414
msgid "commit only specified files"
msgstr ""

#: builtin/commit.c:1415
msgid "bypass pre-commit hook"
msgstr ""

#: builtin/commit.c:1416
msgid "show what would be committed"
msgstr ""

#: builtin/commit.c:1424
msgid "amend previous commit"
msgstr ""

#: builtin/commit.c:1425
msgid "bypass post-rewrite hook"
msgstr ""

#: builtin/commit.c:1430
msgid "ok to record an empty change"
msgstr ""

#: builtin/commit.c:1433
msgid "ok to record a change with an empty message"
msgstr ""

#: builtin/commit.c:1464
msgid "could not parse HEAD commit"
msgstr ""

#: builtin/commit.c:1502 builtin/merge.c:508
#, c-format
msgid "could not open '%s' for reading"
msgstr ""

#: builtin/commit.c:1509
#, c-format
msgid "Corrupt MERGE_HEAD file (%s)"
msgstr ""

#: builtin/commit.c:1516
msgid "could not read MERGE_MODE"
msgstr ""

#: builtin/commit.c:1535
#, c-format
msgid "could not read commit message: %s"
msgstr ""

#: builtin/commit.c:1549
#, c-format
msgid "Aborting commit; you did not edit the message.\n"
msgstr ""

#: builtin/commit.c:1554
#, c-format
msgid "Aborting commit due to empty commit message.\n"
msgstr ""

#: builtin/commit.c:1569 builtin/merge.c:935 builtin/merge.c:960
msgid "failed to write commit object"
msgstr ""

#: builtin/commit.c:1590
msgid "cannot lock HEAD ref"
msgstr ""

#: builtin/commit.c:1594
msgid "cannot update HEAD ref"
msgstr ""

#: builtin/commit.c:1605
msgid ""
"Repository has been updated, but unable to write\n"
"new_index file. Check that disk is not full or quota is\n"
"not exceeded, and then \"git reset HEAD\" to recover."
msgstr ""

#: builtin/config.c:7
msgid "git config [options]"
msgstr ""

#: builtin/config.c:52
msgid "Config file location"
msgstr ""

#: builtin/config.c:53
msgid "use global config file"
msgstr ""

#: builtin/config.c:54
msgid "use system config file"
msgstr ""

#: builtin/config.c:55
msgid "use repository config file"
msgstr ""

#: builtin/config.c:56
msgid "use given config file"
msgstr ""

#: builtin/config.c:57
msgid "Action"
msgstr ""

#: builtin/config.c:58
msgid "get value: name [value-regex]"
msgstr ""

#: builtin/config.c:59
msgid "get all values: key [value-regex]"
msgstr ""

#: builtin/config.c:60
msgid "get values for regexp: name-regex [value-regex]"
msgstr ""

#: builtin/config.c:61
msgid "replace all matching variables: name value [value_regex]"
msgstr ""

#: builtin/config.c:62
msgid "add a new variable: name value"
msgstr ""

#: builtin/config.c:63
msgid "remove a variable: name [value-regex]"
msgstr ""

<<<<<<< HEAD
#: builtin/log.c:789
msgid "Cover letter needs email format"
msgstr ""

#: builtin/log.c:862
#, c-format
msgid "insane in-reply-to: %s"
msgstr ""

#: builtin/log.c:935
msgid "Two output directories?"
msgstr ""

#: builtin/log.c:1157
#, c-format
msgid "bogus committer info %s"
msgstr ""

#: builtin/log.c:1202
msgid "-n and -k are mutually exclusive."
msgstr ""

#: builtin/log.c:1204
msgid "--subject-prefix and -k are mutually exclusive."
msgstr ""

#: builtin/log.c:1212
msgid "--name-only does not make sense"
msgstr ""

#: builtin/log.c:1214
msgid "--name-status does not make sense"
msgstr ""

#: builtin/log.c:1216
msgid "--check does not make sense"
msgstr ""

#: builtin/log.c:1239
msgid "standard output, or directory, which one?"
msgstr ""

#: builtin/log.c:1241
#, c-format
msgid "Could not create directory '%s'"
msgstr ""

#: builtin/log.c:1394
msgid "Failed to create output files"
msgstr ""

#: builtin/log.c:1498
#, c-format
msgid ""
"Could not find a tracked remote branch, please specify <upstream> manually.\n"
msgstr ""

#: builtin/log.c:1511 builtin/log.c:1513 builtin/log.c:1525
#, c-format
msgid "Unknown commit %s"
=======
#: builtin/config.c:64
msgid "remove all matches: name [value-regex]"
msgstr ""

#: builtin/config.c:65
msgid "rename section: old-name new-name"
msgstr ""

#: builtin/config.c:66
msgid "remove a section: name"
msgstr ""

#: builtin/config.c:67
msgid "list all"
msgstr ""

#: builtin/config.c:68
msgid "open an editor"
msgstr ""

#: builtin/config.c:69 builtin/config.c:70
msgid "slot"
msgstr ""

#: builtin/config.c:69
msgid "find the color configured: [default]"
msgstr ""

#: builtin/config.c:70
msgid "find the color setting: [stdout-is-tty]"
msgstr ""

#: builtin/config.c:71
msgid "Type"
msgstr ""

#: builtin/config.c:72
msgid "value is \"true\" or \"false\""
msgstr ""

#: builtin/config.c:73
msgid "value is decimal number"
msgstr ""

#: builtin/config.c:74
msgid "value is --bool or --int"
msgstr ""

#: builtin/config.c:75
msgid "value is a path (file or directory name)"
msgstr ""

#: builtin/config.c:76
msgid "Other"
>>>>>>> b2f4b6ce
msgstr ""

#: builtin/config.c:77
msgid "terminate values with NUL byte"
msgstr ""

#: builtin/config.c:78
msgid "respect include directives on lookup"
msgstr ""

#: builtin/count-objects.c:69
msgid "git count-objects [-v]"
msgstr ""

#: builtin/describe.c:15
msgid "git describe [options] <committish>*"
msgstr ""

#: builtin/describe.c:16
msgid "git describe [options] --dirty"
msgstr ""

#: builtin/describe.c:234
#, c-format
msgid "annotated tag %s not available"
msgstr ""

#: builtin/describe.c:238
#, c-format
msgid "annotated tag %s has no embedded name"
msgstr ""

#: builtin/describe.c:240
#, c-format
msgid "tag '%s' is really '%s' here"
msgstr ""

#: builtin/describe.c:267
#, c-format
msgid "Not a valid object name %s"
msgstr ""

#: builtin/describe.c:270
#, c-format
msgid "%s is not a valid '%s' object"
msgstr ""

#: builtin/describe.c:287
#, c-format
msgid "no tag exactly matches '%s'"
msgstr ""

#: builtin/describe.c:289
#, c-format
msgid "searching to describe %s\n"
msgstr ""

#: builtin/describe.c:329
#, c-format
msgid "finished search at %s\n"
msgstr ""

<<<<<<< HEAD
#: builtin/merge.c:436
=======
#: builtin/describe.c:353
>>>>>>> b2f4b6ce
#, c-format
msgid ""
"No annotated tags can describe '%s'.\n"
"However, there were unannotated tags: try --tags."
msgstr ""

<<<<<<< HEAD
#: builtin/merge.c:535
=======
#: builtin/describe.c:357
>>>>>>> b2f4b6ce
#, c-format
msgid ""
"No tags can describe '%s'.\n"
"Try --always, or create some tags."
msgstr ""

<<<<<<< HEAD
#: builtin/merge.c:628
msgid "git write-tree failed to write a tree"
msgstr ""

#: builtin/merge.c:678
msgid "failed to read the cache"
msgstr ""

#: builtin/merge.c:709
msgid "Not handling anything other than two heads merge."
msgstr ""

#: builtin/merge.c:723
#, c-format
msgid "Unknown option for merge-recursive: -X%s"
msgstr ""

#: builtin/merge.c:737
#, c-format
msgid "unable to write %s"
msgstr ""

#: builtin/merge.c:876
#, c-format
msgid "Could not read from '%s'"
msgstr ""

#: builtin/merge.c:885
#, c-format
msgid "Not committing merge; use 'git commit' to complete the merge.\n"
msgstr ""

#: builtin/merge.c:891
msgid ""
"Please enter a commit message to explain why this merge is necessary,\n"
"especially if it merges an updated upstream into a topic branch.\n"
"\n"
"Lines starting with '#' will be ignored, and an empty message aborts\n"
"the commit.\n"
msgstr ""

#: builtin/merge.c:915
msgid "Empty commit message."
msgstr ""

#: builtin/merge.c:927
#, c-format
msgid "Wonderful.\n"
msgstr ""

#: builtin/merge.c:992
#, c-format
msgid "Automatic merge failed; fix conflicts and then commit the result.\n"
msgstr ""

#: builtin/merge.c:1008
#, c-format
msgid "'%s' is not a commit"
msgstr ""

#: builtin/merge.c:1049
msgid "No current branch."
msgstr ""

#: builtin/merge.c:1051
msgid "No remote for the current branch."
msgstr ""

#: builtin/merge.c:1053
msgid "No default upstream defined for the current branch."
msgstr ""

#: builtin/merge.c:1058
=======
#: builtin/describe.c:378
#, c-format
msgid "traversed %lu commits\n"
msgstr ""

#: builtin/describe.c:381
#, c-format
msgid ""
"more than %i tags found; listed %i most recent\n"
"gave up search at %s\n"
msgstr ""

#: builtin/describe.c:403
msgid "find the tag that comes after the commit"
msgstr ""

#: builtin/describe.c:404
msgid "debug search strategy on stderr"
msgstr ""

#: builtin/describe.c:405
msgid "use any ref in .git/refs"
msgstr ""

#: builtin/describe.c:406
msgid "use any tag in .git/refs/tags"
msgstr ""

#: builtin/describe.c:407
msgid "always use long format"
msgstr ""

#: builtin/describe.c:410
msgid "only output exact matches"
msgstr ""

#: builtin/describe.c:412
msgid "consider <n> most recent tags (default: 10)"
msgstr ""

#: builtin/describe.c:414
msgid "only consider tags matching <pattern>"
msgstr ""

#: builtin/describe.c:416 builtin/name-rev.c:238
msgid "show abbreviated commit object as fallback"
msgstr ""

#: builtin/describe.c:417
msgid "mark"
msgstr ""

#: builtin/describe.c:418
msgid "append <mark> on dirty working tree (default: \"-dirty\")"
msgstr ""

#: builtin/describe.c:436
msgid "--long is incompatible with --abbrev=0"
msgstr ""

#: builtin/describe.c:462
msgid "No names found, cannot describe anything."
msgstr ""

#: builtin/describe.c:482
msgid "--dirty is incompatible with committishes"
msgstr ""

#: builtin/diff.c:79
>>>>>>> b2f4b6ce
#, c-format
msgid "'%s': not a regular file or symlink"
msgstr ""

<<<<<<< HEAD
#: builtin/merge.c:1145 builtin/merge.c:1302
=======
#: builtin/diff.c:224
>>>>>>> b2f4b6ce
#, c-format
msgid "invalid option: %s"
msgstr ""

<<<<<<< HEAD
#: builtin/merge.c:1213
msgid "There is no merge to abort (MERGE_HEAD missing)."
msgstr ""

#: builtin/merge.c:1229 git-pull.sh:31
msgid ""
"You have not concluded your merge (MERGE_HEAD exists).\n"
"Please, commit your changes before you can merge."
msgstr ""

#: builtin/merge.c:1232 git-pull.sh:34
msgid "You have not concluded your merge (MERGE_HEAD exists)."
msgstr ""

#: builtin/merge.c:1236
msgid ""
"You have not concluded your cherry-pick (CHERRY_PICK_HEAD exists).\n"
"Please, commit your changes before you can merge."
msgstr ""

#: builtin/merge.c:1239
msgid "You have not concluded your cherry-pick (CHERRY_PICK_HEAD exists)."
msgstr ""

#: builtin/merge.c:1248
msgid "You cannot combine --squash with --no-ff."
msgstr ""

#: builtin/merge.c:1253
msgid "You cannot combine --no-ff with --ff-only."
msgstr ""

#: builtin/merge.c:1260
msgid "No commit specified and merge.defaultToUpstream not set."
msgstr ""

#: builtin/merge.c:1292
msgid "Can merge only exactly one commit into empty head"
msgstr ""

#: builtin/merge.c:1295
msgid "Squash commit into empty head not supported yet"
msgstr ""

#: builtin/merge.c:1297
msgid "Non-fast-forward commit does not make sense into an empty head"
msgstr ""

#: builtin/merge.c:1412
#, c-format
msgid "Updating %s..%s\n"
msgstr ""

#: builtin/merge.c:1450
#, c-format
msgid "Trying really trivial in-index merge...\n"
msgstr ""

#: builtin/merge.c:1457
#, c-format
msgid "Nope.\n"
msgstr ""

#: builtin/merge.c:1489
msgid "Not possible to fast-forward, aborting."
msgstr ""

#: builtin/merge.c:1512 builtin/merge.c:1591
#, c-format
msgid "Rewinding the tree to pristine...\n"
msgstr ""

#: builtin/merge.c:1516
#, c-format
msgid "Trying merge strategy %s...\n"
msgstr ""

#: builtin/merge.c:1582
#, c-format
msgid "No merge strategy handled the merge.\n"
msgstr ""

#: builtin/merge.c:1584
#, c-format
msgid "Merge with strategy %s failed.\n"
msgstr ""

#: builtin/merge.c:1593
#, c-format
msgid "Using the %s to prepare resolving by hand.\n"
msgstr ""

#: builtin/merge.c:1605
#, c-format
msgid "Automatic merge went well; stopped before committing as requested\n"
=======
#: builtin/diff.c:301
msgid "Not a git repository"
msgstr ""

#: builtin/diff.c:344
#, c-format
msgid "invalid object '%s' given."
msgstr ""

#: builtin/diff.c:349
#, c-format
msgid "more than %d trees given: '%s'"
msgstr ""

#: builtin/diff.c:359
#, c-format
msgid "more than two blobs given: '%s'"
msgstr ""

#: builtin/diff.c:367
#, c-format
msgid "unhandled object '%s' given."
msgstr ""

#: builtin/fast-export.c:22
msgid "git fast-export [rev-list-opts]"
msgstr ""

#: builtin/fast-export.c:635
msgid "show progress after <n> objects"
msgstr ""

#: builtin/fast-export.c:637
msgid "select handling of signed tags"
msgstr ""

#: builtin/fast-export.c:640
msgid "select handling of tags that tag filtered objects"
msgstr ""

#: builtin/fast-export.c:643
msgid "Dump marks to this file"
msgstr ""

#: builtin/fast-export.c:645
msgid "Import marks from this file"
msgstr ""

#: builtin/fast-export.c:647
msgid "Fake a tagger when tags lack one"
msgstr ""

#: builtin/fast-export.c:649
msgid "Output full tree for each commit"
msgstr ""

#: builtin/fast-export.c:651
msgid "Use the done feature to terminate the stream"
msgstr ""

#: builtin/fast-export.c:652
msgid "Skip output of blob data"
msgstr ""

#: builtin/fetch.c:20
msgid "git fetch [<options>] [<repository> [<refspec>...]]"
msgstr ""

#: builtin/fetch.c:21
msgid "git fetch [<options>] <group>"
msgstr ""

#: builtin/fetch.c:22
msgid "git fetch --multiple [<options>] [(<repository> | <group>)...]"
msgstr ""

#: builtin/fetch.c:23
msgid "git fetch --all [<options>]"
msgstr ""

#: builtin/fetch.c:60
msgid "fetch from all remotes"
msgstr ""

#: builtin/fetch.c:62
msgid "append to .git/FETCH_HEAD instead of overwriting"
>>>>>>> b2f4b6ce
msgstr ""

#: builtin/fetch.c:64
msgid "path to upload pack on remote end"
msgstr ""

#: builtin/fetch.c:65
msgid "force overwrite of local branch"
msgstr ""

#: builtin/fetch.c:67
msgid "fetch from multiple remotes"
msgstr ""

#: builtin/fetch.c:69
msgid "fetch all tags and associated objects"
msgstr ""

#: builtin/fetch.c:71
msgid "do not fetch all tags (--no-tags)"
msgstr ""

#: builtin/fetch.c:73
msgid "prune remote-tracking branches no longer on remote"
msgstr ""

#: builtin/fetch.c:74
msgid "on-demand"
msgstr ""

#: builtin/fetch.c:75
msgid "control recursive fetching of submodules"
msgstr ""

#: builtin/fetch.c:79
msgid "keep downloaded pack"
msgstr ""

#: builtin/fetch.c:81
msgid "allow updating of HEAD ref"
msgstr ""

#: builtin/fetch.c:84
msgid "deepen history of shallow clone"
msgstr ""

#: builtin/fetch.c:85 builtin/log.c:1083
msgid "dir"
msgstr ""

#: builtin/fetch.c:86
msgid "prepend this to submodule path output"
msgstr ""

#: builtin/fetch.c:89
msgid "default mode for recursion"
msgstr ""

#: builtin/fetch.c:201
msgid "Couldn't find remote ref HEAD"
msgstr ""

#: builtin/fetch.c:254
#, c-format
msgid "object %s not found"
msgstr ""

#: builtin/fetch.c:260
msgid "[up to date]"
msgstr ""

#: builtin/fetch.c:274
#, c-format
msgid "! %-*s %-*s -> %s  (can't fetch in current branch)"
msgstr ""

#: builtin/fetch.c:275 builtin/fetch.c:361
msgid "[rejected]"
msgstr ""

#: builtin/fetch.c:286
msgid "[tag update]"
msgstr ""

#: builtin/fetch.c:288 builtin/fetch.c:323 builtin/fetch.c:341
msgid "  (unable to update local ref)"
msgstr ""

#: builtin/fetch.c:306
msgid "[new tag]"
msgstr ""

#: builtin/fetch.c:309
msgid "[new branch]"
msgstr ""

#: builtin/fetch.c:312
msgid "[new ref]"
msgstr ""

#: builtin/fetch.c:357
msgid "unable to update local ref"
msgstr ""

#: builtin/fetch.c:357
msgid "forced update"
msgstr ""

#: builtin/fetch.c:363
msgid "(non-fast-forward)"
msgstr ""

#: builtin/fetch.c:394 builtin/fetch.c:686
#, c-format
msgid "cannot open %s: %s\n"
msgstr ""

#: builtin/fetch.c:403
#, c-format
msgid "%s did not send all necessary objects\n"
msgstr ""

#: builtin/fetch.c:489
#, c-format
msgid "From %.*s\n"
msgstr ""

#: builtin/fetch.c:500
#, c-format
msgid ""
"some local refs could not be updated; try running\n"
" 'git remote prune %s' to remove any old, conflicting branches"
msgstr ""

#: builtin/fetch.c:550
#, c-format
msgid "   (%s will become dangling)"
msgstr ""

#: builtin/fetch.c:551
#, c-format
msgid "   (%s has become dangling)"
msgstr ""

#: builtin/fetch.c:558
msgid "[deleted]"
msgstr ""

#: builtin/fetch.c:559 builtin/remote.c:1055
msgid "(none)"
msgstr ""

#: builtin/fetch.c:676
#, c-format
msgid "Refusing to fetch into current branch %s of non-bare repository"
msgstr ""

#: builtin/fetch.c:710
#, c-format
msgid "Don't know how to fetch from %s"
msgstr ""

#: builtin/fetch.c:787
#, c-format
msgid "Option \"%s\" value \"%s\" is not valid for %s"
msgstr ""

#: builtin/fetch.c:790
#, c-format
msgid "Option \"%s\" is ignored for %s\n"
msgstr ""

#: builtin/fetch.c:892
#, c-format
msgid "Fetching %s\n"
msgstr ""

#: builtin/fetch.c:894 builtin/remote.c:100
#, c-format
msgid "Could not fetch %s"
msgstr ""

#: builtin/fetch.c:913
msgid ""
"No remote repository specified.  Please, specify either a URL or a\n"
"remote name from which new revisions should be fetched."
msgstr ""

#: builtin/fetch.c:933
msgid "You need to specify a tag name."
msgstr ""

#: builtin/fetch.c:985
msgid "fetch --all does not take a repository argument"
msgstr ""

#: builtin/fetch.c:987
msgid "fetch --all does not make sense with refspecs"
msgstr ""

#: builtin/fetch.c:998
#, c-format
msgid "No such remote or remote group: %s"
msgstr ""

#: builtin/fetch.c:1006
msgid "Fetching a group and specifying refspecs does not make sense"
msgstr ""

#: builtin/fmt-merge-msg.c:13
msgid "git fmt-merge-msg [-m <message>] [--log[=<n>]|--no-log] [--file <file>]"
msgstr ""

#: builtin/fmt-merge-msg.c:653 builtin/fmt-merge-msg.c:656 builtin/grep.c:786
#: builtin/merge.c:188 builtin/show-branch.c:656 builtin/show-ref.c:192
#: builtin/tag.c:448 parse-options.h:133 parse-options.h:235
msgid "n"
msgstr ""

#: builtin/fmt-merge-msg.c:654
msgid "populate log with at most <n> entries from shortlog"
msgstr ""

#: builtin/fmt-merge-msg.c:657
msgid "alias for --log (deprecated)"
msgstr ""

#: builtin/fmt-merge-msg.c:660
msgid "text"
msgstr ""

#: builtin/fmt-merge-msg.c:661
msgid "use <text> as start of message"
msgstr ""

#: builtin/fmt-merge-msg.c:662
msgid "file to read from"
msgstr ""

#: builtin/for-each-ref.c:979
msgid "git for-each-ref [options] [<pattern>]"
msgstr ""

#: builtin/for-each-ref.c:994
msgid "quote placeholders suitably for shells"
msgstr ""

#: builtin/for-each-ref.c:996
msgid "quote placeholders suitably for perl"
msgstr ""

#: builtin/for-each-ref.c:998
msgid "quote placeholders suitably for python"
msgstr ""

#: builtin/for-each-ref.c:1000
msgid "quote placeholders suitably for tcl"
msgstr ""

#: builtin/for-each-ref.c:1003
msgid "show only <n> matched refs"
msgstr ""

#: builtin/for-each-ref.c:1004
msgid "format"
msgstr ""

#: builtin/for-each-ref.c:1004
msgid "format to use for the output"
msgstr ""

#: builtin/for-each-ref.c:1005
msgid "key"
msgstr ""

#: builtin/for-each-ref.c:1006
msgid "field name to sort on"
msgstr ""

#: builtin/fsck.c:608
msgid "git fsck [options] [<object>...]"
msgstr ""

#: builtin/fsck.c:614
msgid "show unreachable objects"
msgstr ""

#: builtin/fsck.c:615
msgid "show dangling objects"
msgstr ""

#: builtin/fsck.c:616
msgid "report tags"
msgstr ""

#: builtin/fsck.c:617
msgid "report root nodes"
msgstr ""

#: builtin/fsck.c:618
msgid "make index objects head nodes"
msgstr ""

#: builtin/fsck.c:619
msgid "make reflogs head nodes (default)"
msgstr ""

#: builtin/fsck.c:620
msgid "also consider packs and alternate objects"
msgstr ""

#: builtin/fsck.c:621
msgid "enable more strict checking"
msgstr ""

#: builtin/fsck.c:623
msgid "write dangling objects in .git/lost-found"
msgstr ""

#: builtin/fsck.c:624 builtin/prune.c:134
msgid "show progress"
msgstr ""

#: builtin/gc.c:22
msgid "git gc [options]"
msgstr ""

#: builtin/gc.c:63
#, c-format
msgid "Invalid %s: '%s'"
msgstr ""

#: builtin/gc.c:90
#, c-format
msgid "insanely long object directory %.*s"
msgstr ""

#: builtin/gc.c:179
msgid "prune unreferenced objects"
msgstr ""

#: builtin/gc.c:181
msgid "be more thorough (increased runtime)"
msgstr ""

#: builtin/gc.c:182
msgid "enable auto-gc mode"
msgstr ""

#: builtin/gc.c:221
#, c-format
msgid "Auto packing the repository for optimum performance.\n"
msgstr ""

#: builtin/gc.c:224
#, c-format
msgid ""
"Auto packing the repository for optimum performance. You may also\n"
"run \"git gc\" manually. See \"git help gc\" for more information.\n"
msgstr ""

#: builtin/gc.c:251
msgid ""
"There are too many unreachable loose objects; run 'git prune' to remove them."
msgstr ""

#: builtin/grep.c:22
msgid "git grep [options] [-e] <pattern> [<rev>...] [[--] <path>...]"
msgstr ""

#: builtin/grep.c:216
#, c-format
msgid "grep: failed to create thread: %s"
msgstr ""

#: builtin/grep.c:454
#, c-format
msgid "Failed to chdir: %s"
msgstr ""

#: builtin/grep.c:530 builtin/grep.c:564
#, c-format
msgid "unable to read tree (%s)"
msgstr ""

#: builtin/grep.c:578
#, c-format
msgid "unable to grep from object of type %s"
msgstr ""

#: builtin/grep.c:636
#, c-format
msgid "switch `%c' expects a numerical value"
msgstr ""

#: builtin/grep.c:653
#, c-format
msgid "cannot open '%s'"
msgstr ""

#: builtin/grep.c:728
msgid "search in index instead of in the work tree"
msgstr ""

#: builtin/grep.c:730
msgid "find in contents not managed by git"
msgstr ""

#: builtin/grep.c:732
msgid "search in both tracked and untracked files"
msgstr ""

#: builtin/grep.c:734
msgid "search also in ignored files"
msgstr ""

#: builtin/grep.c:737
msgid "show non-matching lines"
msgstr ""

#: builtin/grep.c:739
msgid "case insensitive matching"
msgstr ""

#: builtin/grep.c:741
msgid "match patterns only at word boundaries"
msgstr ""

#: builtin/grep.c:743
msgid "process binary files as text"
msgstr ""

#: builtin/grep.c:745
msgid "don't match patterns in binary files"
msgstr ""

#: builtin/grep.c:748
msgid "descend at most <depth> levels"
msgstr ""

#: builtin/grep.c:752
msgid "use extended POSIX regular expressions"
msgstr ""

#: builtin/grep.c:755
msgid "use basic POSIX regular expressions (default)"
msgstr ""

#: builtin/grep.c:758
msgid "interpret patterns as fixed strings"
msgstr ""

#: builtin/grep.c:761
msgid "use Perl-compatible regular expressions"
msgstr ""

#: builtin/grep.c:764
msgid "show line numbers"
msgstr ""

#: builtin/grep.c:765
msgid "don't show filenames"
msgstr ""

#: builtin/grep.c:766
msgid "show filenames"
msgstr ""

#: builtin/grep.c:768
msgid "show filenames relative to top directory"
msgstr ""

#: builtin/grep.c:770
msgid "show only filenames instead of matching lines"
msgstr ""

#: builtin/grep.c:772
msgid "synonym for --files-with-matches"
msgstr ""

#: builtin/grep.c:775
msgid "show only the names of files without match"
msgstr ""

#: builtin/grep.c:777
msgid "print NUL after filenames"
msgstr ""

#: builtin/grep.c:779
msgid "show the number of matches instead of matching lines"
msgstr ""

#: builtin/grep.c:780
msgid "highlight matches"
msgstr ""

#: builtin/grep.c:782
msgid "print empty line between matches from different files"
msgstr ""

#: builtin/grep.c:784
msgid "show filename only once above matches from same file"
msgstr ""

#: builtin/grep.c:787
msgid "show <n> context lines before and after matches"
msgstr ""

#: builtin/grep.c:790
msgid "show <n> context lines before matches"
msgstr ""

#: builtin/grep.c:792
msgid "show <n> context lines after matches"
msgstr ""

#: builtin/grep.c:793
msgid "shortcut for -C NUM"
msgstr ""

#: builtin/grep.c:796
msgid "show a line with the function name before matches"
msgstr ""

#: builtin/grep.c:798
msgid "show the surrounding function"
msgstr ""

#: builtin/grep.c:801
msgid "read patterns from file"
msgstr ""

#: builtin/grep.c:803
msgid "match <pattern>"
msgstr ""

#: builtin/grep.c:805
msgid "combine patterns specified with -e"
msgstr ""

#: builtin/grep.c:817
msgid "indicate hit with exit status without output"
msgstr ""

#: builtin/grep.c:819
msgid "show only matches from files that match all patterns"
msgstr ""

#: builtin/grep.c:822
msgid "pager"
msgstr ""

#: builtin/grep.c:822
msgid "show matching files in the pager"
msgstr ""

#: builtin/grep.c:825
msgid "allow calling of grep(1) (ignored by this build)"
msgstr ""

#: builtin/grep.c:826 builtin/show-ref.c:201
msgid "show usage"
msgstr ""

#: builtin/grep.c:917
msgid "no pattern given."
msgstr ""

#: builtin/grep.c:931
#, c-format
msgid "bad object %s"
msgstr ""

#: builtin/grep.c:972
msgid "--open-files-in-pager only works on the worktree"
msgstr ""

#: builtin/grep.c:995
msgid "--cached or --untracked cannot be used with --no-index."
msgstr ""

#: builtin/grep.c:1000
msgid "--no-index or --untracked cannot be used with revs."
msgstr ""

#: builtin/grep.c:1003
msgid "--[no-]exclude-standard cannot be used for tracked contents."
msgstr ""

#: builtin/grep.c:1011
msgid "both --cached and trees are given."
msgstr ""

#: builtin/hash-object.c:60
msgid ""
"git hash-object [-t <type>] [-w] [--path=<file>|--no-filters] [--stdin] [--] "
"<file>..."
msgstr ""

#: builtin/hash-object.c:61
msgid "git hash-object  --stdin-paths < <list-of-paths>"
msgstr ""

#: builtin/hash-object.c:72
msgid "type"
msgstr ""

#: builtin/hash-object.c:72
msgid "object type"
msgstr ""

#: builtin/hash-object.c:73
msgid "write the object into the object database"
msgstr ""

#: builtin/hash-object.c:74
msgid "read the object from stdin"
msgstr ""

#: builtin/hash-object.c:76
msgid "store file as is without filters"
msgstr ""

#: builtin/hash-object.c:77
msgid "process file as it were from this path"
msgstr ""

#: builtin/help.c:43
msgid "print all available commands"
msgstr ""

#: builtin/help.c:44
msgid "show man page"
msgstr ""

#: builtin/help.c:45
msgid "show manual in web browser"
msgstr ""

#: builtin/help.c:47
msgid "show info page"
msgstr ""

#: builtin/help.c:53
msgid "git help [--all] [--man|--web|--info] [command]"
msgstr ""

#: builtin/help.c:65
#, c-format
msgid "unrecognized help format '%s'"
msgstr ""

#: builtin/help.c:93
msgid "Failed to start emacsclient."
msgstr ""

#: builtin/help.c:106
msgid "Failed to parse emacsclient version."
msgstr ""

#: builtin/help.c:114
#, c-format
msgid "emacsclient version '%d' too old (< 22)."
msgstr ""

#: builtin/help.c:132 builtin/help.c:160 builtin/help.c:169 builtin/help.c:177
#, c-format
msgid "failed to exec '%s': %s"
msgstr ""

#: builtin/help.c:217
#, c-format
msgid ""
"'%s': path for unsupported man viewer.\n"
"Please consider using 'man.<tool>.cmd' instead."
msgstr ""

#: builtin/help.c:229
#, c-format
msgid ""
"'%s': cmd for supported man viewer.\n"
"Please consider using 'man.<tool>.path' instead."
msgstr ""

#: builtin/help.c:299
msgid "The most commonly used git commands are:"
msgstr ""

#: builtin/help.c:367
#, c-format
msgid "'%s': unknown man viewer."
msgstr ""

#: builtin/help.c:384
msgid "no man viewer handled the request"
msgstr ""

#: builtin/help.c:392
msgid "no info viewer handled the request"
msgstr ""

#: builtin/help.c:447 builtin/help.c:454
#, c-format
msgid "usage: %s%s"
msgstr ""

#: builtin/help.c:470
#, c-format
msgid "`git %s' is aliased to `%s'"
msgstr ""

#: builtin/index-pack.c:170
#, c-format
msgid "object type mismatch at %s"
msgstr ""

#: builtin/index-pack.c:190
msgid "object of unexpected type"
msgstr ""

#: builtin/index-pack.c:227
#, c-format
msgid "cannot fill %d byte"
msgid_plural "cannot fill %d bytes"
msgstr[0] ""
msgstr[1] ""

#: builtin/index-pack.c:237
msgid "early EOF"
msgstr ""

#: builtin/index-pack.c:238
msgid "read error on input"
msgstr ""

#: builtin/index-pack.c:250
msgid "used more bytes than were available"
msgstr ""

#: builtin/index-pack.c:257
msgid "pack too large for current definition of off_t"
msgstr ""

#: builtin/index-pack.c:273
#, c-format
msgid "unable to create '%s'"
msgstr ""

#: builtin/index-pack.c:278
#, c-format
msgid "cannot open packfile '%s'"
msgstr ""

#: builtin/index-pack.c:292
msgid "pack signature mismatch"
msgstr ""

#: builtin/index-pack.c:294
#, c-format
msgid "pack version %<PRIu32> unsupported"
msgstr ""

#: builtin/index-pack.c:312
#, c-format
msgid "pack has bad object at offset %lu: %s"
msgstr ""

#: builtin/index-pack.c:434
#, c-format
msgid "inflate returned %d"
msgstr ""

#: builtin/index-pack.c:483
msgid "offset value overflow for delta base object"
msgstr ""

#: builtin/index-pack.c:491
msgid "delta base offset is out of bound"
msgstr ""

#: builtin/index-pack.c:499
#, c-format
msgid "unknown object type %d"
msgstr ""

#: builtin/index-pack.c:530
msgid "cannot pread pack file"
msgstr ""

#: builtin/index-pack.c:532
#, c-format
msgid "premature end of pack file, %lu byte missing"
msgid_plural "premature end of pack file, %lu bytes missing"
msgstr[0] ""
msgstr[1] ""

#: builtin/index-pack.c:558
msgid "serious inflate inconsistency"
msgstr ""

#: builtin/index-pack.c:649 builtin/index-pack.c:655 builtin/index-pack.c:678
#: builtin/index-pack.c:712 builtin/index-pack.c:721
#, c-format
msgid "SHA1 COLLISION FOUND WITH %s !"
msgstr ""

#: builtin/index-pack.c:652 builtin/pack-objects.c:170
#: builtin/pack-objects.c:262
#, c-format
msgid "unable to read %s"
msgstr ""

#: builtin/index-pack.c:718
#, c-format
msgid "cannot read existing object %s"
msgstr ""

#: builtin/index-pack.c:732
#, c-format
msgid "invalid blob object %s"
msgstr ""

#: builtin/index-pack.c:747
#, c-format
msgid "invalid %s"
msgstr ""

#: builtin/index-pack.c:749
msgid "Error in object"
msgstr ""

#: builtin/index-pack.c:751
#, c-format
msgid "Not all child objects of %s are reachable"
msgstr ""

#: builtin/index-pack.c:821 builtin/index-pack.c:847
msgid "failed to apply delta"
msgstr ""

#: builtin/index-pack.c:986
msgid "Receiving objects"
msgstr ""

#: builtin/index-pack.c:986
msgid "Indexing objects"
msgstr ""

#: builtin/index-pack.c:1012
msgid "pack is corrupted (SHA1 mismatch)"
msgstr ""

#: builtin/index-pack.c:1017
msgid "cannot fstat packfile"
msgstr ""

#: builtin/index-pack.c:1020
msgid "pack has junk at the end"
msgstr ""

#: builtin/index-pack.c:1031
msgid "confusion beyond insanity in parse_pack_objects()"
msgstr ""

#: builtin/index-pack.c:1054
msgid "Resolving deltas"
msgstr ""

#: builtin/index-pack.c:1064
#, c-format
msgid "unable to create thread: %s"
msgstr ""

#: builtin/index-pack.c:1106
msgid "confusion beyond insanity"
msgstr ""

#: builtin/index-pack.c:1112
#, c-format
msgid "completed with %d local objects"
msgstr ""

#: builtin/index-pack.c:1121
#, c-format
msgid "Unexpected tail checksum for %s (disk corruption?)"
msgstr ""

#: builtin/index-pack.c:1125
#, c-format
msgid "pack has %d unresolved delta"
msgid_plural "pack has %d unresolved deltas"
msgstr[0] ""
msgstr[1] ""

#: builtin/index-pack.c:1150
#, c-format
msgid "unable to deflate appended object (%d)"
msgstr ""

#: builtin/index-pack.c:1229
#, c-format
msgid "local object %s is corrupt"
msgstr ""

#: builtin/index-pack.c:1253
msgid "error while closing pack file"
msgstr ""

#: builtin/index-pack.c:1266
#, c-format
msgid "cannot write keep file '%s'"
msgstr ""

#: builtin/index-pack.c:1274
#, c-format
msgid "cannot close written keep file '%s'"
msgstr ""

#: builtin/index-pack.c:1287
msgid "cannot store pack file"
msgstr ""

#: builtin/index-pack.c:1298
msgid "cannot store index file"
msgstr ""

#: builtin/index-pack.c:1331
#, c-format
msgid "bad pack.indexversion=%<PRIu32>"
msgstr ""

#: builtin/index-pack.c:1337
#, c-format
msgid "invalid number of threads specified (%d)"
msgstr ""

#: builtin/index-pack.c:1341 builtin/index-pack.c:1514
#, c-format
msgid "no threads support, ignoring %s"
msgstr ""

#: builtin/index-pack.c:1399
#, c-format
msgid "Cannot open existing pack file '%s'"
msgstr ""

#: builtin/index-pack.c:1401
#, c-format
msgid "Cannot open existing pack idx file for '%s'"
msgstr ""

#: builtin/index-pack.c:1448
#, c-format
msgid "non delta: %d object"
msgid_plural "non delta: %d objects"
msgstr[0] ""
msgstr[1] ""

#: builtin/index-pack.c:1455
#, c-format
msgid "chain length = %d: %lu object"
msgid_plural "chain length = %d: %lu objects"
msgstr[0] ""
msgstr[1] ""

#: builtin/index-pack.c:1482
msgid "Cannot come back to cwd"
msgstr ""

#: builtin/index-pack.c:1526 builtin/index-pack.c:1529
#: builtin/index-pack.c:1541 builtin/index-pack.c:1545
#, c-format
msgid "bad %s"
msgstr ""

#: builtin/index-pack.c:1559
msgid "--fix-thin cannot be used without --stdin"
msgstr ""

#: builtin/index-pack.c:1563 builtin/index-pack.c:1573
#, c-format
msgid "packfile name '%s' does not end with '.pack'"
msgstr ""

#: builtin/index-pack.c:1582
msgid "--verify with no packfile name given"
msgstr ""

#: builtin/init-db.c:35
#, c-format
msgid "Could not make %s writable by group"
msgstr ""

#: builtin/init-db.c:62
#, c-format
msgid "insanely long template name %s"
msgstr ""

#: builtin/init-db.c:67
#, c-format
msgid "cannot stat '%s'"
msgstr ""

#: builtin/init-db.c:73
#, c-format
msgid "cannot stat template '%s'"
msgstr ""

#: builtin/init-db.c:80
#, c-format
msgid "cannot opendir '%s'"
msgstr ""

#: builtin/init-db.c:97
#, c-format
msgid "cannot readlink '%s'"
msgstr ""

#: builtin/init-db.c:99
#, c-format
msgid "insanely long symlink %s"
msgstr ""

#: builtin/init-db.c:102
#, c-format
msgid "cannot symlink '%s' '%s'"
msgstr ""

#: builtin/init-db.c:106
#, c-format
msgid "cannot copy '%s' to '%s'"
msgstr ""

#: builtin/init-db.c:110
#, c-format
msgid "ignoring template %s"
msgstr ""

#: builtin/init-db.c:133
#, c-format
msgid "insanely long template path %s"
msgstr ""

#: builtin/init-db.c:141
#, c-format
msgid "templates not found %s"
msgstr ""

#: builtin/init-db.c:154
#, c-format
msgid "not copying templates of a wrong format version %d from '%s'"
msgstr ""

#: builtin/init-db.c:192
#, c-format
msgid "insane git directory %s"
msgstr ""

#: builtin/init-db.c:323 builtin/init-db.c:326
#, c-format
msgid "%s already exists"
msgstr ""

#: builtin/init-db.c:355
#, c-format
msgid "unable to handle file type %d"
msgstr ""

#: builtin/init-db.c:358
#, c-format
msgid "unable to move %s to %s"
msgstr ""

#: builtin/init-db.c:363
#, c-format
msgid "Could not create git link %s"
msgstr ""

#.
#. * TRANSLATORS: The first '%s' is either "Reinitialized
#. * existing" or "Initialized empty", the second " shared" or
#. * "", and the last '%s%s' is the verbatim directory name.
#.
#: builtin/init-db.c:420
#, c-format
msgid "%s%s Git repository in %s%s\n"
msgstr ""

#: builtin/init-db.c:421
msgid "Reinitialized existing"
msgstr ""

#: builtin/init-db.c:421
msgid "Initialized empty"
msgstr ""

#: builtin/init-db.c:422
msgid " shared"
msgstr ""

#: builtin/init-db.c:441
msgid "cannot tell cwd"
msgstr ""

#: builtin/init-db.c:467
msgid ""
"git init [-q | --quiet] [--bare] [--template=<template-directory>] [--shared"
"[=<permissions>]] [directory]"
msgstr ""

#: builtin/init-db.c:490
msgid "permissions"
msgstr ""

#: builtin/init-db.c:491
msgid "specify that the git repository is to be shared amongst several users"
msgstr ""

#: builtin/init-db.c:493 builtin/prune-packed.c:77
msgid "be quiet"
msgstr ""

#: builtin/init-db.c:522 builtin/init-db.c:529
#, c-format
msgid "cannot mkdir %s"
msgstr ""

#: builtin/init-db.c:533
#, c-format
msgid "cannot chdir to %s"
msgstr ""

#: builtin/init-db.c:555
#, c-format
msgid ""
"%s (or --work-tree=<directory>) not allowed without specifying %s (or --git-"
"dir=<directory>)"
msgstr ""

#: builtin/init-db.c:579
msgid "Cannot access current working directory"
msgstr ""

#: builtin/init-db.c:586
#, c-format
msgid "Cannot access work tree '%s'"
msgstr ""

#: builtin/log.c:37
msgid "git log [<options>] [<since>..<until>] [[--] <path>...]\n"
msgstr ""

#: builtin/log.c:38
msgid "   or: git show [options] <object>..."
msgstr ""

#: builtin/log.c:100
msgid "suppress diff output"
msgstr ""

#: builtin/log.c:101
msgid "show source"
msgstr ""

#: builtin/log.c:102
msgid "decorate options"
msgstr ""

#: builtin/log.c:189
#, c-format
msgid "Final output: %d %s\n"
msgstr ""

#: builtin/log.c:403 builtin/log.c:494
#, c-format
msgid "Could not read object %s"
msgstr ""

#: builtin/log.c:518
#, c-format
msgid "Unknown type: %d"
msgstr ""

#: builtin/log.c:608
msgid "format.headers without value"
msgstr ""

#: builtin/log.c:682
msgid "name of output directory is too long"
msgstr ""

#: builtin/log.c:693
#, c-format
msgid "Cannot open patch file %s"
msgstr ""

#: builtin/log.c:707
msgid "Need exactly one range."
msgstr ""

#: builtin/log.c:715
msgid "Not a range."
msgstr ""

#: builtin/log.c:789
msgid "Cover letter needs email format"
msgstr ""

#: builtin/log.c:862
#, c-format
msgid "insane in-reply-to: %s"
msgstr ""

#: builtin/log.c:890
msgid "git format-patch [options] [<since> | <revision range>]"
msgstr ""

#: builtin/log.c:935
msgid "Two output directories?"
msgstr ""

#: builtin/log.c:1063
msgid "use [PATCH n/m] even with a single patch"
msgstr ""

#: builtin/log.c:1066
msgid "use [PATCH] even with multiple patches"
msgstr ""

#: builtin/log.c:1070
msgid "print patches to standard out"
msgstr ""

#: builtin/log.c:1072
msgid "generate a cover letter"
msgstr ""

#: builtin/log.c:1074
msgid "use simple number sequence for output file names"
msgstr ""

#: builtin/log.c:1075
msgid "sfx"
msgstr ""

#: builtin/log.c:1076
msgid "use <sfx> instead of '.patch'"
msgstr ""

#: builtin/log.c:1078
msgid "start numbering patches at <n> instead of 1"
msgstr ""

#: builtin/log.c:1080
msgid "Use [<prefix>] instead of [PATCH]"
msgstr ""

#: builtin/log.c:1083
msgid "store resulting files in <dir>"
msgstr ""

#: builtin/log.c:1086
msgid "don't strip/add [PATCH]"
msgstr ""

#: builtin/log.c:1089
msgid "don't output binary diffs"
msgstr ""

#: builtin/log.c:1091
msgid "don't include a patch matching a commit upstream"
msgstr ""

#: builtin/log.c:1093
msgid "show patch format instead of default (patch + stat)"
msgstr ""

#: builtin/log.c:1095
msgid "Messaging"
msgstr ""

#: builtin/log.c:1096
msgid "header"
msgstr ""

#: builtin/log.c:1097
msgid "add email header"
msgstr ""

#: builtin/log.c:1098 builtin/log.c:1100
msgid "email"
msgstr ""

#: builtin/log.c:1098
msgid "add To: header"
msgstr ""

#: builtin/log.c:1100
msgid "add Cc: header"
msgstr ""

#: builtin/log.c:1102
msgid "message-id"
msgstr ""

#: builtin/log.c:1103
msgid "make first mail a reply to <message-id>"
msgstr ""

#: builtin/log.c:1104 builtin/log.c:1107
msgid "boundary"
msgstr ""

#: builtin/log.c:1105
msgid "attach the patch"
msgstr ""

#: builtin/log.c:1108
msgid "inline the patch"
msgstr ""

#: builtin/log.c:1112
msgid "enable message threading, styles: shallow, deep"
msgstr ""

#: builtin/log.c:1114
msgid "signature"
msgstr ""

#: builtin/log.c:1115
msgid "add a signature"
msgstr ""

#: builtin/log.c:1117
msgid "don't print the patch filenames"
msgstr ""

#: builtin/log.c:1157
#, c-format
msgid "bogus committer info %s"
msgstr ""

#: builtin/log.c:1202
msgid "-n and -k are mutually exclusive."
msgstr ""

#: builtin/log.c:1204
msgid "--subject-prefix and -k are mutually exclusive."
msgstr ""

#: builtin/log.c:1212
msgid "--name-only does not make sense"
msgstr ""

#: builtin/log.c:1214
msgid "--name-status does not make sense"
msgstr ""

#: builtin/log.c:1216
msgid "--check does not make sense"
msgstr ""

#: builtin/log.c:1239
msgid "standard output, or directory, which one?"
msgstr ""

#: builtin/log.c:1241
#, c-format
msgid "Could not create directory '%s'"
msgstr ""

#: builtin/log.c:1394
msgid "Failed to create output files"
msgstr ""

#: builtin/log.c:1443
msgid "git cherry [-v] [<upstream> [<head> [<limit>]]]"
msgstr ""

#: builtin/log.c:1498
#, c-format
msgid ""
"Could not find a tracked remote branch, please specify <upstream> manually.\n"
msgstr ""

#: builtin/log.c:1511 builtin/log.c:1513 builtin/log.c:1525
#, c-format
msgid "Unknown commit %s"
msgstr ""

#: builtin/ls-files.c:408
msgid "git ls-files [options] [<file>...]"
msgstr ""

#: builtin/ls-files.c:463
msgid "identify the file status with tags"
msgstr ""

#: builtin/ls-files.c:465
msgid "use lowercase letters for 'assume unchanged' files"
msgstr ""

#: builtin/ls-files.c:467
msgid "show cached files in the output (default)"
msgstr ""

#: builtin/ls-files.c:469
msgid "show deleted files in the output"
msgstr ""

#: builtin/ls-files.c:471
msgid "show modified files in the output"
msgstr ""

#: builtin/ls-files.c:473
msgid "show other files in the output"
msgstr ""

#: builtin/ls-files.c:475
msgid "show ignored files in the output"
msgstr ""

#: builtin/ls-files.c:478
msgid "show staged contents' object name in the output"
msgstr ""

#: builtin/ls-files.c:480
msgid "show files on the filesystem that need to be removed"
msgstr ""

#: builtin/ls-files.c:482
msgid "show 'other' directories' name only"
msgstr ""

#: builtin/ls-files.c:485
msgid "don't show empty directories"
msgstr ""

#: builtin/ls-files.c:488
msgid "show unmerged files in the output"
msgstr ""

#: builtin/ls-files.c:490
msgid "show resolve-undo information"
msgstr ""

#: builtin/ls-files.c:492
msgid "skip files matching pattern"
msgstr ""

#: builtin/ls-files.c:495
msgid "exclude patterns are read from <file>"
msgstr ""

#: builtin/ls-files.c:498
msgid "read additional per-directory exclude patterns in <file>"
msgstr ""

#: builtin/ls-files.c:500
msgid "add the standard git exclusions"
msgstr ""

#: builtin/ls-files.c:503
msgid "make the output relative to the project top directory"
msgstr ""

#: builtin/ls-files.c:506
msgid "if any <file> is not in the index, treat this as an error"
msgstr ""

#: builtin/ls-files.c:507
msgid "tree-ish"
msgstr ""

#: builtin/ls-files.c:508
msgid "pretend that paths removed since <tree-ish> are still present"
msgstr ""

#: builtin/ls-files.c:510
msgid "show debugging data"
msgstr ""

#: builtin/ls-tree.c:27
msgid "git ls-tree [<options>] <tree-ish> [<path>...]"
msgstr ""

#: builtin/ls-tree.c:125
msgid "only show trees"
msgstr ""

#: builtin/ls-tree.c:127
msgid "recurse into subtrees"
msgstr ""

#: builtin/ls-tree.c:129
msgid "show trees when recursing"
msgstr ""

#: builtin/ls-tree.c:132
msgid "terminate entries with NUL byte"
msgstr ""

#: builtin/ls-tree.c:133
msgid "include object size"
msgstr ""

#: builtin/ls-tree.c:135 builtin/ls-tree.c:137
msgid "list only filenames"
msgstr ""

#: builtin/ls-tree.c:140
msgid "use full path names"
msgstr ""

#: builtin/ls-tree.c:142
msgid "list entire tree; not just current directory (implies --full-name)"
msgstr ""

#: builtin/merge.c:43
msgid "git merge [options] [<commit>...]"
msgstr ""

#: builtin/merge.c:44
msgid "git merge [options] <msg> HEAD <commit>"
msgstr ""

#: builtin/merge.c:45
msgid "git merge --abort"
msgstr ""

#: builtin/merge.c:90
msgid "switch `m' requires a value"
msgstr ""

#: builtin/merge.c:127
#, c-format
msgid "Could not find merge strategy '%s'.\n"
msgstr ""

#: builtin/merge.c:128
#, c-format
msgid "Available strategies are:"
msgstr ""

#: builtin/merge.c:133
#, c-format
msgid "Available custom strategies are:"
msgstr ""

#: builtin/merge.c:183
msgid "do not show a diffstat at the end of the merge"
msgstr ""

#: builtin/merge.c:186
msgid "show a diffstat at the end of the merge"
msgstr ""

#: builtin/merge.c:187
msgid "(synonym to --stat)"
msgstr ""

#: builtin/merge.c:189
msgid "add (at most <n>) entries from shortlog to merge commit message"
msgstr ""

#: builtin/merge.c:192
msgid "create a single commit instead of doing a merge"
msgstr ""

#: builtin/merge.c:194
msgid "perform a commit if the merge succeeds (default)"
msgstr ""

#: builtin/merge.c:196
msgid "edit message before committing"
msgstr ""

#: builtin/merge.c:198
msgid "allow fast-forward (default)"
msgstr ""

#: builtin/merge.c:200
msgid "abort if fast-forward is not possible"
msgstr ""

#: builtin/merge.c:202 builtin/notes.c:867 builtin/revert.c:112
msgid "strategy"
msgstr ""

#: builtin/merge.c:203
msgid "merge strategy to use"
msgstr ""

#: builtin/merge.c:204
msgid "option=value"
msgstr ""

#: builtin/merge.c:205
msgid "option for selected merge strategy"
msgstr ""

#: builtin/merge.c:207
msgid "merge commit message (for a non-fast-forward merge)"
msgstr ""

#: builtin/merge.c:211
msgid "abort the current in-progress merge"
msgstr ""

#: builtin/merge.c:240
msgid "could not run stash."
msgstr ""

#: builtin/merge.c:245
msgid "stash failed"
msgstr ""

#: builtin/merge.c:250
#, c-format
msgid "not a valid object: %s"
msgstr ""

#: builtin/merge.c:269 builtin/merge.c:286
msgid "read-tree failed"
msgstr ""

#: builtin/merge.c:316
msgid " (nothing to squash)"
msgstr ""

#: builtin/merge.c:329
#, c-format
msgid "Squash commit -- not updating HEAD\n"
msgstr ""

#: builtin/merge.c:361
msgid "Writing SQUASH_MSG"
msgstr ""

#: builtin/merge.c:363
msgid "Finishing SQUASH_MSG"
msgstr ""

#: builtin/merge.c:386
#, c-format
msgid "No merge message -- not updating HEAD\n"
msgstr ""

#: builtin/merge.c:436
#, c-format
msgid "'%s' does not point to a commit"
msgstr ""

#: builtin/merge.c:535
#, c-format
msgid "Bad branch.%s.mergeoptions string: %s"
msgstr ""

#: builtin/merge.c:628
msgid "git write-tree failed to write a tree"
msgstr ""

#: builtin/merge.c:678
msgid "failed to read the cache"
msgstr ""

#: builtin/merge.c:709
msgid "Not handling anything other than two heads merge."
msgstr ""

#: builtin/merge.c:723
#, c-format
msgid "Unknown option for merge-recursive: -X%s"
msgstr ""

#: builtin/merge.c:737
#, c-format
msgid "unable to write %s"
msgstr ""

#: builtin/merge.c:876
#, c-format
msgid "Could not read from '%s'"
msgstr ""

#: builtin/merge.c:885
#, c-format
msgid "Not committing merge; use 'git commit' to complete the merge.\n"
msgstr ""

#: builtin/merge.c:891
msgid ""
"Please enter a commit message to explain why this merge is necessary,\n"
"especially if it merges an updated upstream into a topic branch.\n"
"\n"
"Lines starting with '#' will be ignored, and an empty message aborts\n"
"the commit.\n"
msgstr ""

#: builtin/merge.c:915
msgid "Empty commit message."
msgstr ""

#: builtin/merge.c:927
#, c-format
msgid "Wonderful.\n"
msgstr ""

#: builtin/merge.c:992
#, c-format
msgid "Automatic merge failed; fix conflicts and then commit the result.\n"
msgstr ""

#: builtin/merge.c:1008
#, c-format
msgid "'%s' is not a commit"
msgstr ""

#: builtin/merge.c:1049
msgid "No current branch."
msgstr ""

#: builtin/merge.c:1051
msgid "No remote for the current branch."
msgstr ""

#: builtin/merge.c:1053
msgid "No default upstream defined for the current branch."
msgstr ""

#: builtin/merge.c:1058
#, c-format
msgid "No remote tracking branch for %s from %s"
msgstr ""

#: builtin/merge.c:1145 builtin/merge.c:1302
#, c-format
msgid "%s - not something we can merge"
msgstr ""

#: builtin/merge.c:1213
msgid "There is no merge to abort (MERGE_HEAD missing)."
msgstr ""

#: builtin/merge.c:1229 git-pull.sh:31
msgid ""
"You have not concluded your merge (MERGE_HEAD exists).\n"
"Please, commit your changes before you can merge."
msgstr ""

#: builtin/merge.c:1232 git-pull.sh:34
msgid "You have not concluded your merge (MERGE_HEAD exists)."
msgstr ""

#: builtin/merge.c:1236
msgid ""
"You have not concluded your cherry-pick (CHERRY_PICK_HEAD exists).\n"
"Please, commit your changes before you can merge."
msgstr ""

#: builtin/merge.c:1239
msgid "You have not concluded your cherry-pick (CHERRY_PICK_HEAD exists)."
msgstr ""

#: builtin/merge.c:1248
msgid "You cannot combine --squash with --no-ff."
msgstr ""

#: builtin/merge.c:1253
msgid "You cannot combine --no-ff with --ff-only."
msgstr ""

#: builtin/merge.c:1260
msgid "No commit specified and merge.defaultToUpstream not set."
msgstr ""

#: builtin/merge.c:1292
msgid "Can merge only exactly one commit into empty head"
msgstr ""

#: builtin/merge.c:1295
msgid "Squash commit into empty head not supported yet"
msgstr ""

#: builtin/merge.c:1297
msgid "Non-fast-forward commit does not make sense into an empty head"
msgstr ""

#: builtin/merge.c:1412
#, c-format
msgid "Updating %s..%s\n"
msgstr ""

#: builtin/merge.c:1450
#, c-format
msgid "Trying really trivial in-index merge...\n"
msgstr ""

#: builtin/merge.c:1457
#, c-format
msgid "Nope.\n"
msgstr ""

#: builtin/merge.c:1489
msgid "Not possible to fast-forward, aborting."
msgstr ""

#: builtin/merge.c:1512 builtin/merge.c:1591
#, c-format
msgid "Rewinding the tree to pristine...\n"
msgstr ""

#: builtin/merge.c:1516
#, c-format
msgid "Trying merge strategy %s...\n"
msgstr ""

#: builtin/merge.c:1582
#, c-format
msgid "No merge strategy handled the merge.\n"
msgstr ""

#: builtin/merge.c:1584
#, c-format
msgid "Merge with strategy %s failed.\n"
msgstr ""

#: builtin/merge.c:1593
#, c-format
msgid "Using the %s to prepare resolving by hand.\n"
msgstr ""

#: builtin/merge.c:1605
#, c-format
msgid "Automatic merge went well; stopped before committing as requested\n"
msgstr ""

#: builtin/merge-base.c:26
msgid "git merge-base [-a|--all] <commit> <commit>..."
msgstr ""

#: builtin/merge-base.c:27
msgid "git merge-base [-a|--all] --octopus <commit>..."
msgstr ""

#: builtin/merge-base.c:28
msgid "git merge-base --independent <commit>..."
msgstr ""

#: builtin/merge-base.c:29
msgid "git merge-base --is-ancestor <commit> <commit>"
msgstr ""

#: builtin/merge-base.c:98
msgid "output all common ancestors"
msgstr ""

#: builtin/merge-base.c:99
msgid "find ancestors for a single n-way merge"
msgstr ""

#: builtin/merge-base.c:100
msgid "list revs not reachable from others"
msgstr ""

#: builtin/merge-base.c:102
msgid "is the first one ancestor of the other?"
msgstr ""

#: builtin/merge-file.c:8
msgid ""
"git merge-file [options] [-L name1 [-L orig [-L name2]]] file1 orig_file "
"file2"
msgstr ""

#: builtin/merge-file.c:33
msgid "send results to standard output"
msgstr ""

#: builtin/merge-file.c:34
msgid "use a diff3 based merge"
msgstr ""

#: builtin/merge-file.c:35
msgid "for conflicts, use our version"
msgstr ""

#: builtin/merge-file.c:37
msgid "for conflicts, use their version"
msgstr ""

#: builtin/merge-file.c:39
msgid "for conflicts, use a union version"
msgstr ""

#: builtin/merge-file.c:42
msgid "for conflicts, use this marker size"
msgstr ""

#: builtin/merge-file.c:43
msgid "do not warn about conflicts"
msgstr ""

#: builtin/merge-file.c:45
msgid "set labels for file1/orig_file/file2"
msgstr ""

#: builtin/mktree.c:67
msgid "git mktree [-z] [--missing] [--batch]"
msgstr ""

#: builtin/mktree.c:153
msgid "input is NUL terminated"
msgstr ""

#: builtin/mktree.c:154 builtin/write-tree.c:24
msgid "allow missing objects"
msgstr ""

#: builtin/mktree.c:155
msgid "allow creation of more than one tree"
msgstr ""

#: builtin/mv.c:14
msgid "git mv [options] <source>... <destination>"
msgstr ""

#: builtin/mv.c:64
msgid "force move/rename even if target exists"
msgstr ""

#: builtin/mv.c:65
msgid "skip move/rename errors"
msgstr ""

#: builtin/mv.c:108
#, c-format
msgid "Checking rename of '%s' to '%s'\n"
msgstr ""

#: builtin/mv.c:112
msgid "bad source"
msgstr ""

#: builtin/mv.c:115
msgid "can not move directory into itself"
msgstr ""

#: builtin/mv.c:118
msgid "cannot move directory over file"
msgstr ""

#: builtin/mv.c:128
#, c-format
msgid "Huh? %.*s is in index?"
msgstr ""

#: builtin/mv.c:140
msgid "source directory is empty"
msgstr ""

#: builtin/mv.c:171
msgid "not under version control"
msgstr ""

#: builtin/mv.c:173
msgid "destination exists"
msgstr ""

#: builtin/mv.c:181
#, c-format
msgid "overwriting '%s'"
msgstr ""

#: builtin/mv.c:184
msgid "Cannot overwrite"
msgstr ""

#: builtin/mv.c:187
msgid "multiple sources for the same target"
msgstr ""

#: builtin/mv.c:202
#, c-format
msgid "%s, source=%s, destination=%s"
msgstr ""

#: builtin/mv.c:212
#, c-format
msgid "Renaming %s to %s\n"
msgstr ""

#: builtin/mv.c:215 builtin/remote.c:731
#, c-format
msgid "renaming '%s' failed"
msgstr ""

#: builtin/name-rev.c:175
msgid "git name-rev [options] <commit>..."
msgstr ""

#: builtin/name-rev.c:176
msgid "git name-rev [options] --all"
msgstr ""

#: builtin/name-rev.c:177
msgid "git name-rev [options] --stdin"
msgstr ""

#: builtin/name-rev.c:229
msgid "print only names (no SHA-1)"
msgstr ""

#: builtin/name-rev.c:230
msgid "only use tags to name the commits"
msgstr ""

#: builtin/name-rev.c:232
msgid "only use refs matching <pattern>"
msgstr ""

#: builtin/name-rev.c:234
msgid "list all commits reachable from all refs"
msgstr ""

#: builtin/name-rev.c:235
msgid "read from stdin"
msgstr ""

#: builtin/name-rev.c:236
msgid "allow to print `undefined` names"
msgstr ""

#: builtin/notes.c:23
msgid "git notes [--ref <notes_ref>] [list [<object>]]"
msgstr ""

#: builtin/notes.c:24
msgid ""
"git notes [--ref <notes_ref>] add [-f] [-m <msg> | -F <file> | (-c | -C) "
"<object>] [<object>]"
msgstr ""

#: builtin/notes.c:25
msgid "git notes [--ref <notes_ref>] copy [-f] <from-object> <to-object>"
msgstr ""

#: builtin/notes.c:26
msgid ""
"git notes [--ref <notes_ref>] append [-m <msg> | -F <file> | (-c | -C) "
"<object>] [<object>]"
msgstr ""

#: builtin/notes.c:27
msgid "git notes [--ref <notes_ref>] edit [<object>]"
msgstr ""

#: builtin/notes.c:28
msgid "git notes [--ref <notes_ref>] show [<object>]"
msgstr ""

#: builtin/notes.c:29
msgid ""
"git notes [--ref <notes_ref>] merge [-v | -q] [-s <strategy> ] <notes_ref>"
msgstr ""

#: builtin/notes.c:30
msgid "git notes merge --commit [-v | -q]"
msgstr ""

#: builtin/notes.c:31
msgid "git notes merge --abort [-v | -q]"
msgstr ""

#: builtin/notes.c:32
msgid "git notes [--ref <notes_ref>] remove [<object>...]"
msgstr ""

#: builtin/notes.c:33
msgid "git notes [--ref <notes_ref>] prune [-n | -v]"
msgstr ""

#: builtin/notes.c:34
msgid "git notes [--ref <notes_ref>] get-ref"
msgstr ""

#: builtin/notes.c:39
msgid "git notes [list [<object>]]"
msgstr ""

#: builtin/notes.c:44
msgid "git notes add [<options>] [<object>]"
msgstr ""

#: builtin/notes.c:49
msgid "git notes copy [<options>] <from-object> <to-object>"
msgstr ""

#: builtin/notes.c:50
msgid "git notes copy --stdin [<from-object> <to-object>]..."
msgstr ""

#: builtin/notes.c:55
msgid "git notes append [<options>] [<object>]"
msgstr ""

#: builtin/notes.c:60
msgid "git notes edit [<object>]"
msgstr ""

#: builtin/notes.c:65
msgid "git notes show [<object>]"
msgstr ""

#: builtin/notes.c:70
msgid "git notes merge [<options>] <notes_ref>"
msgstr ""

#: builtin/notes.c:71
msgid "git notes merge --commit [<options>]"
msgstr ""

#: builtin/notes.c:72
msgid "git notes merge --abort [<options>]"
msgstr ""

#: builtin/notes.c:77
msgid "git notes remove [<object>]"
msgstr ""

#: builtin/notes.c:82
msgid "git notes prune [<options>]"
msgstr ""

#: builtin/notes.c:87
msgid "git notes get-ref"
msgstr ""

#: builtin/notes.c:139
#, c-format
msgid "unable to start 'show' for object '%s'"
msgstr ""

#: builtin/notes.c:145
msgid "can't fdopen 'show' output fd"
msgstr ""

#: builtin/notes.c:155
#, c-format
msgid "failed to close pipe to 'show' for object '%s'"
msgstr ""

#: builtin/notes.c:158
#, c-format
msgid "failed to finish 'show' for object '%s'"
msgstr ""

#: builtin/notes.c:175 builtin/tag.c:347
#, c-format
msgid "could not create file '%s'"
msgstr ""

#: builtin/notes.c:189
msgid "Please supply the note contents using either -m or -F option"
msgstr ""

#: builtin/notes.c:210 builtin/notes.c:973
#, c-format
msgid "Removing note for object %s\n"
msgstr ""

#: builtin/notes.c:215
msgid "unable to write note object"
msgstr ""

#: builtin/notes.c:217
#, c-format
msgid "The note contents has been left in %s"
msgstr ""

#: builtin/notes.c:251 builtin/tag.c:542
#, c-format
msgid "cannot read '%s'"
msgstr ""

#: builtin/notes.c:253 builtin/tag.c:545
#, c-format
msgid "could not open or read '%s'"
msgstr ""

#: builtin/notes.c:272 builtin/notes.c:445 builtin/notes.c:447
#: builtin/notes.c:507 builtin/notes.c:561 builtin/notes.c:644
#: builtin/notes.c:649 builtin/notes.c:724 builtin/notes.c:766
#: builtin/notes.c:968 builtin/reset.c:293 builtin/tag.c:558
#, c-format
msgid "Failed to resolve '%s' as a valid ref."
msgstr ""

#: builtin/notes.c:275
#, c-format
msgid "Failed to read object '%s'."
msgstr ""

#: builtin/notes.c:299
msgid "Cannot commit uninitialized/unreferenced notes tree"
msgstr ""

#: builtin/notes.c:340
#, c-format
msgid "Bad notes.rewriteMode value: '%s'"
msgstr ""

#: builtin/notes.c:350
#, c-format
msgid "Refusing to rewrite notes in %s (outside of refs/notes/)"
msgstr ""

#. TRANSLATORS: The first %s is the name of the
#. environment variable, the second %s is its value
#: builtin/notes.c:377
#, c-format
msgid "Bad %s value: '%s'"
msgstr ""

#: builtin/notes.c:441
#, c-format
msgid "Malformed input line: '%s'."
msgstr ""

#: builtin/notes.c:456
#, c-format
msgid "Failed to copy notes from '%s' to '%s'"
msgstr ""

#: builtin/notes.c:500 builtin/notes.c:554 builtin/notes.c:627
#: builtin/notes.c:639 builtin/notes.c:712 builtin/notes.c:759
#: builtin/notes.c:1033
msgid "too many parameters"
msgstr ""

#: builtin/notes.c:513 builtin/notes.c:772
#, c-format
msgid "No note found for object %s."
msgstr ""

#: builtin/notes.c:535 builtin/notes.c:692
msgid "note contents as a string"
msgstr ""

#: builtin/notes.c:538 builtin/notes.c:695
msgid "note contents in a file"
msgstr ""

#: builtin/notes.c:540 builtin/notes.c:543 builtin/notes.c:697
#: builtin/notes.c:700 builtin/tag.c:476
msgid "object"
msgstr ""

#: builtin/notes.c:541 builtin/notes.c:698
msgid "reuse and edit specified note object"
msgstr ""

#: builtin/notes.c:544 builtin/notes.c:701
msgid "reuse specified note object"
msgstr ""

#: builtin/notes.c:546 builtin/notes.c:614
msgid "replace existing notes"
msgstr ""

#: builtin/notes.c:580
#, c-format
msgid ""
"Cannot add notes. Found existing notes for object %s. Use '-f' to overwrite "
"existing notes"
msgstr ""

#: builtin/notes.c:585 builtin/notes.c:662
#, c-format
msgid "Overwriting existing notes for object %s\n"
msgstr ""

#: builtin/notes.c:615
msgid "read objects from stdin"
msgstr ""

#: builtin/notes.c:617
msgid "load rewriting config for <command> (implies --stdin)"
msgstr ""

#: builtin/notes.c:635
msgid "too few parameters"
msgstr ""

#: builtin/notes.c:656
#, c-format
msgid ""
"Cannot copy notes. Found existing notes for object %s. Use '-f' to overwrite "
"existing notes"
msgstr ""

#: builtin/notes.c:668
#, c-format
msgid "Missing notes on source object %s. Cannot copy."
msgstr ""

#: builtin/notes.c:717
#, c-format
msgid ""
"The -m/-F/-c/-C options have been deprecated for the 'edit' subcommand.\n"
"Please use 'git notes add -f -m/-F/-c/-C' instead.\n"
msgstr ""

#: builtin/notes.c:864
msgid "General options"
msgstr ""

#: builtin/notes.c:866
msgid "Merge options"
msgstr ""

#: builtin/notes.c:868
msgid ""
"resolve notes conflicts using the given strategy (manual/ours/theirs/union/"
"cat_sort_uniq)"
msgstr ""

#: builtin/notes.c:870
msgid "Committing unmerged notes"
msgstr ""

#: builtin/notes.c:872
msgid "finalize notes merge by committing unmerged notes"
msgstr ""

#: builtin/notes.c:874
msgid "Aborting notes merge resolution"
msgstr ""

#: builtin/notes.c:876
msgid "abort notes merge"
msgstr ""

#: builtin/notes.c:971
#, c-format
msgid "Object %s has no note\n"
msgstr ""

#: builtin/notes.c:983
msgid "attempt to remove non-existent note is not an error"
msgstr ""

#: builtin/notes.c:986
msgid "read object names from the standard input"
msgstr ""

#: builtin/notes.c:1067
msgid "notes_ref"
msgstr ""

#: builtin/notes.c:1068
msgid "use notes from <notes_ref>"
msgstr ""

#: builtin/notes.c:1103 builtin/remote.c:1598
#, c-format
msgid "Unknown subcommand: %s"
msgstr ""

#: builtin/pack-objects.c:23
msgid "git pack-objects --stdout [options...] [< ref-list | < object-list]"
msgstr ""

#: builtin/pack-objects.c:24
msgid "git pack-objects [options...] base-name [< ref-list | < object-list]"
msgstr ""

#: builtin/pack-objects.c:183 builtin/pack-objects.c:186
#, c-format
msgid "deflate error (%d)"
msgstr ""

#: builtin/pack-objects.c:2398
#, c-format
msgid "unsupported index version %s"
msgstr ""

#: builtin/pack-objects.c:2402
#, c-format
msgid "bad index version '%s'"
msgstr ""

#: builtin/pack-objects.c:2425
#, c-format
msgid "option %s does not accept negative form"
msgstr ""

#: builtin/pack-objects.c:2429
#, c-format
msgid "unable to parse value '%s' for option %s"
msgstr ""

#: builtin/pack-objects.c:2448
msgid "do not show progress meter"
msgstr ""

#: builtin/pack-objects.c:2450
msgid "show progress meter"
msgstr ""

#: builtin/pack-objects.c:2452
msgid "show progress meter during object writing phase"
msgstr ""

#: builtin/pack-objects.c:2455
msgid "similar to --all-progress when progress meter is shown"
msgstr ""

#: builtin/pack-objects.c:2456
msgid "version[,offset]"
msgstr ""

#: builtin/pack-objects.c:2457
msgid "write the pack index file in the specified idx format version"
msgstr ""

#: builtin/pack-objects.c:2460
msgid "maximum size of each output pack file"
msgstr ""

#: builtin/pack-objects.c:2462
msgid "ignore borrowed objects from alternate object store"
msgstr ""

#: builtin/pack-objects.c:2464
msgid "ignore packed objects"
msgstr ""

#: builtin/pack-objects.c:2466
msgid "limit pack window by objects"
msgstr ""

#: builtin/pack-objects.c:2468
msgid "limit pack window by memory in addition to object limit"
msgstr ""

#: builtin/pack-objects.c:2470
msgid "maximum length of delta chain allowed in the resulting pack"
msgstr ""

#: builtin/pack-objects.c:2472
msgid "reuse existing deltas"
msgstr ""

#: builtin/pack-objects.c:2474
msgid "reuse existing objects"
msgstr ""

#: builtin/pack-objects.c:2476
msgid "use OFS_DELTA objects"
msgstr ""

#: builtin/pack-objects.c:2478
msgid "use threads when searching for best delta matches"
msgstr ""

#: builtin/pack-objects.c:2480
msgid "do not create an empty pack output"
msgstr ""

#: builtin/pack-objects.c:2482
msgid "read revision arguments from standard input"
msgstr ""

#: builtin/pack-objects.c:2484
msgid "limit the objects to those that are not yet packed"
msgstr ""

#: builtin/pack-objects.c:2487
msgid "include objects reachable from any reference"
msgstr ""

#: builtin/pack-objects.c:2490
msgid "include objects referred by reflog entries"
msgstr ""

#: builtin/pack-objects.c:2493
msgid "output pack to stdout"
msgstr ""

#: builtin/pack-objects.c:2495
msgid "include tag objects that refer to objects to be packed"
msgstr ""

#: builtin/pack-objects.c:2497
msgid "keep unreachable objects"
msgstr ""

#: builtin/pack-objects.c:2498 parse-options.h:141
msgid "time"
msgstr ""

#: builtin/pack-objects.c:2499
msgid "unpack unreachable objects newer than <time>"
msgstr ""

#: builtin/pack-objects.c:2502
msgid "create thin packs"
msgstr ""

#: builtin/pack-objects.c:2504
msgid "ignore packs that have companion .keep file"
msgstr ""

#: builtin/pack-objects.c:2506
msgid "pack compression level"
msgstr ""

#: builtin/pack-objects.c:2508
msgid "do not hide commits by grafts"
msgstr ""

#: builtin/pack-refs.c:6
msgid "git pack-refs [options]"
msgstr ""

#: builtin/pack-refs.c:14
msgid "pack everything"
msgstr ""

#: builtin/pack-refs.c:15
msgid "prune loose refs (default)"
msgstr ""

#: builtin/prune-packed.c:7
msgid "git prune-packed [-n|--dry-run] [-q|--quiet]"
msgstr ""

#: builtin/prune.c:12
msgid "git prune [-n] [-v] [--expire <time>] [--] [<head>...]"
msgstr ""

#: builtin/prune.c:132
msgid "do not remove, show only"
msgstr ""

#: builtin/prune.c:133
msgid "report pruned objects"
msgstr ""

#: builtin/prune.c:136
msgid "expire objects older than <time>"
msgstr ""

#: builtin/push.c:14
msgid "git push [<options>] [<repository> [<refspec>...]]"
msgstr ""

#: builtin/push.c:45
msgid "tag shorthand without <tag>"
msgstr ""

#: builtin/push.c:64
msgid "--delete only accepts plain target ref names"
msgstr ""

#: builtin/push.c:99
msgid ""
"\n"
"To choose either option permanently, see push.default in 'git help config'."
msgstr ""

#: builtin/push.c:102
#, c-format
msgid ""
"The upstream branch of your current branch does not match\n"
"the name of your current branch.  To push to the upstream branch\n"
"on the remote, use\n"
"\n"
"    git push %s HEAD:%s\n"
"\n"
"To push to the branch of the same name on the remote, use\n"
"\n"
"    git push %s %s\n"
"%s"
msgstr ""

#: builtin/push.c:121
#, c-format
msgid ""
"You are not currently on a branch.\n"
"To push the history leading to the current (detached HEAD)\n"
"state now, use\n"
"\n"
"    git push %s HEAD:<name-of-remote-branch>\n"
msgstr ""

#: builtin/push.c:128
#, c-format
msgid ""
"The current branch %s has no upstream branch.\n"
"To push the current branch and set the remote as upstream, use\n"
"\n"
"    git push --set-upstream %s %s\n"
msgstr ""

#: builtin/push.c:136
#, c-format
msgid "The current branch %s has multiple upstream branches, refusing to push."
msgstr ""

#: builtin/push.c:139
#, c-format
msgid ""
"You are pushing to remote '%s', which is not the upstream of\n"
"your current branch '%s', without telling me what to push\n"
"to update which remote branch."
msgstr ""

#: builtin/push.c:151
msgid ""
"push.default is unset; its implicit value is changing in\n"
"Git 2.0 from 'matching' to 'simple'. To squelch this message\n"
"and maintain the current behavior after the default changes, use:\n"
"\n"
"  git config --global push.default matching\n"
"\n"
"To squelch this message and adopt the new behavior now, use:\n"
"\n"
"  git config --global push.default simple\n"
"\n"
"See 'git help config' and search for 'push.default' for further "
"information.\n"
"(the 'simple' mode was introduced in Git 1.7.11. Use the similar mode\n"
"'current' instead of 'simple' if you sometimes use older versions of Git)"
msgstr ""

#: builtin/push.c:199
msgid ""
"You didn't specify any refspecs to push, and push.default is \"nothing\"."
msgstr ""

#: builtin/push.c:206
msgid ""
"Updates were rejected because the tip of your current branch is behind\n"
"its remote counterpart. Merge the remote changes (e.g. 'git pull')\n"
"before pushing again.\n"
"See the 'Note about fast-forwards' in 'git push --help' for details."
msgstr ""

#: builtin/push.c:212
msgid ""
"Updates were rejected because a pushed branch tip is behind its remote\n"
"counterpart. If you did not intend to push that branch, you may want to\n"
"specify branches to push or set the 'push.default' configuration variable\n"
"to 'simple', 'current' or 'upstream' to push only the current branch."
msgstr ""

#: builtin/push.c:218
msgid ""
"Updates were rejected because a pushed branch tip is behind its remote\n"
"counterpart. Check out this branch and merge the remote changes\n"
"(e.g. 'git pull') before pushing again.\n"
"See the 'Note about fast-forwards' in 'git push --help' for details."
msgstr ""

#: builtin/push.c:258
#, c-format
msgid "Pushing to %s\n"
msgstr ""

#: builtin/push.c:262
#, c-format
msgid "failed to push some refs to '%s'"
msgstr ""

#: builtin/push.c:294
#, c-format
msgid "bad repository '%s'"
msgstr ""

#: builtin/push.c:295
msgid ""
"No configured push destination.\n"
"Either specify the URL from the command-line or configure a remote "
"repository using\n"
"\n"
"    git remote add <name> <url>\n"
"\n"
"and then push using the remote name\n"
"\n"
"    git push <name>\n"
msgstr ""

#: builtin/push.c:310
msgid "--all and --tags are incompatible"
msgstr ""

#: builtin/push.c:311
msgid "--all can't be combined with refspecs"
msgstr ""

#: builtin/push.c:316
msgid "--mirror and --tags are incompatible"
msgstr ""

#: builtin/push.c:317
msgid "--mirror can't be combined with refspecs"
msgstr ""

#: builtin/push.c:322
msgid "--all and --mirror are incompatible"
msgstr ""

#: builtin/push.c:382
msgid "repository"
msgstr ""

#: builtin/push.c:383
msgid "push all refs"
msgstr ""

#: builtin/push.c:384
msgid "mirror all refs"
msgstr ""

#: builtin/push.c:386
msgid "delete refs"
msgstr ""

#: builtin/push.c:387
msgid "push tags (can't be used with --all or --mirror)"
msgstr ""

#: builtin/push.c:390
msgid "force updates"
msgstr ""

#: builtin/push.c:391
msgid "check"
msgstr ""

#: builtin/push.c:392
msgid "control recursive pushing of submodules"
msgstr ""

#: builtin/push.c:394
msgid "use thin pack"
msgstr ""

#: builtin/push.c:395 builtin/push.c:396
msgid "receive pack program"
msgstr ""

#: builtin/push.c:397
msgid "set upstream for git pull/status"
msgstr ""

#: builtin/push.c:400
msgid "prune locally removed refs"
msgstr ""

#: builtin/push.c:410
msgid "--delete is incompatible with --all, --mirror and --tags"
msgstr ""

#: builtin/push.c:412
msgid "--delete doesn't make sense without any refs"
msgstr ""

#: builtin/read-tree.c:36
msgid ""
"git read-tree [[-m [--trivial] [--aggressive] | --reset | --prefix=<prefix>] "
"[-u [--exclude-per-directory=<gitignore>] | -i]] [--no-sparse-checkout] [--"
"index-output=<file>] (--empty | <tree-ish1> [<tree-ish2> [<tree-ish3>]])"
msgstr ""

#: builtin/read-tree.c:108
msgid "write resulting index to <file>"
msgstr ""

#: builtin/read-tree.c:111
msgid "only empty the index"
msgstr ""

#: builtin/read-tree.c:113
msgid "Merging"
msgstr ""

#: builtin/read-tree.c:115
msgid "perform a merge in addition to a read"
msgstr ""

#: builtin/read-tree.c:117
msgid "3-way merge if no file level merging required"
msgstr ""

#: builtin/read-tree.c:119
msgid "3-way merge in presence of adds and removes"
msgstr ""

#: builtin/read-tree.c:121
msgid "same as -m, but discard unmerged entries"
msgstr ""

#: builtin/read-tree.c:122
msgid "<subdirectory>/"
msgstr ""

#: builtin/read-tree.c:123
msgid "read the tree into the index under <subdirectory>/"
msgstr ""

#: builtin/read-tree.c:126
msgid "update working tree with merge result"
msgstr ""

#: builtin/read-tree.c:128
msgid "gitignore"
msgstr ""

#: builtin/read-tree.c:129
msgid "allow explicitly ignored files to be overwritten"
msgstr ""

#: builtin/read-tree.c:132
msgid "don't check the working tree after merging"
msgstr ""

#: builtin/read-tree.c:133
msgid "don't update the index or the work tree"
msgstr ""

#: builtin/read-tree.c:135
msgid "skip applying sparse checkout filter"
msgstr ""

#: builtin/read-tree.c:137
msgid "debug unpack-trees"
msgstr ""

#: builtin/remote.c:11
msgid "git remote [-v | --verbose]"
msgstr ""

#: builtin/remote.c:12
msgid ""
"git remote add [-t <branch>] [-m <master>] [-f] [--tags|--no-tags] [--"
"mirror=<fetch|push>] <name> <url>"
msgstr ""

#: builtin/remote.c:13 builtin/remote.c:32
msgid "git remote rename <old> <new>"
msgstr ""

#: builtin/remote.c:14 builtin/remote.c:37
msgid "git remote remove <name>"
msgstr ""

#: builtin/remote.c:15
msgid "git remote set-head <name> (-a | -d | <branch>)"
msgstr ""

#: builtin/remote.c:16
msgid "git remote [-v | --verbose] show [-n] <name>"
msgstr ""

#: builtin/remote.c:17
msgid "git remote prune [-n | --dry-run] <name>"
msgstr ""

#: builtin/remote.c:18
msgid ""
"git remote [-v | --verbose] update [-p | --prune] [(<group> | <remote>)...]"
msgstr ""

#: builtin/remote.c:19
msgid "git remote set-branches [--add] <name> <branch>..."
msgstr ""

#: builtin/remote.c:20 builtin/remote.c:68
msgid "git remote set-url [--push] <name> <newurl> [<oldurl>]"
msgstr ""

#: builtin/remote.c:21 builtin/remote.c:69
msgid "git remote set-url --add <name> <newurl>"
msgstr ""

#: builtin/remote.c:22 builtin/remote.c:70
msgid "git remote set-url --delete <name> <url>"
msgstr ""

#: builtin/remote.c:27
msgid "git remote add [<options>] <name> <url>"
msgstr ""

#: builtin/remote.c:42
msgid "git remote set-head <name> (-a | -d | <branch>])"
msgstr ""

#: builtin/remote.c:47
msgid "git remote set-branches <name> <branch>..."
msgstr ""

#: builtin/remote.c:48
msgid "git remote set-branches --add <name> <branch>..."
msgstr ""

#: builtin/remote.c:53
msgid "git remote show [<options>] <name>"
msgstr ""

#: builtin/remote.c:58
msgid "git remote prune [<options>] <name>"
msgstr ""

#: builtin/remote.c:63
msgid "git remote update [<options>] [<group> | <remote>]..."
msgstr ""

#: builtin/remote.c:98
#, c-format
msgid "Updating %s"
msgstr ""

#: builtin/remote.c:130
msgid ""
"--mirror is dangerous and deprecated; please\n"
"\t use --mirror=fetch or --mirror=push instead"
msgstr ""

#: builtin/remote.c:147
#, c-format
msgid "unknown mirror argument: %s"
msgstr ""

#: builtin/remote.c:163
msgid "fetch the remote branches"
msgstr ""

#: builtin/remote.c:165
msgid "import all tags and associated objects when fetching"
msgstr ""

#: builtin/remote.c:168
msgid "or do not fetch any tag at all (--no-tags)"
msgstr ""

#: builtin/remote.c:170
msgid "branch(es) to track"
msgstr ""

#: builtin/remote.c:171
msgid "master branch"
msgstr ""

#: builtin/remote.c:172
msgid "push|fetch"
msgstr ""

#: builtin/remote.c:173
msgid "set up remote as a mirror to push to or fetch from"
msgstr ""

#: builtin/remote.c:185
msgid "specifying a master branch makes no sense with --mirror"
msgstr ""

#: builtin/remote.c:187
msgid "specifying branches to track makes sense only with fetch mirrors"
msgstr ""

#: builtin/remote.c:195 builtin/remote.c:646
#, c-format
msgid "remote %s already exists."
msgstr ""

#: builtin/remote.c:199 builtin/remote.c:650
#, c-format
msgid "'%s' is not a valid remote name"
msgstr ""

#: builtin/remote.c:243
#, c-format
msgid "Could not setup master '%s'"
msgstr ""

#: builtin/remote.c:299
#, c-format
msgid "more than one %s"
msgstr ""

#: builtin/remote.c:339
#, c-format
msgid "Could not get fetch map for refspec %s"
msgstr ""

#: builtin/remote.c:440 builtin/remote.c:448
msgid "(matching)"
msgstr ""

#: builtin/remote.c:452
msgid "(delete)"
msgstr ""

#: builtin/remote.c:595 builtin/remote.c:601 builtin/remote.c:607
#, c-format
msgid "Could not append '%s' to '%s'"
msgstr ""

#: builtin/remote.c:639 builtin/remote.c:792 builtin/remote.c:890
#, c-format
msgid "No such remote: %s"
msgstr ""

#: builtin/remote.c:656
#, c-format
msgid "Could not rename config section '%s' to '%s'"
msgstr ""

#: builtin/remote.c:662 builtin/remote.c:799
#, c-format
msgid "Could not remove config section '%s'"
msgstr ""

#: builtin/remote.c:677
#, c-format
msgid ""
"Not updating non-default fetch refspec\n"
"\t%s\n"
"\tPlease update the configuration manually if necessary."
msgstr ""

#: builtin/remote.c:683
#, c-format
msgid "Could not append '%s'"
msgstr ""

#: builtin/remote.c:694
#, c-format
msgid "Could not set '%s'"
msgstr ""

#: builtin/remote.c:716
#, c-format
msgid "deleting '%s' failed"
msgstr ""

#: builtin/remote.c:750
#, c-format
msgid "creating '%s' failed"
msgstr ""

#: builtin/remote.c:764
#, c-format
msgid "Could not remove branch %s"
msgstr ""

#: builtin/remote.c:834
msgid ""
"Note: A branch outside the refs/remotes/ hierarchy was not removed;\n"
"to delete it, use:"
msgid_plural ""
"Note: Some branches outside the refs/remotes/ hierarchy were not removed;\n"
"to delete them, use:"
msgstr[0] ""
msgstr[1] ""

#: builtin/remote.c:943
#, c-format
msgid " new (next fetch will store in remotes/%s)"
msgstr ""

#: builtin/remote.c:946
msgid " tracked"
msgstr ""

#: builtin/remote.c:948
msgid " stale (use 'git remote prune' to remove)"
msgstr ""

#: builtin/remote.c:950
msgid " ???"
msgstr ""

#: builtin/remote.c:991
#, c-format
msgid "invalid branch.%s.merge; cannot rebase onto > 1 branch"
msgstr ""

#: builtin/remote.c:998
#, c-format
msgid "rebases onto remote %s"
msgstr ""

#: builtin/remote.c:1001
#, c-format
msgid " merges with remote %s"
msgstr ""

#: builtin/remote.c:1002
msgid "    and with remote"
msgstr ""

#: builtin/remote.c:1004
#, c-format
msgid "merges with remote %s"
msgstr ""

#: builtin/remote.c:1005
msgid "   and with remote"
msgstr ""

#: builtin/remote.c:1051
msgid "create"
msgstr ""

#: builtin/remote.c:1054
msgid "delete"
msgstr ""

#: builtin/remote.c:1058
msgid "up to date"
msgstr ""

#: builtin/remote.c:1061
msgid "fast-forwardable"
msgstr ""

#: builtin/remote.c:1064
msgid "local out of date"
msgstr ""

#: builtin/remote.c:1071
#, c-format
msgid "    %-*s forces to %-*s (%s)"
msgstr ""

#: builtin/remote.c:1074
#, c-format
msgid "    %-*s pushes to %-*s (%s)"
msgstr ""

#: builtin/remote.c:1078
#, c-format
msgid "    %-*s forces to %s"
msgstr ""

#: builtin/remote.c:1081
#, c-format
msgid "    %-*s pushes to %s"
msgstr ""

#: builtin/remote.c:1091
msgid "do not query remotes"
msgstr ""

#: builtin/remote.c:1118
#, c-format
msgid "* remote %s"
msgstr ""

#: builtin/remote.c:1119
#, c-format
msgid "  Fetch URL: %s"
msgstr ""

#: builtin/remote.c:1120 builtin/remote.c:1285
msgid "(no URL)"
msgstr ""

#: builtin/remote.c:1129 builtin/remote.c:1131
#, c-format
msgid "  Push  URL: %s"
msgstr ""

#: builtin/remote.c:1133 builtin/remote.c:1135 builtin/remote.c:1137
#, c-format
msgid "  HEAD branch: %s"
msgstr ""

#: builtin/remote.c:1139
#, c-format
msgid ""
"  HEAD branch (remote HEAD is ambiguous, may be one of the following):\n"
msgstr ""

#: builtin/remote.c:1151
#, c-format
msgid "  Remote branch:%s"
msgid_plural "  Remote branches:%s"
msgstr[0] ""
msgstr[1] ""

#: builtin/remote.c:1154 builtin/remote.c:1181
msgid " (status not queried)"
msgstr ""

#: builtin/remote.c:1163
msgid "  Local branch configured for 'git pull':"
msgid_plural "  Local branches configured for 'git pull':"
msgstr[0] ""
msgstr[1] ""

#: builtin/remote.c:1171
msgid "  Local refs will be mirrored by 'git push'"
msgstr ""

#: builtin/remote.c:1178
#, c-format
msgid "  Local ref configured for 'git push'%s:"
msgid_plural "  Local refs configured for 'git push'%s:"
msgstr[0] ""
msgstr[1] ""

#: builtin/remote.c:1199
msgid "set refs/remotes/<name>/HEAD according to remote"
msgstr ""

#: builtin/remote.c:1201
msgid "delete refs/remotes/<name>/HEAD"
msgstr ""

#: builtin/remote.c:1216
msgid "Cannot determine remote HEAD"
msgstr ""

#: builtin/remote.c:1218
msgid "Multiple remote HEAD branches. Please choose one explicitly with:"
msgstr ""

#: builtin/remote.c:1228
#, c-format
msgid "Could not delete %s"
msgstr ""

#: builtin/remote.c:1236
#, c-format
msgid "Not a valid ref: %s"
msgstr ""

#: builtin/remote.c:1238
#, c-format
msgid "Could not setup %s"
msgstr ""

#: builtin/remote.c:1274
#, c-format
msgid " %s will become dangling!"
msgstr ""

#: builtin/remote.c:1275
#, c-format
msgid " %s has become dangling!"
msgstr ""

#: builtin/remote.c:1281
#, c-format
msgid "Pruning %s"
msgstr ""

#: builtin/remote.c:1282
#, c-format
msgid "URL: %s"
msgstr ""

#: builtin/remote.c:1295
#, c-format
msgid " * [would prune] %s"
msgstr ""

#: builtin/remote.c:1298
#, c-format
msgid " * [pruned] %s"
msgstr ""

#: builtin/remote.c:1321
msgid "prune remotes after fetching"
msgstr ""

#: builtin/remote.c:1387 builtin/remote.c:1461
#, c-format
msgid "No such remote '%s'"
msgstr ""

#: builtin/remote.c:1407
msgid "add branch"
msgstr ""

#: builtin/remote.c:1414
msgid "no remote specified"
msgstr ""

#: builtin/remote.c:1436
msgid "manipulate push URLs"
msgstr ""

#: builtin/remote.c:1438
msgid "add URL"
msgstr ""

#: builtin/remote.c:1440
msgid "delete URLs"
msgstr ""

#: builtin/remote.c:1447
msgid "--add --delete doesn't make sense"
msgstr ""

#: builtin/remote.c:1487
#, c-format
msgid "Invalid old URL pattern: %s"
msgstr ""

#: builtin/remote.c:1495
#, c-format
msgid "No such URL found: %s"
msgstr ""

#: builtin/remote.c:1497
msgid "Will not delete all non-push URLs"
msgstr ""

#: builtin/remote.c:1569
msgid "be verbose; must be placed before a subcommand"
msgstr ""

#: builtin/replace.c:17
msgid "git replace [-f] <object> <replacement>"
msgstr ""

<<<<<<< HEAD
#: builtin/push.c:151
msgid ""
"push.default is unset; its implicit value is changing in\n"
"Git 2.0 from 'matching' to 'simple'. To squelch this message\n"
"and maintain the current behavior after the default changes, use:\n"
"\n"
"  git config --global push.default matching\n"
"\n"
"To squelch this message and adopt the new behavior now, use:\n"
"\n"
"  git config --global push.default simple\n"
"\n"
"See 'git help config' and search for 'push.default' for further "
"information.\n"
"(the 'simple' mode was introduced in Git 1.7.11. Use the similar mode\n"
"'current' instead of 'simple' if you sometimes use older versions of Git)"
msgstr ""

#: builtin/push.c:199
msgid ""
"You didn't specify any refspecs to push, and push.default is \"nothing\"."
msgstr ""

#: builtin/push.c:206
msgid ""
"Updates were rejected because the tip of your current branch is behind\n"
"its remote counterpart. Merge the remote changes (e.g. 'git pull')\n"
"before pushing again.\n"
"See the 'Note about fast-forwards' in 'git push --help' for details."
msgstr ""

#: builtin/push.c:212
msgid ""
"Updates were rejected because a pushed branch tip is behind its remote\n"
"counterpart. If you did not intend to push that branch, you may want to\n"
"specify branches to push or set the 'push.default' configuration variable\n"
"to 'simple', 'current' or 'upstream' to push only the current branch."
msgstr ""

#: builtin/push.c:218
msgid ""
"Updates were rejected because a pushed branch tip is behind its remote\n"
"counterpart. Check out this branch and merge the remote changes\n"
"(e.g. 'git pull') before pushing again.\n"
"See the 'Note about fast-forwards' in 'git push --help' for details."
msgstr ""

#: builtin/push.c:258
#, c-format
msgid "Pushing to %s\n"
msgstr ""

#: builtin/push.c:262
#, c-format
msgid "failed to push some refs to '%s'"
msgstr ""

#: builtin/push.c:294
#, c-format
msgid "bad repository '%s'"
msgstr ""

#: builtin/push.c:295
=======
#: builtin/replace.c:18
msgid "git replace -d <object>..."
msgstr ""

#: builtin/replace.c:19
msgid "git replace -l [<pattern>]"
msgstr ""

#: builtin/replace.c:118
msgid "list replace refs"
msgstr ""

#: builtin/replace.c:119
msgid "delete replace refs"
msgstr ""

#: builtin/replace.c:120
msgid "replace the ref if it exists"
msgstr ""

#: builtin/rerere.c:11
msgid "git rerere [clear | forget path... | status | remaining | diff | gc]"
msgstr ""

#: builtin/rerere.c:56
msgid "register clean resolutions in index"
msgstr ""

#: builtin/reset.c:25
>>>>>>> b2f4b6ce
msgid ""
"git reset [--mixed | --soft | --hard | --merge | --keep] [-q] [<commit>]"
msgstr ""

<<<<<<< HEAD
#: builtin/push.c:310
msgid "--all and --tags are incompatible"
msgstr ""

#: builtin/push.c:311
msgid "--all can't be combined with refspecs"
msgstr ""

#: builtin/push.c:316
msgid "--mirror and --tags are incompatible"
msgstr ""

#: builtin/push.c:317
msgid "--mirror can't be combined with refspecs"
msgstr ""

#: builtin/push.c:322
msgid "--all and --mirror are incompatible"
msgstr ""

#: builtin/push.c:410
msgid "--delete is incompatible with --all, --mirror and --tags"
msgstr ""

#: builtin/push.c:412
msgid "--delete doesn't make sense without any refs"
=======
#: builtin/reset.c:26
msgid "git reset [-q] <commit> [--] <paths>..."
msgstr ""

#: builtin/reset.c:27
msgid "git reset --patch [<commit>] [--] [<paths>...]"
msgstr ""

#: builtin/reset.c:33
msgid "mixed"
msgstr ""

#: builtin/reset.c:33
msgid "soft"
msgstr ""

#: builtin/reset.c:33
msgid "hard"
msgstr ""

#: builtin/reset.c:33
msgid "merge"
msgstr ""

#: builtin/reset.c:33
msgid "keep"
>>>>>>> b2f4b6ce
msgstr ""

#: builtin/reset.c:77
msgid "You do not have a valid HEAD."
msgstr ""

#: builtin/reset.c:79
msgid "Failed to find tree of HEAD."
msgstr ""

#: builtin/reset.c:85
#, c-format
msgid "Failed to find tree of %s."
msgstr ""

#: builtin/reset.c:96
msgid "Could not write new index file."
msgstr ""

#: builtin/reset.c:106
#, c-format
msgid "HEAD is now at %s"
msgstr ""

#: builtin/reset.c:130
msgid "Could not read index"
msgstr ""

#: builtin/reset.c:133
msgid "Unstaged changes after reset:"
msgstr ""

#: builtin/reset.c:223
#, c-format
msgid "Cannot do a %s reset in the middle of a merge."
msgstr ""

#: builtin/reset.c:238
msgid "be quiet, only report errors"
msgstr ""

#: builtin/reset.c:240
msgid "reset HEAD and index"
msgstr ""

#: builtin/reset.c:241
msgid "reset only HEAD"
msgstr ""

#: builtin/reset.c:243 builtin/reset.c:245
msgid "reset HEAD, index and working tree"
msgstr ""

#: builtin/reset.c:247
msgid "reset HEAD but keep local changes"
msgstr ""

#: builtin/reset.c:303
#, c-format
msgid "Could not parse object '%s'."
msgstr ""

#: builtin/reset.c:308
msgid "--patch is incompatible with --{hard,mixed,soft}"
msgstr ""

#: builtin/reset.c:317
msgid "--mixed with paths is deprecated; use 'git reset -- <paths>' instead."
msgstr ""

#: builtin/reset.c:319
#, c-format
msgid "Cannot do %s reset with paths."
msgstr ""

#: builtin/reset.c:331
#, c-format
msgid "%s reset is not allowed in a bare repository"
msgstr ""

#: builtin/reset.c:347
#, c-format
msgid "Could not reset index file to revision '%s'."
msgstr ""

#: builtin/rev-parse.c:339
msgid "git rev-parse --parseopt [options] -- [<args>...]"
msgstr ""

#: builtin/rev-parse.c:344
msgid "keep the `--` passed as an arg"
msgstr ""

#: builtin/rev-parse.c:346
msgid "stop parsing after the first non-option argument"
msgstr ""

#: builtin/rev-parse.c:464
msgid ""
"git rev-parse --parseopt [options] -- [<args>...]\n"
"   or: git rev-parse --sq-quote [<arg>...]\n"
"   or: git rev-parse [options] [<arg>...]\n"
"\n"
"Run \"git rev-parse --parseopt -h\" for more information on the first usage."
msgstr ""

#: builtin/revert.c:22
msgid "git revert [options] <commit-ish>"
msgstr ""

#: builtin/revert.c:23
msgid "git revert <subcommand>"
msgstr ""

#: builtin/revert.c:28
msgid "git cherry-pick [options] <commit-ish>"
msgstr ""

#: builtin/revert.c:29
msgid "git cherry-pick <subcommand>"
msgstr ""

#: builtin/revert.c:70 builtin/revert.c:92
#, c-format
msgid "%s: %s cannot be used with %s"
msgstr ""

#: builtin/revert.c:103
msgid "end revert or cherry-pick sequence"
msgstr ""

#: builtin/revert.c:104
msgid "resume revert or cherry-pick sequence"
msgstr ""

#: builtin/revert.c:105
msgid "cancel revert or cherry-pick sequence"
msgstr ""

#: builtin/revert.c:106
msgid "don't automatically commit"
msgstr ""

#: builtin/revert.c:107
msgid "edit the commit message"
msgstr ""

#: builtin/revert.c:110
msgid "parent number"
msgstr ""

#: builtin/revert.c:112
msgid "merge strategy"
msgstr ""

#: builtin/revert.c:113
msgid "option"
msgstr ""

#: builtin/revert.c:114
msgid "option for merge strategy"
msgstr ""

#: builtin/revert.c:125
msgid "append commit name"
msgstr ""

#: builtin/revert.c:126
msgid "allow fast-forward"
msgstr ""

#: builtin/revert.c:127
msgid "preserve initially empty commits"
msgstr ""

#: builtin/revert.c:128
msgid "allow commits with empty messages"
msgstr ""

#: builtin/revert.c:129
msgid "keep redundant, empty commits"
msgstr ""

#: builtin/revert.c:133
msgid "program error"
msgstr ""

#: builtin/revert.c:223
msgid "revert failed"
msgstr ""

#: builtin/revert.c:238
msgid "cherry-pick failed"
msgstr ""

#: builtin/rm.c:14
msgid "git rm [options] [--] <file>..."
msgstr ""

#: builtin/rm.c:109
#, c-format
msgid ""
"'%s' has staged content different from both the file and the HEAD\n"
"(use -f to force removal)"
msgstr ""

#: builtin/rm.c:115
#, c-format
msgid ""
"'%s' has changes staged in the index\n"
"(use --cached to keep the file, or -f to force removal)"
msgstr ""

#: builtin/rm.c:119
#, c-format
msgid ""
"'%s' has local modifications\n"
"(use --cached to keep the file, or -f to force removal)"
msgstr ""

#: builtin/rm.c:134
msgid "do not list removed files"
msgstr ""

#: builtin/rm.c:135
msgid "only remove from the index"
msgstr ""

#: builtin/rm.c:136
msgid "override the up-to-date check"
msgstr ""

#: builtin/rm.c:137
msgid "allow recursive removal"
msgstr ""

#: builtin/rm.c:139
msgid "exit with a zero status even if nothing matched"
msgstr ""

#: builtin/rm.c:194
#, c-format
msgid "not removing '%s' recursively without -r"
msgstr ""

#: builtin/rm.c:230
#, c-format
msgid "git rm: unable to remove %s"
msgstr ""

#: builtin/shortlog.c:13
msgid "git shortlog [-n] [-s] [-e] [-w] [rev-opts] [--] [<commit-id>... ]"
msgstr ""

#: builtin/shortlog.c:157
#, c-format
msgid "Missing author: %s"
msgstr ""

#: builtin/shortlog.c:253
msgid "sort output according to the number of commits per author"
msgstr ""

#: builtin/shortlog.c:255
msgid "Suppress commit descriptions, only provides commit count"
msgstr ""

#: builtin/shortlog.c:257
msgid "Show the email address of each author"
msgstr ""

#: builtin/shortlog.c:258
msgid "w[,i1[,i2]]"
msgstr ""

#: builtin/shortlog.c:259
msgid "Linewrap output"
msgstr ""

#: builtin/show-branch.c:9
msgid ""
"git show-branch [-a|--all] [-r|--remotes] [--topo-order | --date-order] [--"
"current] [--color[=<when>] | --no-color] [--sparse] [--more=<n> | --list | --"
"independent | --merge-base] [--no-name | --sha1-name] [--topics] [(<rev> | "
"<glob>)...]"
msgstr ""

#: builtin/show-branch.c:10
msgid "git show-branch (-g|--reflog)[=<n>[,<base>]] [--list] [<ref>]"
msgstr ""

#: builtin/show-branch.c:651
msgid "show remote-tracking and local branches"
msgstr ""

#: builtin/show-branch.c:653
msgid "show remote-tracking branches"
msgstr ""

#: builtin/show-branch.c:655
msgid "color '*!+-' corresponding to the branch"
msgstr ""

#: builtin/show-branch.c:657
msgid "show <n> more commits after the common ancestor"
msgstr ""

#: builtin/show-branch.c:659
msgid "synonym to more=-1"
msgstr ""

#: builtin/show-branch.c:660
msgid "suppress naming strings"
msgstr ""

#: builtin/show-branch.c:662
msgid "include the current branch"
msgstr ""

#: builtin/show-branch.c:664
msgid "name commits with their object names"
msgstr ""

#: builtin/show-branch.c:666
msgid "show possible merge bases"
msgstr ""

#: builtin/show-branch.c:668
msgid "show refs unreachable from any other ref"
msgstr ""

#: builtin/show-branch.c:670
msgid "show commits in topological order"
msgstr ""

#: builtin/show-branch.c:672
msgid "show only commits not on the first branch"
msgstr ""

#: builtin/show-branch.c:674
msgid "show merges reachable from only one tip"
msgstr ""

#: builtin/show-branch.c:676
msgid "show commits where no parent comes before its children"
msgstr ""

#: builtin/show-branch.c:678
msgid "<n>[,<base>]"
msgstr ""

#: builtin/show-branch.c:679
msgid "show <n> most recent ref-log entries starting at base"
msgstr ""

#: builtin/show-ref.c:10
msgid ""
"git show-ref [-q|--quiet] [--verify] [--head] [-d|--dereference] [-s|--hash"
"[=<n>]] [--abbrev[=<n>]] [--tags] [--heads] [--] [pattern*] "
msgstr ""

#: builtin/show-ref.c:11
msgid "git show-ref --exclude-existing[=pattern] < ref-list"
msgstr ""

#: builtin/show-ref.c:182
msgid "only show tags (can be combined with heads)"
msgstr ""

#: builtin/show-ref.c:183
msgid "only show heads (can be combined with tags)"
msgstr ""

#: builtin/show-ref.c:184
msgid "stricter reference checking, requires exact ref path"
msgstr ""

#: builtin/show-ref.c:187 builtin/show-ref.c:189
msgid "show the HEAD reference"
msgstr ""

#: builtin/show-ref.c:191
msgid "dereference tags into object IDs"
msgstr ""

#: builtin/show-ref.c:193
msgid "only show SHA1 hash using <n> digits"
msgstr ""

#: builtin/show-ref.c:197
msgid "do not print results to stdout (useful with --verify)"
msgstr ""

#: builtin/show-ref.c:199
msgid "show refs from stdin that aren't in local repository"
msgstr ""

#: builtin/symbolic-ref.c:7
msgid "git symbolic-ref [options] name [ref]"
msgstr ""

#: builtin/symbolic-ref.c:38
msgid "suppress error message for non-symbolic (detached) refs"
msgstr ""

#: builtin/symbolic-ref.c:39
msgid "shorten ref output"
msgstr ""

#: builtin/symbolic-ref.c:40 builtin/update-ref.c:18
msgid "reason"
msgstr ""

#: builtin/symbolic-ref.c:40 builtin/update-ref.c:18
msgid "reason of the update"
msgstr ""

#: builtin/tag.c:22
msgid ""
"git tag [-a|-s|-u <key-id>] [-f] [-m <msg>|-F <file>] <tagname> [<head>]"
msgstr ""

#: builtin/tag.c:23
msgid "git tag -d <tagname>..."
msgstr ""

#: builtin/tag.c:24
msgid ""
"git tag -l [-n[<num>]] [--contains <commit>] [--points-at <object>] \n"
"\t\t[<pattern>...]"
msgstr ""

#: builtin/tag.c:26
msgid "git tag -v <tagname>..."
msgstr ""

#: builtin/tag.c:60
#, c-format
msgid "malformed object at '%s'"
msgstr ""

#: builtin/tag.c:207
#, c-format
msgid "tag name too long: %.*s..."
msgstr ""

#: builtin/tag.c:212
#, c-format
msgid "tag '%s' not found."
msgstr ""

#: builtin/tag.c:227
#, c-format
msgid "Deleted tag '%s' (was %s)\n"
msgstr ""

#: builtin/tag.c:239
#, c-format
msgid "could not verify the tag '%s'"
msgstr ""

#: builtin/tag.c:249
msgid ""
"\n"
"#\n"
"# Write a tag message\n"
"# Lines starting with '#' will be ignored.\n"
"#\n"
msgstr ""

#: builtin/tag.c:256
msgid ""
"\n"
"#\n"
"# Write a tag message\n"
"# Lines starting with '#' will be kept; you may remove them yourself if you "
"want to.\n"
"#\n"
msgstr ""

#: builtin/tag.c:298
msgid "unable to sign the tag"
msgstr ""

#: builtin/tag.c:300
msgid "unable to write tag file"
msgstr ""

#: builtin/tag.c:325
msgid "bad object type."
msgstr ""

#: builtin/tag.c:338
msgid "tag header too big."
msgstr ""

#: builtin/tag.c:370
msgid "no tag message?"
msgstr ""

#: builtin/tag.c:376
#, c-format
msgid "The tag message has been left in %s\n"
msgstr ""

#: builtin/tag.c:425
msgid "switch 'points-at' requires an object"
msgstr ""

#: builtin/tag.c:427
#, c-format
msgid "malformed object name '%s'"
msgstr ""

#: builtin/tag.c:447
msgid "list tag names"
msgstr ""

#: builtin/tag.c:449
msgid "print <n> lines of each tag message"
msgstr ""

#: builtin/tag.c:451
msgid "delete tags"
msgstr ""

#: builtin/tag.c:452
msgid "verify tags"
msgstr ""

#: builtin/tag.c:454
msgid "Tag creation options"
msgstr ""

#: builtin/tag.c:456
msgid "annotated tag, needs a message"
msgstr ""

#: builtin/tag.c:458
msgid "tag message"
msgstr ""

#: builtin/tag.c:460
msgid "annotated and GPG-signed tag"
msgstr ""

#: builtin/tag.c:464
msgid "use another key to sign the tag"
msgstr ""

#: builtin/tag.c:465
msgid "replace the tag if exists"
msgstr ""

#: builtin/tag.c:466
msgid "show tag list in columns"
msgstr ""

#: builtin/tag.c:468
msgid "Tag listing options"
msgstr ""

#: builtin/tag.c:471
msgid "print only tags that contain the commit"
msgstr ""

#: builtin/tag.c:477
msgid "print only tags of the object"
msgstr ""

#: builtin/tag.c:506
msgid "--column and -n are incompatible"
msgstr ""

#: builtin/tag.c:523
msgid "-n option is only allowed with -l."
msgstr ""

#: builtin/tag.c:525
msgid "--contains option is only allowed with -l."
msgstr ""

#: builtin/tag.c:527
msgid "--points-at option is only allowed with -l."
msgstr ""

#: builtin/tag.c:535
msgid "only one -F or -m option is allowed."
msgstr ""

#: builtin/tag.c:555
msgid "too many params"
msgstr ""

#: builtin/tag.c:561
#, c-format
msgid "'%s' is not a valid tag name."
msgstr ""

#: builtin/tag.c:566
#, c-format
msgid "tag '%s' already exists"
msgstr ""

#: builtin/tag.c:584
#, c-format
msgid "%s: cannot lock the ref"
msgstr ""

#: builtin/tag.c:586
#, c-format
msgid "%s: cannot update the ref"
msgstr ""

#: builtin/tag.c:588
#, c-format
msgid "Updated tag '%s' (was %s)\n"
msgstr ""

#: builtin/update-index.c:401
msgid "git update-index [options] [--] [<file>...]"
msgstr ""

#: builtin/update-index.c:717
msgid "continue refresh even when index needs update"
msgstr ""

#: builtin/update-index.c:720
msgid "refresh: ignore submodules"
msgstr ""

#: builtin/update-index.c:723
msgid "do not ignore new files"
msgstr ""

#: builtin/update-index.c:725
msgid "let files replace directories and vice-versa"
msgstr ""

#: builtin/update-index.c:727
msgid "notice files missing from worktree"
msgstr ""

#: builtin/update-index.c:729
msgid "refresh even if index contains unmerged entries"
msgstr ""

#: builtin/update-index.c:732
msgid "refresh stat information"
msgstr ""

#: builtin/update-index.c:736
msgid "like --refresh, but ignore assume-unchanged setting"
msgstr ""

#: builtin/update-index.c:740
msgid "<mode> <object> <path>"
msgstr ""

#: builtin/update-index.c:741
msgid "add the specified entry to the index"
msgstr ""

#: builtin/update-index.c:745
msgid "(+/-)x"
msgstr ""

#: builtin/update-index.c:746
msgid "override the executable bit of the listed files"
msgstr ""

#: builtin/update-index.c:750
msgid "mark files as \"not changing\""
msgstr ""

#: builtin/update-index.c:753
msgid "clear assumed-unchanged bit"
msgstr ""

#: builtin/update-index.c:756
msgid "mark files as \"index-only\""
msgstr ""

#: builtin/update-index.c:759
msgid "clear skip-worktree bit"
msgstr ""

#: builtin/update-index.c:762
msgid "add to index only; do not add content to object database"
msgstr ""

#: builtin/update-index.c:764
msgid "remove named paths even if present in worktree"
msgstr ""

#: builtin/update-index.c:766
msgid "with --stdin: input lines are terminated by null bytes"
msgstr ""

#: builtin/update-index.c:768
msgid "read list of paths to be updated from standard input"
msgstr ""

#: builtin/update-index.c:772
msgid "add entries from standard input to the index"
msgstr ""

#: builtin/update-index.c:776
msgid "repopulate stages #2 and #3 for the listed paths"
msgstr ""

#: builtin/update-index.c:780
msgid "only update entries that differ from HEAD"
msgstr ""

#: builtin/update-index.c:784
msgid "ignore files missing from worktree"
msgstr ""

#: builtin/update-index.c:787
msgid "report actions to standard output"
msgstr ""

#: builtin/update-index.c:789
msgid "(for porcelains) forget saved unresolved conflicts"
msgstr ""

#: builtin/update-index.c:793
msgid "write index in this format"
msgstr ""

#: builtin/update-ref.c:7
msgid "git update-ref [options] -d <refname> [<oldval>]"
msgstr ""

#: builtin/update-ref.c:8
msgid "git update-ref [options]    <refname> <newval> [<oldval>]"
msgstr ""

#: builtin/update-ref.c:19
msgid "delete the reference"
msgstr ""

#: builtin/update-ref.c:21
msgid "update <refname> not the one it points to"
msgstr ""

#: builtin/update-server-info.c:6
msgid "git update-server-info [--force]"
msgstr ""

#: builtin/update-server-info.c:14
msgid "update the info files from scratch"
msgstr ""

#: builtin/verify-pack.c:56
msgid "git verify-pack [-v|--verbose] [-s|--stat-only] <pack>..."
msgstr ""

#: builtin/verify-pack.c:66
msgid "verbose"
msgstr ""

#: builtin/verify-pack.c:68
msgid "show statistics only"
msgstr ""

#: builtin/verify-tag.c:17
msgid "git verify-tag [-v|--verbose] <tag>..."
msgstr ""

#: builtin/verify-tag.c:73
msgid "print tag contents"
msgstr ""

#: builtin/write-tree.c:13
msgid "git write-tree [--missing-ok] [--prefix=<prefix>/]"
msgstr ""

#: builtin/write-tree.c:26
msgid "<prefix>/"
msgstr ""

#: builtin/write-tree.c:27
msgid "write tree object for a subdirectory <prefix>"
msgstr ""

#: builtin/write-tree.c:30
msgid "only useful for debugging"
msgstr ""

#: git.c:16
msgid "See 'git help <command>' for more information on a specific command."
msgstr ""

#: parse-options.h:156
msgid "no-op (backward compatibility)"
msgstr ""

#: parse-options.h:228
msgid "be more verbose"
msgstr ""

#: parse-options.h:230
msgid "be more quiet"
msgstr ""

#: parse-options.h:236
msgid "use <n> digits to display SHA-1s"
msgstr ""

#: common-cmds.h:8
msgid "Add file contents to the index"
msgstr ""

#: common-cmds.h:9
msgid "Find by binary search the change that introduced a bug"
msgstr ""

#: common-cmds.h:10
msgid "List, create, or delete branches"
msgstr ""

#: common-cmds.h:11
msgid "Checkout a branch or paths to the working tree"
msgstr ""

#: common-cmds.h:12
msgid "Clone a repository into a new directory"
msgstr ""

#: common-cmds.h:13
msgid "Record changes to the repository"
msgstr ""

#: common-cmds.h:14
msgid "Show changes between commits, commit and working tree, etc"
msgstr ""

#: common-cmds.h:15
msgid "Download objects and refs from another repository"
msgstr ""

#: common-cmds.h:16
msgid "Print lines matching a pattern"
msgstr ""

#: common-cmds.h:17
msgid "Create an empty git repository or reinitialize an existing one"
msgstr ""

#: common-cmds.h:18
msgid "Show commit logs"
msgstr ""

#: common-cmds.h:19
msgid "Join two or more development histories together"
msgstr ""

#: common-cmds.h:20
msgid "Move or rename a file, a directory, or a symlink"
msgstr ""

#: common-cmds.h:21
msgid "Fetch from and merge with another repository or a local branch"
msgstr ""

#: common-cmds.h:22
msgid "Update remote refs along with associated objects"
msgstr ""

#: common-cmds.h:23
msgid "Forward-port local commits to the updated upstream head"
msgstr ""

#: common-cmds.h:24
msgid "Reset current HEAD to the specified state"
msgstr ""

#: common-cmds.h:25
msgid "Remove files from the working tree and from the index"
msgstr ""

#: common-cmds.h:26
msgid "Show various types of objects"
msgstr ""

#: common-cmds.h:27
msgid "Show the working tree status"
msgstr ""

#: common-cmds.h:28
msgid "Create, list, delete or verify a tag object signed with GPG"
msgstr ""

#: git-am.sh:50
msgid "You need to set your committer info first"
msgstr ""

#: git-am.sh:95
msgid ""
"You seem to have moved HEAD since the last 'am' failure.\n"
"Not rewinding to ORIG_HEAD"
msgstr ""

#: git-am.sh:105
#, sh-format
msgid ""
"When you have resolved this problem, run \"$cmdline --resolved\".\n"
"If you prefer to skip this patch, run \"$cmdline --skip\" instead.\n"
"To restore the original branch and stop patching, run \"$cmdline --abort\"."
msgstr ""

#: git-am.sh:121
msgid "Cannot fall back to three-way merge."
msgstr ""

#: git-am.sh:137
msgid "Repository lacks necessary blobs to fall back on 3-way merge."
msgstr ""

#: git-am.sh:139
msgid "Using index info to reconstruct a base tree..."
msgstr ""

#: git-am.sh:154
msgid ""
"Did you hand edit your patch?\n"
"It does not apply to blobs recorded in its index."
msgstr ""

#: git-am.sh:163
msgid "Falling back to patching base and 3-way merge..."
msgstr ""

#: git-am.sh:179
msgid "Failed to merge in the changes."
msgstr ""

#: git-am.sh:274
msgid "Only one StGIT patch series can be applied at once"
msgstr ""

#: git-am.sh:361
#, sh-format
msgid "Patch format $patch_format is not supported."
msgstr ""

#: git-am.sh:363
msgid "Patch format detection failed."
msgstr ""

#: git-am.sh:389
msgid ""
"The -b/--binary option has been a no-op for long time, and\n"
"it will be removed. Please do not use it anymore."
msgstr ""

#: git-am.sh:477
#, sh-format
msgid "previous rebase directory $dotest still exists but mbox given."
msgstr ""

#: git-am.sh:482
msgid "Please make up your mind. --skip or --abort?"
msgstr ""

#: git-am.sh:509
msgid "Resolve operation not in progress, we are not resuming."
msgstr ""

#: git-am.sh:575
#, sh-format
msgid "Dirty index: cannot apply patches (dirty: $files)"
msgstr ""

#: git-am.sh:679
#, sh-format
msgid ""
"Patch is empty.  Was it split wrong?\n"
"If you would prefer to skip this patch, instead run \"$cmdline --skip\".\n"
"To restore the original branch and stop patching run \"$cmdline --abort\"."
msgstr ""

#: git-am.sh:706
msgid "Patch does not have a valid e-mail address."
msgstr ""

#: git-am.sh:753
msgid "cannot be interactive without stdin connected to a terminal."
msgstr ""

#: git-am.sh:757
msgid "Commit Body is:"
msgstr ""

#. TRANSLATORS: Make sure to include [y], [n], [e], [v] and [a]
#. in your translation. The program will only accept English
#. input at this point.
#: git-am.sh:764
msgid "Apply? [y]es/[n]o/[e]dit/[v]iew patch/[a]ccept all "
msgstr ""

#: git-am.sh:800
#, sh-format
msgid "Applying: $FIRSTLINE"
msgstr ""

#: git-am.sh:821
msgid ""
"No changes - did you forget to use 'git add'?\n"
"If there is nothing left to stage, chances are that something else\n"
"already introduced the same changes; you might want to skip this patch."
msgstr ""

#: git-am.sh:829
msgid ""
"You still have unmerged paths in your index\n"
"did you forget to use 'git add'?"
msgstr ""

#: git-am.sh:845
msgid "No changes -- Patch already applied."
msgstr ""

#: git-am.sh:855
#, sh-format
msgid "Patch failed at $msgnum $FIRSTLINE"
msgstr ""

#: git-am.sh:858
#, sh-format
msgid ""
"The copy of the patch that failed is found in:\n"
"   $dotest/patch"
msgstr ""

#: git-am.sh:876
msgid "applying to an empty history"
msgstr ""

#: git-bisect.sh:48
msgid "You need to start by \"git bisect start\""
msgstr ""

#. TRANSLATORS: Make sure to include [Y] and [n] in your
#. translation. The program will only accept English input
#. at this point.
#: git-bisect.sh:54
msgid "Do you want me to do it for you [Y/n]? "
msgstr ""

#: git-bisect.sh:95
#, sh-format
msgid "unrecognised option: '$arg'"
msgstr ""

#: git-bisect.sh:99
#, sh-format
msgid "'$arg' does not appear to be a valid revision"
msgstr ""

#: git-bisect.sh:117
msgid "Bad HEAD - I need a HEAD"
msgstr ""

#: git-bisect.sh:130
#, sh-format
msgid ""
"Checking out '$start_head' failed. Try 'git bisect reset <validbranch>'."
msgstr ""

#: git-bisect.sh:140
msgid "won't bisect on seeked tree"
msgstr ""

#: git-bisect.sh:144
msgid "Bad HEAD - strange symbolic ref"
msgstr ""

#: git-bisect.sh:189
#, sh-format
msgid "Bad bisect_write argument: $state"
msgstr ""

#: git-bisect.sh:218
#, sh-format
msgid "Bad rev input: $arg"
msgstr ""

#: git-bisect.sh:232
msgid "Please call 'bisect_state' with at least one argument."
msgstr ""

#: git-bisect.sh:244
#, sh-format
msgid "Bad rev input: $rev"
msgstr ""

#: git-bisect.sh:250
msgid "'git bisect bad' can take only one argument."
msgstr ""

#. have bad but not good.  we could bisect although
#. this is less optimum.
#: git-bisect.sh:273
msgid "Warning: bisecting only with a bad commit."
msgstr ""

#. TRANSLATORS: Make sure to include [Y] and [n] in your
#. translation. The program will only accept English input
#. at this point.
#: git-bisect.sh:279
msgid "Are you sure [Y/n]? "
msgstr ""

#: git-bisect.sh:289
msgid ""
"You need to give me at least one good and one bad revisions.\n"
"(You can use \"git bisect bad\" and \"git bisect good\" for that.)"
msgstr ""

#: git-bisect.sh:292
msgid ""
"You need to start by \"git bisect start\".\n"
"You then need to give me at least one good and one bad revisions.\n"
"(You can use \"git bisect bad\" and \"git bisect good\" for that.)"
msgstr ""

#: git-bisect.sh:347 git-bisect.sh:474
msgid "We are not bisecting."
msgstr ""

#: git-bisect.sh:354
#, sh-format
msgid "'$invalid' is not a valid commit"
msgstr ""

#: git-bisect.sh:363
#, sh-format
msgid ""
"Could not check out original HEAD '$branch'.\n"
"Try 'git bisect reset <commit>'."
msgstr ""

#: git-bisect.sh:390
msgid "No logfile given"
msgstr ""

#: git-bisect.sh:391
#, sh-format
msgid "cannot read $file for replaying"
msgstr ""

#: git-bisect.sh:408
msgid "?? what are you talking about?"
msgstr ""

#: git-bisect.sh:420
#, sh-format
msgid "running $command"
msgstr ""

#: git-bisect.sh:427
#, sh-format
msgid ""
"bisect run failed:\n"
"exit code $res from '$command' is < 0 or >= 128"
msgstr ""

#: git-bisect.sh:453
msgid "bisect run cannot continue any more"
msgstr ""

#: git-bisect.sh:459
#, sh-format
msgid ""
"bisect run failed:\n"
"'bisect_state $state' exited with error code $res"
msgstr ""

#: git-bisect.sh:466
msgid "bisect run success"
msgstr ""

#: git-pull.sh:21
msgid ""
"Pull is not possible because you have unmerged files.\n"
"Please, fix them up in the work tree, and then use 'git add/rm <file>'\n"
"as appropriate to mark resolution, or use 'git commit -a'."
msgstr ""

#: git-pull.sh:25
msgid "Pull is not possible because you have unmerged files."
msgstr ""

#: git-pull.sh:197
msgid "updating an unborn branch with changes added to the index"
msgstr ""

#. The fetch involved updating the current branch.
#. The working tree and the index file is still based on the
#. $orig_head commit, but we are merging into $curr_head.
#. First update the working tree to match $curr_head.
#: git-pull.sh:228
#, sh-format
msgid ""
"Warning: fetch updated the current branch head.\n"
"Warning: fast-forwarding your working tree from\n"
"Warning: commit $orig_head."
msgstr ""

#: git-pull.sh:253
msgid "Cannot merge multiple branches into empty head"
msgstr ""

#: git-pull.sh:257
msgid "Cannot rebase onto multiple branches"
msgstr ""

#: git-rebase.sh:52
msgid ""
"When you have resolved this problem, run \"git rebase --continue\".\n"
"If you prefer to skip this patch, run \"git rebase --skip\" instead.\n"
"To check out the original branch and stop rebasing, run \"git rebase --abort"
"\"."
msgstr ""

#: git-rebase.sh:159
msgid "The pre-rebase hook refused to rebase."
msgstr ""

#: git-rebase.sh:164
msgid "It looks like git-am is in progress. Cannot rebase."
msgstr ""

#: git-rebase.sh:295
msgid "The --exec option must be used with the --interactive option"
msgstr ""

#: git-rebase.sh:300
msgid "No rebase in progress?"
msgstr ""

#: git-rebase.sh:313
msgid "Cannot read HEAD"
msgstr ""

#: git-rebase.sh:316
msgid ""
"You must edit all merge conflicts and then\n"
"mark them as resolved using git add"
msgstr ""

#: git-rebase.sh:334
#, sh-format
msgid "Could not move back to $head_name"
msgstr ""

#: git-rebase.sh:350
#, sh-format
msgid ""
"It seems that there is already a $state_dir_base directory, and\n"
"I wonder if you are in the middle of another rebase.  If that is the\n"
"case, please try\n"
"\t$cmd_live_rebase\n"
"If that is not the case, please\n"
"\t$cmd_clear_stale_rebase\n"
"and run me again.  I am stopping in case you still have something\n"
"valuable there."
msgstr ""

#: git-rebase.sh:395
#, sh-format
msgid "invalid upstream $upstream_name"
msgstr ""

#: git-rebase.sh:419
#, sh-format
msgid "$onto_name: there are more than one merge bases"
msgstr ""

#: git-rebase.sh:422 git-rebase.sh:426
#, sh-format
msgid "$onto_name: there is no merge base"
msgstr ""

#: git-rebase.sh:431
#, sh-format
msgid "Does not point to a valid commit: $onto_name"
msgstr ""

#: git-rebase.sh:454
#, sh-format
msgid "fatal: no such branch: $branch_name"
msgstr ""

#: git-rebase.sh:474
msgid "Please commit or stash them."
msgstr ""

#: git-rebase.sh:492
#, sh-format
msgid "Current branch $branch_name is up to date."
msgstr ""

#: git-rebase.sh:495
#, sh-format
msgid "Current branch $branch_name is up to date, rebase forced."
msgstr ""

#: git-rebase.sh:506
#, sh-format
msgid "Changes from $mb to $onto:"
msgstr ""

#. Detach HEAD and reset the tree
#: git-rebase.sh:515
msgid "First, rewinding head to replay your work on top of it..."
msgstr ""

#: git-rebase.sh:523
#, sh-format
msgid "Fast-forwarded $branch_name to $onto_name."
msgstr ""

#: git-stash.sh:51
msgid "git stash clear with parameters is unimplemented"
msgstr ""

#: git-stash.sh:74
msgid "You do not have the initial commit yet"
msgstr ""

#: git-stash.sh:89
msgid "Cannot save the current index state"
msgstr ""

#: git-stash.sh:123 git-stash.sh:136
msgid "Cannot save the current worktree state"
msgstr ""

#: git-stash.sh:140
msgid "No changes selected"
msgstr ""

#: git-stash.sh:143
msgid "Cannot remove temporary index (can't happen)"
msgstr ""

#: git-stash.sh:156
msgid "Cannot record working tree state"
msgstr ""

#. TRANSLATORS: $option is an invalid option, like
#. `--blah-blah'. The 7 spaces at the beginning of the
#. second line correspond to "error: ". So you should line
#. up the second line with however many characters the
#. translation of "error: " takes in your language. E.g. in
#. English this is:
#.
#. $ git stash save --blah-blah 2>&1 | head -n 2
#. error: unknown option for 'stash save': --blah-blah
#. To provide a message, use git stash save -- '--blah-blah'
#: git-stash.sh:202
#, sh-format
msgid ""
"error: unknown option for 'stash save': $option\n"
"       To provide a message, use git stash save -- '$option'"
msgstr ""

#: git-stash.sh:223
msgid "No local changes to save"
msgstr ""

#: git-stash.sh:227
msgid "Cannot initialize stash"
msgstr ""

#: git-stash.sh:235
msgid "Cannot save the current status"
msgstr ""

#: git-stash.sh:253
msgid "Cannot remove worktree changes"
msgstr ""

#: git-stash.sh:352
msgid "No stash found."
msgstr ""

#: git-stash.sh:359
#, sh-format
msgid "Too many revisions specified: $REV"
msgstr ""

#: git-stash.sh:365
#, sh-format
msgid "$reference is not valid reference"
msgstr ""

#: git-stash.sh:393
#, sh-format
msgid "'$args' is not a stash-like commit"
msgstr ""

#: git-stash.sh:404
#, sh-format
msgid "'$args' is not a stash reference"
msgstr ""

#: git-stash.sh:412
msgid "unable to refresh index"
msgstr ""

#: git-stash.sh:416
msgid "Cannot apply a stash in the middle of a merge"
msgstr ""

#: git-stash.sh:424
msgid "Conflicts in index. Try without --index."
msgstr ""

#: git-stash.sh:426
msgid "Could not save index tree"
msgstr ""

#: git-stash.sh:460
msgid "Cannot unstage modified files"
msgstr ""

#: git-stash.sh:475
msgid "Index was not unstashed."
msgstr ""

#: git-stash.sh:492
#, sh-format
msgid "Dropped ${REV} ($s)"
msgstr ""

#: git-stash.sh:493
#, sh-format
msgid "${REV}: Could not drop stash entry"
msgstr ""

#: git-stash.sh:500
msgid "No branch name specified"
msgstr ""

#: git-stash.sh:571
msgid "(To restore them type \"git stash apply\")"
msgstr ""

#: git-submodule.sh:88
#, sh-format
msgid "cannot strip one component off url '$remoteurl'"
msgstr ""

#: git-submodule.sh:167
#, sh-format
msgid "No submodule mapping found in .gitmodules for path '$sm_path'"
msgstr ""

#: git-submodule.sh:211
#, sh-format
msgid "Clone of '$url' into submodule path '$sm_path' failed"
msgstr ""

#: git-submodule.sh:223
#, sh-format
msgid "Gitdir '$a' is part of the submodule path '$b' or vice versa"
msgstr ""

#: git-submodule.sh:312
#, sh-format
msgid "repo URL: '$repo' must be absolute or begin with ./|../"
msgstr ""

#: git-submodule.sh:329
#, sh-format
msgid "'$sm_path' already exists in the index"
msgstr ""

#: git-submodule.sh:333
#, sh-format
msgid ""
"The following path is ignored by one of your .gitignore files:\n"
"$sm_path\n"
"Use -f if you really want to add it."
msgstr ""

#: git-submodule.sh:344
#, sh-format
msgid "Adding existing repo at '$sm_path' to the index"
msgstr ""

#: git-submodule.sh:346
#, sh-format
msgid "'$sm_path' already exists and is not a valid git repo"
msgstr ""

#: git-submodule.sh:360
#, sh-format
msgid "Unable to checkout submodule '$sm_path'"
msgstr ""

#: git-submodule.sh:365
#, sh-format
msgid "Failed to add submodule '$sm_path'"
msgstr ""

#: git-submodule.sh:370
#, sh-format
msgid "Failed to register submodule '$sm_path'"
msgstr ""

#: git-submodule.sh:413
#, sh-format
msgid "Entering '$prefix$sm_path'"
msgstr ""

#: git-submodule.sh:427
#, sh-format
msgid "Stopping at '$sm_path'; script returned non-zero status."
msgstr ""

#: git-submodule.sh:471
#, sh-format
msgid "No url found for submodule path '$sm_path' in .gitmodules"
msgstr ""

#: git-submodule.sh:480
#, sh-format
msgid "Failed to register url for submodule path '$sm_path'"
msgstr ""

#: git-submodule.sh:482
#, sh-format
msgid "Submodule '$name' ($url) registered for path '$sm_path'"
msgstr ""

#: git-submodule.sh:490
#, sh-format
msgid "Failed to register update mode for submodule path '$sm_path'"
msgstr ""

#: git-submodule.sh:590
#, sh-format
msgid ""
"Submodule path '$sm_path' not initialized\n"
"Maybe you want to use 'update --init'?"
msgstr ""

#: git-submodule.sh:603
#, sh-format
msgid "Unable to find current revision in submodule path '$sm_path'"
msgstr ""

#: git-submodule.sh:622
#, sh-format
msgid "Unable to fetch in submodule path '$sm_path'"
msgstr ""

#: git-submodule.sh:636
#, sh-format
msgid "Unable to rebase '$sha1' in submodule path '$sm_path'"
msgstr ""

#: git-submodule.sh:637
#, sh-format
msgid "Submodule path '$sm_path': rebased into '$sha1'"
msgstr ""

#: git-submodule.sh:642
#, sh-format
msgid "Unable to merge '$sha1' in submodule path '$sm_path'"
msgstr ""

#: git-submodule.sh:643
#, sh-format
msgid "Submodule path '$sm_path': merged in '$sha1'"
msgstr ""

#: git-submodule.sh:648
#, sh-format
msgid "Unable to checkout '$sha1' in submodule path '$sm_path'"
msgstr ""

#: git-submodule.sh:649
#, sh-format
msgid "Submodule path '$sm_path': checked out '$sha1'"
msgstr ""

#: git-submodule.sh:671 git-submodule.sh:995
#, sh-format
msgid "Failed to recurse into submodule path '$sm_path'"
msgstr ""

#: git-submodule.sh:779
msgid "The --cached option cannot be used with the --files option"
msgstr ""

#. unexpected type
#: git-submodule.sh:819
#, sh-format
msgid "unexpected mode $mod_dst"
msgstr ""

#: git-submodule.sh:837
#, sh-format
msgid "  Warn: $name doesn't contain commit $sha1_src"
msgstr ""

#: git-submodule.sh:840
#, sh-format
msgid "  Warn: $name doesn't contain commit $sha1_dst"
msgstr ""

#: git-submodule.sh:843
#, sh-format
msgid "  Warn: $name doesn't contain commits $sha1_src and $sha1_dst"
msgstr ""

#: git-submodule.sh:868
msgid "blob"
msgstr ""

#: git-submodule.sh:906
msgid "# Submodules changed but not updated:"
msgstr ""

#: git-submodule.sh:908
msgid "# Submodule changes to be committed:"
msgstr ""

#: git-submodule.sh:1054
#, sh-format
msgid "Synchronizing submodule url for '$name'"
msgstr ""<|MERGE_RESOLUTION|>--- conflicted
+++ resolved
@@ -8,11 +8,7 @@
 msgstr ""
 "Project-Id-Version: PACKAGE VERSION\n"
 "Report-Msgid-Bugs-To: Git Mailing List <git@vger.kernel.org>\n"
-<<<<<<< HEAD
-"POT-Creation-Date: 2012-09-05 06:20+0800\n"
-=======
 "POT-Creation-Date: 2012-09-15 10:21+0800\n"
->>>>>>> b2f4b6ce
 "PO-Revision-Date: YEAR-MO-DA HO:MI+ZONE\n"
 "Last-Translator: FULL NAME <EMAIL@ADDRESS>\n"
 "Language-Team: LANGUAGE <LL@li.org>\n"
@@ -143,11 +139,7 @@
 msgid "Repository lacks these prerequisite commits:"
 msgstr ""
 
-<<<<<<< HEAD
-#: bundle.c:164 sequencer.c:550 sequencer.c:982 builtin/log.c:290
-=======
 #: bundle.c:164 sequencer.c:557 sequencer.c:989 builtin/log.c:290
->>>>>>> b2f4b6ce
 #: builtin/log.c:727 builtin/log.c:1313 builtin/log.c:1529 builtin/merge.c:347
 #: builtin/shortlog.c:181
 msgid "revision walk setup failed"
@@ -484,64 +476,33 @@
 msgid "do not know what to do with %06o %s '%s'"
 msgstr ""
 
-<<<<<<< HEAD
-#: merge-recursive.c:921
-msgid "Failed to execute internal merge"
-msgstr ""
-
-#: merge-recursive.c:925
-=======
 #: merge-recursive.c:922
 msgid "Failed to execute internal merge"
 msgstr ""
 
 #: merge-recursive.c:926
->>>>>>> b2f4b6ce
 #, c-format
 msgid "Unable to add %s to database"
 msgstr ""
 
-<<<<<<< HEAD
-#: merge-recursive.c:941
-msgid "unsupported object type in the tree"
-msgstr ""
-
-#: merge-recursive.c:1020 merge-recursive.c:1034
-=======
 #: merge-recursive.c:942
 msgid "unsupported object type in the tree"
 msgstr ""
 
 #: merge-recursive.c:1021 merge-recursive.c:1035
->>>>>>> b2f4b6ce
 #, c-format
 msgid ""
 "CONFLICT (%s/delete): %s deleted in %s and %s in %s. Version %s of %s left "
 "in tree."
 msgstr ""
 
-<<<<<<< HEAD
-#: merge-recursive.c:1026 merge-recursive.c:1039
-=======
 #: merge-recursive.c:1027 merge-recursive.c:1040
->>>>>>> b2f4b6ce
 #, c-format
 msgid ""
 "CONFLICT (%s/delete): %s deleted in %s and %s in %s. Version %s of %s left "
 "in tree at %s."
 msgstr ""
 
-<<<<<<< HEAD
-#: merge-recursive.c:1080
-msgid "rename"
-msgstr ""
-
-#: merge-recursive.c:1080
-msgid "renamed"
-msgstr ""
-
-#: merge-recursive.c:1136
-=======
 #: merge-recursive.c:1081
 msgid "rename"
 msgstr ""
@@ -551,112 +512,56 @@
 msgstr ""
 
 #: merge-recursive.c:1137
->>>>>>> b2f4b6ce
 #, c-format
 msgid "%s is a directory in %s adding as %s instead"
 msgstr ""
 
-<<<<<<< HEAD
-#: merge-recursive.c:1158
-=======
 #: merge-recursive.c:1159
->>>>>>> b2f4b6ce
 #, c-format
 msgid ""
 "CONFLICT (rename/rename): Rename \"%s\"->\"%s\" in branch \"%s\" rename \"%s"
 "\"->\"%s\" in \"%s\"%s"
 msgstr ""
 
-<<<<<<< HEAD
-#: merge-recursive.c:1163
-msgid " (left unresolved)"
-msgstr ""
-
-#: merge-recursive.c:1217
-=======
 #: merge-recursive.c:1164
 msgid " (left unresolved)"
 msgstr ""
 
 #: merge-recursive.c:1218
->>>>>>> b2f4b6ce
 #, c-format
 msgid "CONFLICT (rename/rename): Rename %s->%s in %s. Rename %s->%s in %s"
 msgstr ""
 
-<<<<<<< HEAD
-#: merge-recursive.c:1247
-=======
 #: merge-recursive.c:1248
->>>>>>> b2f4b6ce
 #, c-format
 msgid "Renaming %s to %s and %s to %s instead"
 msgstr ""
 
-<<<<<<< HEAD
-#: merge-recursive.c:1446
-=======
 #: merge-recursive.c:1447
->>>>>>> b2f4b6ce
 #, c-format
 msgid "CONFLICT (rename/add): Rename %s->%s in %s. %s added in %s"
 msgstr ""
 
-<<<<<<< HEAD
-#: merge-recursive.c:1456
-=======
 #: merge-recursive.c:1457
->>>>>>> b2f4b6ce
 #, c-format
 msgid "Adding merged %s"
 msgstr ""
 
-<<<<<<< HEAD
-#: merge-recursive.c:1461 merge-recursive.c:1659
-=======
 #: merge-recursive.c:1462 merge-recursive.c:1660
->>>>>>> b2f4b6ce
 #, c-format
 msgid "Adding as %s instead"
 msgstr ""
 
-<<<<<<< HEAD
-#: merge-recursive.c:1512
-=======
 #: merge-recursive.c:1513
->>>>>>> b2f4b6ce
 #, c-format
 msgid "cannot read object %s"
 msgstr ""
 
-<<<<<<< HEAD
-#: merge-recursive.c:1515
-=======
 #: merge-recursive.c:1516
->>>>>>> b2f4b6ce
 #, c-format
 msgid "object %s is not a blob"
 msgstr ""
 
-<<<<<<< HEAD
-#: merge-recursive.c:1563
-msgid "modify"
-msgstr ""
-
-#: merge-recursive.c:1563
-msgid "modified"
-msgstr ""
-
-#: merge-recursive.c:1573
-msgid "content"
-msgstr ""
-
-#: merge-recursive.c:1580
-msgid "add/add"
-msgstr ""
-
-#: merge-recursive.c:1614
-=======
 #: merge-recursive.c:1564
 msgid "modify"
 msgstr ""
@@ -674,57 +579,29 @@
 msgstr ""
 
 #: merge-recursive.c:1615
->>>>>>> b2f4b6ce
 #, c-format
 msgid "Skipped %s (merged same as existing)"
 msgstr ""
 
-<<<<<<< HEAD
-#: merge-recursive.c:1628
-=======
 #: merge-recursive.c:1629
->>>>>>> b2f4b6ce
 #, c-format
 msgid "Auto-merging %s"
 msgstr ""
 
-<<<<<<< HEAD
-#: merge-recursive.c:1632 git-submodule.sh:869
-msgid "submodule"
-msgstr ""
-
-#: merge-recursive.c:1633
-=======
 #: merge-recursive.c:1633 git-submodule.sh:869
 msgid "submodule"
 msgstr ""
 
 #: merge-recursive.c:1634
->>>>>>> b2f4b6ce
 #, c-format
 msgid "CONFLICT (%s): Merge conflict in %s"
 msgstr ""
 
-<<<<<<< HEAD
-#: merge-recursive.c:1723
-=======
 #: merge-recursive.c:1724
->>>>>>> b2f4b6ce
 #, c-format
 msgid "Removing %s"
 msgstr ""
 
-<<<<<<< HEAD
-#: merge-recursive.c:1748
-msgid "file/directory"
-msgstr ""
-
-#: merge-recursive.c:1754
-msgid "directory/file"
-msgstr ""
-
-#: merge-recursive.c:1759
-=======
 #: merge-recursive.c:1749
 msgid "file/directory"
 msgstr ""
@@ -734,31 +611,15 @@
 msgstr ""
 
 #: merge-recursive.c:1760
->>>>>>> b2f4b6ce
 #, c-format
 msgid "CONFLICT (%s): There is a directory with name %s in %s. Adding %s as %s"
 msgstr ""
 
-<<<<<<< HEAD
-#: merge-recursive.c:1769
-=======
 #: merge-recursive.c:1770
->>>>>>> b2f4b6ce
 #, c-format
 msgid "Adding %s"
 msgstr ""
 
-<<<<<<< HEAD
-#: merge-recursive.c:1786
-msgid "Fatal merge failure, shouldn't happen."
-msgstr ""
-
-#: merge-recursive.c:1805
-msgid "Already up-to-date!"
-msgstr ""
-
-#: merge-recursive.c:1814
-=======
 #: merge-recursive.c:1787
 msgid "Fatal merge failure, shouldn't happen."
 msgstr ""
@@ -768,61 +629,36 @@
 msgstr ""
 
 #: merge-recursive.c:1815
->>>>>>> b2f4b6ce
 #, c-format
 msgid "merging of trees %s and %s failed"
 msgstr ""
 
-<<<<<<< HEAD
-#: merge-recursive.c:1844
-=======
 #: merge-recursive.c:1845
->>>>>>> b2f4b6ce
 #, c-format
 msgid "Unprocessed path??? %s"
 msgstr ""
 
-<<<<<<< HEAD
-#: merge-recursive.c:1889
-msgid "Merging:"
-msgstr ""
-
-#: merge-recursive.c:1902
-=======
 #: merge-recursive.c:1890
 msgid "Merging:"
 msgstr ""
 
 #: merge-recursive.c:1903
->>>>>>> b2f4b6ce
 #, c-format
 msgid "found %u common ancestor:"
 msgid_plural "found %u common ancestors:"
 msgstr[0] ""
 msgstr[1] ""
 
-<<<<<<< HEAD
-#: merge-recursive.c:1939
-msgid "merge returned no commit"
-msgstr ""
-
-#: merge-recursive.c:1996
-=======
 #: merge-recursive.c:1940
 msgid "merge returned no commit"
 msgstr ""
 
 #: merge-recursive.c:1997
->>>>>>> b2f4b6ce
 #, c-format
 msgid "Could not parse object '%s'"
 msgstr ""
 
-<<<<<<< HEAD
-#: merge-recursive.c:2008 builtin/merge.c:696
-=======
 #: merge-recursive.c:2009 builtin/merge.c:696
->>>>>>> b2f4b6ce
 msgid "Unable to write index."
 msgstr ""
 
@@ -1077,11 +913,7 @@
 msgid "cannot abort from a branch yet to be born"
 msgstr ""
 
-<<<<<<< HEAD
-#: sequencer.c:805 builtin/apply.c:3987
-=======
 #: sequencer.c:812 builtin/apply.c:4005
->>>>>>> b2f4b6ce
 #, c-format
 msgid "cannot open %s: %s"
 msgstr ""
@@ -1483,13 +1315,10 @@
 msgid "failed to unlink '%s'"
 msgstr ""
 
-<<<<<<< HEAD
-=======
 #: builtin/add.c:19
 msgid "git add [options] [--] <filepattern>..."
 msgstr ""
 
->>>>>>> b2f4b6ce
 #: builtin/add.c:62
 #, c-format
 msgid "unexpected diff status %c"
@@ -1642,11 +1471,7 @@
 msgid "index file corrupt"
 msgstr ""
 
-<<<<<<< HEAD
-#: builtin/add.c:480 builtin/apply.c:4432 builtin/mv.c:229 builtin/rm.c:260
-=======
 #: builtin/add.c:481 builtin/apply.c:4450 builtin/mv.c:229 builtin/rm.c:260
->>>>>>> b2f4b6ce
 msgid "Unable to write new index file"
 msgstr ""
 
@@ -1699,29 +1524,17 @@
 msgid "git apply: bad git-diff - expected /dev/null on line %d"
 msgstr ""
 
-<<<<<<< HEAD
-#: builtin/apply.c:1402
-=======
 #: builtin/apply.c:1420
->>>>>>> b2f4b6ce
 #, c-format
 msgid "recount: unexpected line: %.*s"
 msgstr ""
 
-<<<<<<< HEAD
-#: builtin/apply.c:1459
-=======
 #: builtin/apply.c:1477
->>>>>>> b2f4b6ce
 #, c-format
 msgid "patch fragment without header at line %d: %.*s"
 msgstr ""
 
-<<<<<<< HEAD
-#: builtin/apply.c:1476
-=======
 #: builtin/apply.c:1494
->>>>>>> b2f4b6ce
 #, c-format
 msgid ""
 "git diff header lacks filename information when removing %d leading pathname "
@@ -1732,17 +1545,6 @@
 msgstr[0] ""
 msgstr[1] ""
 
-<<<<<<< HEAD
-#: builtin/apply.c:1636
-msgid "new file depends on old contents"
-msgstr ""
-
-#: builtin/apply.c:1638
-msgid "deleted file still has contents"
-msgstr ""
-
-#: builtin/apply.c:1664
-=======
 #: builtin/apply.c:1654
 msgid "new file depends on old contents"
 msgstr ""
@@ -1752,569 +1554,245 @@
 msgstr ""
 
 #: builtin/apply.c:1682
->>>>>>> b2f4b6ce
 #, c-format
 msgid "corrupt patch at line %d"
 msgstr ""
 
-<<<<<<< HEAD
-#: builtin/apply.c:1700
-=======
 #: builtin/apply.c:1718
->>>>>>> b2f4b6ce
 #, c-format
 msgid "new file %s depends on old contents"
 msgstr ""
 
-<<<<<<< HEAD
-#: builtin/apply.c:1702
-=======
 #: builtin/apply.c:1720
->>>>>>> b2f4b6ce
 #, c-format
 msgid "deleted file %s still has contents"
 msgstr ""
 
-<<<<<<< HEAD
-#: builtin/apply.c:1705
-=======
 #: builtin/apply.c:1723
->>>>>>> b2f4b6ce
 #, c-format
 msgid "** warning: file %s becomes empty but is not deleted"
 msgstr ""
 
-<<<<<<< HEAD
-#: builtin/apply.c:1851
-=======
 #: builtin/apply.c:1869
->>>>>>> b2f4b6ce
 #, c-format
 msgid "corrupt binary patch at line %d: %.*s"
 msgstr ""
 
 #. there has to be one hunk (forward hunk)
-<<<<<<< HEAD
-#: builtin/apply.c:1880
-=======
 #: builtin/apply.c:1898
->>>>>>> b2f4b6ce
 #, c-format
 msgid "unrecognized binary patch at line %d"
 msgstr ""
 
-<<<<<<< HEAD
-#: builtin/apply.c:1966
-=======
 #: builtin/apply.c:1984
->>>>>>> b2f4b6ce
 #, c-format
 msgid "patch with only garbage at line %d"
 msgstr ""
 
-<<<<<<< HEAD
-#: builtin/apply.c:2056
-=======
 #: builtin/apply.c:2074
->>>>>>> b2f4b6ce
 #, c-format
 msgid "unable to read symlink %s"
 msgstr ""
 
-<<<<<<< HEAD
-#: builtin/apply.c:2060
-=======
 #: builtin/apply.c:2078
->>>>>>> b2f4b6ce
 #, c-format
 msgid "unable to open or read %s"
 msgstr ""
 
-<<<<<<< HEAD
-#: builtin/apply.c:2131
-msgid "oops"
-msgstr ""
-
-#: builtin/apply.c:2653
-=======
 #: builtin/apply.c:2149
 msgid "oops"
 msgstr ""
 
 #: builtin/apply.c:2671
->>>>>>> b2f4b6ce
 #, c-format
 msgid "invalid start of line: '%c'"
 msgstr ""
 
-<<<<<<< HEAD
-#: builtin/apply.c:2771
-=======
 #: builtin/apply.c:2789
->>>>>>> b2f4b6ce
 #, c-format
 msgid "Hunk #%d succeeded at %d (offset %d line)."
 msgid_plural "Hunk #%d succeeded at %d (offset %d lines)."
 msgstr[0] ""
 msgstr[1] ""
 
-<<<<<<< HEAD
-#: builtin/apply.c:2783
-=======
 #: builtin/apply.c:2801
->>>>>>> b2f4b6ce
 #, c-format
 msgid "Context reduced to (%ld/%ld) to apply fragment at %d"
 msgstr ""
 
-<<<<<<< HEAD
-#: builtin/apply.c:2789
-=======
 #: builtin/apply.c:2807
->>>>>>> b2f4b6ce
 #, c-format
 msgid ""
 "while searching for:\n"
 "%.*s"
 msgstr ""
 
-<<<<<<< HEAD
-#: builtin/apply.c:2808
-=======
 #: builtin/apply.c:2826
->>>>>>> b2f4b6ce
 #, c-format
 msgid "missing binary patch data for '%s'"
 msgstr ""
 
-<<<<<<< HEAD
-#: builtin/apply.c:2911
-=======
 #: builtin/apply.c:2929
->>>>>>> b2f4b6ce
 #, c-format
 msgid "binary patch does not apply to '%s'"
 msgstr ""
 
-<<<<<<< HEAD
-#: builtin/apply.c:2917
-=======
 #: builtin/apply.c:2935
->>>>>>> b2f4b6ce
 #, c-format
 msgid "binary patch to '%s' creates incorrect result (expecting %s, got %s)"
 msgstr ""
 
-<<<<<<< HEAD
-#: builtin/apply.c:2938
-=======
 #: builtin/apply.c:2956
->>>>>>> b2f4b6ce
 #, c-format
 msgid "patch failed: %s:%ld"
 msgstr ""
 
-<<<<<<< HEAD
-#: builtin/apply.c:3060
-=======
 #: builtin/apply.c:3078
->>>>>>> b2f4b6ce
 #, c-format
 msgid "cannot checkout %s"
 msgstr ""
 
-<<<<<<< HEAD
-#: builtin/apply.c:3105 builtin/apply.c:3114 builtin/apply.c:3158
-=======
 #: builtin/apply.c:3123 builtin/apply.c:3132 builtin/apply.c:3176
->>>>>>> b2f4b6ce
 #, c-format
 msgid "read of %s failed"
 msgstr ""
 
-<<<<<<< HEAD
-#: builtin/apply.c:3138 builtin/apply.c:3360
-=======
 #: builtin/apply.c:3156 builtin/apply.c:3378
->>>>>>> b2f4b6ce
 #, c-format
 msgid "path %s has been renamed/deleted"
 msgstr ""
 
-<<<<<<< HEAD
-#: builtin/apply.c:3219 builtin/apply.c:3374
-=======
 #: builtin/apply.c:3237 builtin/apply.c:3392
->>>>>>> b2f4b6ce
 #, c-format
 msgid "%s: does not exist in index"
 msgstr ""
 
-<<<<<<< HEAD
-#: builtin/apply.c:3223 builtin/apply.c:3366 builtin/apply.c:3388
-=======
 #: builtin/apply.c:3241 builtin/apply.c:3384 builtin/apply.c:3406
->>>>>>> b2f4b6ce
 #, c-format
 msgid "%s: %s"
 msgstr ""
 
-<<<<<<< HEAD
-#: builtin/apply.c:3228 builtin/apply.c:3382
-=======
 #: builtin/apply.c:3246 builtin/apply.c:3400
->>>>>>> b2f4b6ce
 #, c-format
 msgid "%s: does not match index"
 msgstr ""
 
-<<<<<<< HEAD
-#: builtin/apply.c:3330
-msgid "removal patch leaves file contents"
-msgstr ""
-
-#: builtin/apply.c:3399
-=======
 #: builtin/apply.c:3348
 msgid "removal patch leaves file contents"
 msgstr ""
 
 #: builtin/apply.c:3417
->>>>>>> b2f4b6ce
 #, c-format
 msgid "%s: wrong type"
 msgstr ""
 
-<<<<<<< HEAD
-#: builtin/apply.c:3401
-=======
 #: builtin/apply.c:3419
->>>>>>> b2f4b6ce
 #, c-format
 msgid "%s has type %o, expected %o"
 msgstr ""
 
-<<<<<<< HEAD
-#: builtin/apply.c:3502
-=======
 #: builtin/apply.c:3520
->>>>>>> b2f4b6ce
 #, c-format
 msgid "%s: already exists in index"
 msgstr ""
 
-<<<<<<< HEAD
-#: builtin/apply.c:3505
-=======
 #: builtin/apply.c:3523
->>>>>>> b2f4b6ce
 #, c-format
 msgid "%s: already exists in working directory"
 msgstr ""
 
-<<<<<<< HEAD
-#: builtin/apply.c:3525
-=======
 #: builtin/apply.c:3543
->>>>>>> b2f4b6ce
 #, c-format
 msgid "new mode (%o) of %s does not match old mode (%o)"
 msgstr ""
 
-<<<<<<< HEAD
-#: builtin/apply.c:3530
-=======
 #: builtin/apply.c:3548
->>>>>>> b2f4b6ce
 #, c-format
 msgid "new mode (%o) of %s does not match old mode (%o) of %s"
 msgstr ""
 
-<<<<<<< HEAD
-#: builtin/apply.c:3538
-=======
 #: builtin/apply.c:3556
->>>>>>> b2f4b6ce
 #, c-format
 msgid "%s: patch does not apply"
 msgstr ""
 
-<<<<<<< HEAD
-#: builtin/apply.c:3551
-=======
 #: builtin/apply.c:3569
->>>>>>> b2f4b6ce
 #, c-format
 msgid "Checking patch %s..."
 msgstr ""
 
-<<<<<<< HEAD
-#: builtin/apply.c:3606 builtin/checkout.c:213 builtin/reset.c:158
-=======
 #: builtin/apply.c:3624 builtin/checkout.c:215 builtin/reset.c:158
->>>>>>> b2f4b6ce
 #, c-format
 msgid "make_cache_entry failed for path '%s'"
 msgstr ""
 
-<<<<<<< HEAD
-#: builtin/apply.c:3749
-=======
 #: builtin/apply.c:3767
->>>>>>> b2f4b6ce
 #, c-format
 msgid "unable to remove %s from index"
 msgstr ""
 
-<<<<<<< HEAD
-#: builtin/apply.c:3777
-=======
 #: builtin/apply.c:3795
->>>>>>> b2f4b6ce
 #, c-format
 msgid "corrupt patch for subproject %s"
 msgstr ""
 
-<<<<<<< HEAD
-#: builtin/apply.c:3781
-=======
 #: builtin/apply.c:3799
->>>>>>> b2f4b6ce
 #, c-format
 msgid "unable to stat newly created file '%s'"
 msgstr ""
 
-<<<<<<< HEAD
-#: builtin/apply.c:3786
-=======
 #: builtin/apply.c:3804
->>>>>>> b2f4b6ce
 #, c-format
 msgid "unable to create backing store for newly created file %s"
 msgstr ""
 
-<<<<<<< HEAD
-#: builtin/apply.c:3789 builtin/apply.c:3897
-=======
 #: builtin/apply.c:3807 builtin/apply.c:3915
->>>>>>> b2f4b6ce
 #, c-format
 msgid "unable to add cache entry for %s"
 msgstr ""
 
-<<<<<<< HEAD
-#: builtin/apply.c:3822
-=======
 #: builtin/apply.c:3840
->>>>>>> b2f4b6ce
 #, c-format
 msgid "closing file '%s'"
 msgstr ""
 
-<<<<<<< HEAD
-#: builtin/apply.c:3871
-=======
 #: builtin/apply.c:3889
->>>>>>> b2f4b6ce
 #, c-format
 msgid "unable to write file '%s' mode %o"
 msgstr ""
 
-<<<<<<< HEAD
-#: builtin/apply.c:3958
-=======
 #: builtin/apply.c:3976
->>>>>>> b2f4b6ce
 #, c-format
 msgid "Applied patch %s cleanly."
 msgstr ""
 
-<<<<<<< HEAD
-#: builtin/apply.c:3966
-=======
 #: builtin/apply.c:3984
->>>>>>> b2f4b6ce
 msgid "internal error"
 msgstr ""
 
 #. Say this even without --verbose
-<<<<<<< HEAD
-#: builtin/apply.c:3969
-=======
 #: builtin/apply.c:3987
->>>>>>> b2f4b6ce
 #, c-format
 msgid "Applying patch %%s with %d reject..."
 msgid_plural "Applying patch %%s with %d rejects..."
 msgstr[0] ""
 msgstr[1] ""
 
-<<<<<<< HEAD
-#: builtin/apply.c:3979
-=======
 #: builtin/apply.c:3997
->>>>>>> b2f4b6ce
 #, c-format
 msgid "truncating .rej filename to %.*s.rej"
 msgstr ""
 
-<<<<<<< HEAD
-#: builtin/apply.c:4000
-=======
 #: builtin/apply.c:4018
->>>>>>> b2f4b6ce
 #, c-format
 msgid "Hunk #%d applied cleanly."
 msgstr ""
 
-<<<<<<< HEAD
-#: builtin/apply.c:4003
-=======
 #: builtin/apply.c:4021
->>>>>>> b2f4b6ce
 #, c-format
 msgid "Rejected hunk #%d."
 msgstr ""
 
-<<<<<<< HEAD
-#: builtin/apply.c:4153
-msgid "unrecognized input"
-msgstr ""
-
-#: builtin/apply.c:4164
-msgid "unable to read index file"
-msgstr ""
-
-#: builtin/apply.c:4283 builtin/apply.c:4286
-msgid "path"
-msgstr ""
-
-#: builtin/apply.c:4284
-msgid "don't apply changes matching the given path"
-msgstr ""
-
-#: builtin/apply.c:4287
-msgid "apply changes matching the given path"
-msgstr ""
-
-#: builtin/apply.c:4289
-msgid "num"
-msgstr ""
-
-#: builtin/apply.c:4290
-msgid "remove <num> leading slashes from traditional diff paths"
-msgstr ""
-
-#: builtin/apply.c:4293
-msgid "ignore additions made by the patch"
-msgstr ""
-
-#: builtin/apply.c:4295
-msgid "instead of applying the patch, output diffstat for the input"
-msgstr ""
-
-#: builtin/apply.c:4299
-msgid "shows number of added and deleted lines in decimal notation"
-msgstr ""
-
-#: builtin/apply.c:4301
-msgid "instead of applying the patch, output a summary for the input"
-msgstr ""
-
-#: builtin/apply.c:4303
-msgid "instead of applying the patch, see if the patch is applicable"
-msgstr ""
-
-#: builtin/apply.c:4305
-msgid "make sure the patch is applicable to the current index"
-msgstr ""
-
-#: builtin/apply.c:4307
-msgid "apply a patch without touching the working tree"
-msgstr ""
-
-#: builtin/apply.c:4309
-msgid "also apply the patch (use with --stat/--summary/--check)"
-msgstr ""
-
-#: builtin/apply.c:4311
-msgid "attempt three-way merge if a patch does not apply"
-msgstr ""
-
-#: builtin/apply.c:4313
-msgid "build a temporary index based on embedded index information"
-msgstr ""
-
-#: builtin/apply.c:4315
-msgid "paths are separated with NUL character"
-msgstr ""
-
-#: builtin/apply.c:4318
-msgid "ensure at least <n> lines of context match"
-msgstr ""
-
-#: builtin/apply.c:4319
-msgid "action"
-msgstr ""
-
-#: builtin/apply.c:4320
-msgid "detect new or modified lines that have whitespace errors"
-msgstr ""
-
-#: builtin/apply.c:4323 builtin/apply.c:4326
-msgid "ignore changes in whitespace when finding context"
-msgstr ""
-
-#: builtin/apply.c:4329
-msgid "apply the patch in reverse"
-msgstr ""
-
-#: builtin/apply.c:4331
-msgid "don't expect at least one line of context"
-msgstr ""
-
-#: builtin/apply.c:4333
-msgid "leave the rejected hunks in corresponding *.rej files"
-msgstr ""
-
-#: builtin/apply.c:4335
-msgid "allow overlapping hunks"
-msgstr ""
-
-#: builtin/apply.c:4336
-msgid "be verbose"
-msgstr ""
-
-#: builtin/apply.c:4338
-msgid "tolerate incorrectly detected missing new-line at the end of file"
-msgstr ""
-
-#: builtin/apply.c:4341
-msgid "do not trust the line counts in the hunk headers"
-msgstr ""
-
-#: builtin/apply.c:4343
-msgid "root"
-msgstr ""
-
-#: builtin/apply.c:4344
-msgid "prepend <root> to all filenames"
-msgstr ""
-
-#: builtin/apply.c:4366
-msgid "--3way outside a repository"
-msgstr ""
-
-#: builtin/apply.c:4374
-msgid "--index outside a repository"
-msgstr ""
-
-#: builtin/apply.c:4377
-msgid "--cached outside a repository"
-msgstr ""
-
-#: builtin/apply.c:4393
-=======
 #: builtin/apply.c:4171
 msgid "unrecognized input"
 msgstr ""
@@ -2449,27 +1927,18 @@
 msgstr ""
 
 #: builtin/apply.c:4411
->>>>>>> b2f4b6ce
 #, c-format
 msgid "can't open patch '%s'"
 msgstr ""
 
-<<<<<<< HEAD
-#: builtin/apply.c:4407
-=======
 #: builtin/apply.c:4425
->>>>>>> b2f4b6ce
 #, c-format
 msgid "squelched %d whitespace error"
 msgid_plural "squelched %d whitespace errors"
 msgstr[0] ""
 msgstr[1] ""
 
-<<<<<<< HEAD
-#: builtin/apply.c:4413 builtin/apply.c:4423
-=======
 #: builtin/apply.c:4431 builtin/apply.c:4441
->>>>>>> b2f4b6ce
 #, c-format
 msgid "%d line adds whitespace errors."
 msgid_plural "%d lines add whitespace errors."
@@ -2846,55 +2315,14 @@
 msgid "delete branch (even if not merged)"
 msgstr ""
 
-<<<<<<< HEAD
-#: builtin/checkout.c:235 builtin/checkout.c:392
-msgid "corrupt index file"
-=======
 #: builtin/branch.c:756
 msgid "move/rename a branch and its reflog"
->>>>>>> b2f4b6ce
 msgstr ""
 
 #: builtin/branch.c:757
 msgid "move/rename a branch, even if target exists"
 msgstr ""
 
-<<<<<<< HEAD
-#: builtin/checkout.c:303 builtin/checkout.c:498 builtin/clone.c:586
-#: builtin/merge.c:811
-msgid "unable to write new index file"
-msgstr ""
-
-#: builtin/checkout.c:414
-msgid "you need to resolve your current index first"
-msgstr ""
-
-#: builtin/checkout.c:533
-#, c-format
-msgid "Can not do reflog for '%s'\n"
-msgstr ""
-
-#: builtin/checkout.c:566
-msgid "HEAD is now at"
-msgstr ""
-
-#: builtin/checkout.c:573
-#, c-format
-msgid "Reset branch '%s'\n"
-msgstr ""
-
-#: builtin/checkout.c:576
-#, c-format
-msgid "Already on '%s'\n"
-msgstr ""
-
-#: builtin/checkout.c:580
-#, c-format
-msgid "Switched to and reset branch '%s'\n"
-msgstr ""
-
-#: builtin/checkout.c:582
-=======
 #: builtin/branch.c:758
 msgid "list branch names"
 msgstr ""
@@ -2936,41 +2364,27 @@
 msgstr ""
 
 #: builtin/branch.c:864
->>>>>>> b2f4b6ce
 #, c-format
 msgid "branch '%s' does not exist"
 msgstr ""
 
-<<<<<<< HEAD
-#: builtin/checkout.c:584
-=======
 #: builtin/branch.c:876
->>>>>>> b2f4b6ce
 #, c-format
 msgid "Branch '%s' has no upstream information"
 msgstr ""
 
-<<<<<<< HEAD
-#: builtin/checkout.c:640
-=======
 #: builtin/branch.c:891
 msgid "-a and -r options to 'git branch' do not make sense with a branch name"
 msgstr ""
 
 #: builtin/branch.c:894
->>>>>>> b2f4b6ce
 #, c-format
 msgid ""
 "The --set-upstream flag is deprecated and will be removed. Consider using --"
 "track or --set-upstream-to\n"
 msgstr ""
 
-<<<<<<< HEAD
-#. The singular version
-#: builtin/checkout.c:646
-=======
 #: builtin/branch.c:911
->>>>>>> b2f4b6ce
 #, c-format
 msgid ""
 "\n"
@@ -2978,108 +2392,11 @@
 "\n"
 msgstr ""
 
-<<<<<<< HEAD
-#: builtin/checkout.c:664
-=======
 #: builtin/branch.c:912
->>>>>>> b2f4b6ce
 #, c-format
 msgid "    git branch -d %s\n"
 msgstr ""
 
-<<<<<<< HEAD
-#: builtin/checkout.c:694
-msgid "internal error in revision walk"
-msgstr ""
-
-#: builtin/checkout.c:698
-msgid "Previous HEAD position was"
-msgstr ""
-
-#: builtin/checkout.c:724 builtin/checkout.c:919
-msgid "You are on a branch yet to be born"
-msgstr ""
-
-#. case (1)
-#: builtin/checkout.c:855
-#, c-format
-msgid "invalid reference: %s"
-msgstr ""
-
-#. case (1): want a tree
-#: builtin/checkout.c:894
-#, c-format
-msgid "reference is not a tree: %s"
-msgstr ""
-
-#: builtin/checkout.c:976
-msgid "-B cannot be used with -b"
-msgstr ""
-
-#: builtin/checkout.c:985
-msgid "--patch is incompatible with all other options"
-msgstr ""
-
-#: builtin/checkout.c:988
-msgid "--detach cannot be used with -b/-B/--orphan"
-msgstr ""
-
-#: builtin/checkout.c:990
-msgid "--detach cannot be used with -t"
-msgstr ""
-
-#: builtin/checkout.c:996
-msgid "--track needs a branch name"
-msgstr ""
-
-#: builtin/checkout.c:1003
-msgid "Missing branch name; try -b"
-msgstr ""
-
-#: builtin/checkout.c:1009
-msgid "--orphan and -b|-B are mutually exclusive"
-msgstr ""
-
-#: builtin/checkout.c:1011
-msgid "--orphan cannot be used with -t"
-msgstr ""
-
-#: builtin/checkout.c:1021
-msgid "git checkout: -f and -m are incompatible"
-msgstr ""
-
-#: builtin/checkout.c:1055
-msgid "invalid path specification"
-msgstr ""
-
-#: builtin/checkout.c:1063
-#, c-format
-msgid ""
-"git checkout: updating paths is incompatible with switching branches.\n"
-"Did you intend to checkout '%s' which can not be resolved as commit?"
-msgstr ""
-
-#: builtin/checkout.c:1065
-msgid "git checkout: updating paths is incompatible with switching branches."
-msgstr ""
-
-#: builtin/checkout.c:1070
-msgid "git checkout: --detach does not take a path argument"
-msgstr ""
-
-#: builtin/checkout.c:1073
-msgid ""
-"git checkout: --ours/--theirs, --force and --merge are incompatible when\n"
-"checking out of the index."
-msgstr ""
-
-#: builtin/checkout.c:1092
-msgid "Cannot switch branch to a non-commit."
-msgstr ""
-
-#: builtin/checkout.c:1095
-msgid "--ours/--theirs is incompatible with switching branches."
-=======
 #: builtin/branch.c:913
 #, c-format
 msgid "    git branch --set-upstream-to %s\n"
@@ -3164,7 +2481,6 @@
 
 #: builtin/checkout-index.c:126
 msgid "git checkout-index [options] [--] [<file>...]"
->>>>>>> b2f4b6ce
 msgstr ""
 
 #: builtin/checkout-index.c:187
@@ -3207,14 +2523,8 @@
 msgid "copy out the files from named stage"
 msgstr ""
 
-<<<<<<< HEAD
-#: builtin/clone.c:308 builtin/diff.c:77
-#, c-format
-msgid "failed to stat '%s'"
-=======
 #: builtin/checkout.c:25
 msgid "git checkout [options] <branch>"
->>>>>>> b2f4b6ce
 msgstr ""
 
 #: builtin/checkout.c:26
@@ -3226,16 +2536,12 @@
 msgid "path '%s' does not have our version"
 msgstr ""
 
-<<<<<<< HEAD
-#: builtin/clone.c:346
-=======
 #: builtin/checkout.c:118 builtin/checkout.c:151
 #, c-format
 msgid "path '%s' does not have their version"
 msgstr ""
 
 #: builtin/checkout.c:134
->>>>>>> b2f4b6ce
 #, c-format
 msgid "path '%s' does not have all necessary versions"
 msgstr ""
@@ -3549,11 +2855,7 @@
 "clean"
 msgstr ""
 
-<<<<<<< HEAD
-#: builtin/commit.c:1487 builtin/merge.c:508
-=======
 #: builtin/clean.c:155 builtin/clean.c:176
->>>>>>> b2f4b6ce
 #, c-format
 msgid "Would remove %s\n"
 msgstr ""
@@ -3578,13 +2880,8 @@
 msgid "Not removing %s\n"
 msgstr ""
 
-<<<<<<< HEAD
-#: builtin/commit.c:1554 builtin/merge.c:935 builtin/merge.c:960
-msgid "failed to write commit object"
-=======
 #: builtin/clone.c:36
 msgid "git clone [options] [--] <repo> [<dir>]"
->>>>>>> b2f4b6ce
 msgstr ""
 
 #: builtin/clone.c:64 builtin/fetch.c:82 builtin/merge.c:212
@@ -3660,28 +2957,6 @@
 msgid "clone only one branch, HEAD or --branch"
 msgstr ""
 
-<<<<<<< HEAD
-#: builtin/diff.c:79
-#, c-format
-msgid "'%s': not a regular file or symlink"
-msgstr ""
-
-#: builtin/diff.c:224
-#, c-format
-msgid "invalid option: %s"
-msgstr ""
-
-#: builtin/diff.c:301
-msgid "Not a git repository"
-msgstr ""
-
-#: builtin/diff.c:344
-#, c-format
-msgid "invalid object '%s' given."
-msgstr ""
-
-#: builtin/diff.c:349
-=======
 #: builtin/clone.c:97 builtin/init-db.c:494
 msgid "gitdir"
 msgstr ""
@@ -3699,25 +2974,16 @@
 msgstr ""
 
 #: builtin/clone.c:243
->>>>>>> b2f4b6ce
 #, c-format
 msgid "reference repository '%s' is not a local directory."
 msgstr ""
 
-<<<<<<< HEAD
-#: builtin/diff.c:359
-=======
 #: builtin/clone.c:306
->>>>>>> b2f4b6ce
 #, c-format
 msgid "failed to create directory '%s'"
 msgstr ""
 
-<<<<<<< HEAD
-#: builtin/diff.c:367
-=======
 #: builtin/clone.c:308 builtin/diff.c:77
->>>>>>> b2f4b6ce
 #, c-format
 msgid "failed to stat '%s'"
 msgstr ""
@@ -3893,38 +3159,6 @@
 "Otherwise, please use 'git reset'\n"
 msgstr ""
 
-<<<<<<< HEAD
-#: builtin/grep.c:454
-#, c-format
-msgid "Failed to chdir: %s"
-msgstr ""
-
-#: builtin/grep.c:530 builtin/grep.c:564
-#, c-format
-msgid "unable to read tree (%s)"
-msgstr ""
-
-#: builtin/grep.c:578
-#, c-format
-msgid "unable to grep from object of type %s"
-msgstr ""
-
-#: builtin/grep.c:636
-#, c-format
-msgid "switch `%c' expects a numerical value"
-msgstr ""
-
-#: builtin/grep.c:653
-#, c-format
-msgid "cannot open '%s'"
-msgstr ""
-
-#: builtin/grep.c:917
-msgid "no pattern given."
-msgstr ""
-
-#: builtin/grep.c:931
-=======
 #: builtin/commit.c:256
 msgid "failed to unpack HEAD tree object"
 msgstr ""
@@ -3958,31 +3192,10 @@
 msgstr ""
 
 #: builtin/commit.c:510 builtin/commit.c:516
->>>>>>> b2f4b6ce
 #, c-format
 msgid "invalid commit: %s"
 msgstr ""
 
-<<<<<<< HEAD
-#: builtin/grep.c:972
-msgid "--open-files-in-pager only works on the worktree"
-msgstr ""
-
-#: builtin/grep.c:995
-msgid "--cached or --untracked cannot be used with --no-index."
-msgstr ""
-
-#: builtin/grep.c:1000
-msgid "--no-index or --untracked cannot be used with revs."
-msgstr ""
-
-#: builtin/grep.c:1003
-msgid "--[no-]exclude-standard cannot be used for tracked contents."
-msgstr ""
-
-#: builtin/grep.c:1011
-msgid "both --cached and trees are given."
-=======
 #: builtin/commit.c:539
 msgid "malformed --author parameter"
 msgstr ""
@@ -4004,7 +3217,6 @@
 
 #: builtin/commit.c:652
 msgid "could not read log from standard input"
->>>>>>> b2f4b6ce
 msgstr ""
 
 #: builtin/commit.c:656
@@ -4461,68 +3673,6 @@
 msgid "remove a variable: name [value-regex]"
 msgstr ""
 
-<<<<<<< HEAD
-#: builtin/log.c:789
-msgid "Cover letter needs email format"
-msgstr ""
-
-#: builtin/log.c:862
-#, c-format
-msgid "insane in-reply-to: %s"
-msgstr ""
-
-#: builtin/log.c:935
-msgid "Two output directories?"
-msgstr ""
-
-#: builtin/log.c:1157
-#, c-format
-msgid "bogus committer info %s"
-msgstr ""
-
-#: builtin/log.c:1202
-msgid "-n and -k are mutually exclusive."
-msgstr ""
-
-#: builtin/log.c:1204
-msgid "--subject-prefix and -k are mutually exclusive."
-msgstr ""
-
-#: builtin/log.c:1212
-msgid "--name-only does not make sense"
-msgstr ""
-
-#: builtin/log.c:1214
-msgid "--name-status does not make sense"
-msgstr ""
-
-#: builtin/log.c:1216
-msgid "--check does not make sense"
-msgstr ""
-
-#: builtin/log.c:1239
-msgid "standard output, or directory, which one?"
-msgstr ""
-
-#: builtin/log.c:1241
-#, c-format
-msgid "Could not create directory '%s'"
-msgstr ""
-
-#: builtin/log.c:1394
-msgid "Failed to create output files"
-msgstr ""
-
-#: builtin/log.c:1498
-#, c-format
-msgid ""
-"Could not find a tracked remote branch, please specify <upstream> manually.\n"
-msgstr ""
-
-#: builtin/log.c:1511 builtin/log.c:1513 builtin/log.c:1525
-#, c-format
-msgid "Unknown commit %s"
-=======
 #: builtin/config.c:64
 msgid "remove all matches: name [value-regex]"
 msgstr ""
@@ -4577,7 +3727,6 @@
 
 #: builtin/config.c:76
 msgid "Other"
->>>>>>> b2f4b6ce
 msgstr ""
 
 #: builtin/config.c:77
@@ -4640,103 +3789,20 @@
 msgid "finished search at %s\n"
 msgstr ""
 
-<<<<<<< HEAD
-#: builtin/merge.c:436
-=======
 #: builtin/describe.c:353
->>>>>>> b2f4b6ce
 #, c-format
 msgid ""
 "No annotated tags can describe '%s'.\n"
 "However, there were unannotated tags: try --tags."
 msgstr ""
 
-<<<<<<< HEAD
-#: builtin/merge.c:535
-=======
 #: builtin/describe.c:357
->>>>>>> b2f4b6ce
 #, c-format
 msgid ""
 "No tags can describe '%s'.\n"
 "Try --always, or create some tags."
 msgstr ""
 
-<<<<<<< HEAD
-#: builtin/merge.c:628
-msgid "git write-tree failed to write a tree"
-msgstr ""
-
-#: builtin/merge.c:678
-msgid "failed to read the cache"
-msgstr ""
-
-#: builtin/merge.c:709
-msgid "Not handling anything other than two heads merge."
-msgstr ""
-
-#: builtin/merge.c:723
-#, c-format
-msgid "Unknown option for merge-recursive: -X%s"
-msgstr ""
-
-#: builtin/merge.c:737
-#, c-format
-msgid "unable to write %s"
-msgstr ""
-
-#: builtin/merge.c:876
-#, c-format
-msgid "Could not read from '%s'"
-msgstr ""
-
-#: builtin/merge.c:885
-#, c-format
-msgid "Not committing merge; use 'git commit' to complete the merge.\n"
-msgstr ""
-
-#: builtin/merge.c:891
-msgid ""
-"Please enter a commit message to explain why this merge is necessary,\n"
-"especially if it merges an updated upstream into a topic branch.\n"
-"\n"
-"Lines starting with '#' will be ignored, and an empty message aborts\n"
-"the commit.\n"
-msgstr ""
-
-#: builtin/merge.c:915
-msgid "Empty commit message."
-msgstr ""
-
-#: builtin/merge.c:927
-#, c-format
-msgid "Wonderful.\n"
-msgstr ""
-
-#: builtin/merge.c:992
-#, c-format
-msgid "Automatic merge failed; fix conflicts and then commit the result.\n"
-msgstr ""
-
-#: builtin/merge.c:1008
-#, c-format
-msgid "'%s' is not a commit"
-msgstr ""
-
-#: builtin/merge.c:1049
-msgid "No current branch."
-msgstr ""
-
-#: builtin/merge.c:1051
-msgid "No remote for the current branch."
-msgstr ""
-
-#: builtin/merge.c:1053
-msgid "No default upstream defined for the current branch."
-msgstr ""
-
-#: builtin/merge.c:1058
-=======
 #: builtin/describe.c:378
 #, c-format
 msgid "traversed %lu commits\n"
@@ -4806,117 +3872,15 @@
 msgstr ""
 
 #: builtin/diff.c:79
->>>>>>> b2f4b6ce
 #, c-format
 msgid "'%s': not a regular file or symlink"
 msgstr ""
 
-<<<<<<< HEAD
-#: builtin/merge.c:1145 builtin/merge.c:1302
-=======
 #: builtin/diff.c:224
->>>>>>> b2f4b6ce
 #, c-format
 msgid "invalid option: %s"
 msgstr ""
 
-<<<<<<< HEAD
-#: builtin/merge.c:1213
-msgid "There is no merge to abort (MERGE_HEAD missing)."
-msgstr ""
-
-#: builtin/merge.c:1229 git-pull.sh:31
-msgid ""
-"You have not concluded your merge (MERGE_HEAD exists).\n"
-"Please, commit your changes before you can merge."
-msgstr ""
-
-#: builtin/merge.c:1232 git-pull.sh:34
-msgid "You have not concluded your merge (MERGE_HEAD exists)."
-msgstr ""
-
-#: builtin/merge.c:1236
-msgid ""
-"You have not concluded your cherry-pick (CHERRY_PICK_HEAD exists).\n"
-"Please, commit your changes before you can merge."
-msgstr ""
-
-#: builtin/merge.c:1239
-msgid "You have not concluded your cherry-pick (CHERRY_PICK_HEAD exists)."
-msgstr ""
-
-#: builtin/merge.c:1248
-msgid "You cannot combine --squash with --no-ff."
-msgstr ""
-
-#: builtin/merge.c:1253
-msgid "You cannot combine --no-ff with --ff-only."
-msgstr ""
-
-#: builtin/merge.c:1260
-msgid "No commit specified and merge.defaultToUpstream not set."
-msgstr ""
-
-#: builtin/merge.c:1292
-msgid "Can merge only exactly one commit into empty head"
-msgstr ""
-
-#: builtin/merge.c:1295
-msgid "Squash commit into empty head not supported yet"
-msgstr ""
-
-#: builtin/merge.c:1297
-msgid "Non-fast-forward commit does not make sense into an empty head"
-msgstr ""
-
-#: builtin/merge.c:1412
-#, c-format
-msgid "Updating %s..%s\n"
-msgstr ""
-
-#: builtin/merge.c:1450
-#, c-format
-msgid "Trying really trivial in-index merge...\n"
-msgstr ""
-
-#: builtin/merge.c:1457
-#, c-format
-msgid "Nope.\n"
-msgstr ""
-
-#: builtin/merge.c:1489
-msgid "Not possible to fast-forward, aborting."
-msgstr ""
-
-#: builtin/merge.c:1512 builtin/merge.c:1591
-#, c-format
-msgid "Rewinding the tree to pristine...\n"
-msgstr ""
-
-#: builtin/merge.c:1516
-#, c-format
-msgid "Trying merge strategy %s...\n"
-msgstr ""
-
-#: builtin/merge.c:1582
-#, c-format
-msgid "No merge strategy handled the merge.\n"
-msgstr ""
-
-#: builtin/merge.c:1584
-#, c-format
-msgid "Merge with strategy %s failed.\n"
-msgstr ""
-
-#: builtin/merge.c:1593
-#, c-format
-msgid "Using the %s to prepare resolving by hand.\n"
-msgstr ""
-
-#: builtin/merge.c:1605
-#, c-format
-msgid "Automatic merge went well; stopped before committing as requested\n"
-=======
 #: builtin/diff.c:301
 msgid "Not a git repository"
 msgstr ""
@@ -5003,7 +3967,6 @@
 
 #: builtin/fetch.c:62
 msgid "append to .git/FETCH_HEAD instead of overwriting"
->>>>>>> b2f4b6ce
 msgstr ""
 
 #: builtin/fetch.c:64
@@ -8335,71 +7298,6 @@
 msgid "git replace [-f] <object> <replacement>"
 msgstr ""
 
-<<<<<<< HEAD
-#: builtin/push.c:151
-msgid ""
-"push.default is unset; its implicit value is changing in\n"
-"Git 2.0 from 'matching' to 'simple'. To squelch this message\n"
-"and maintain the current behavior after the default changes, use:\n"
-"\n"
-"  git config --global push.default matching\n"
-"\n"
-"To squelch this message and adopt the new behavior now, use:\n"
-"\n"
-"  git config --global push.default simple\n"
-"\n"
-"See 'git help config' and search for 'push.default' for further "
-"information.\n"
-"(the 'simple' mode was introduced in Git 1.7.11. Use the similar mode\n"
-"'current' instead of 'simple' if you sometimes use older versions of Git)"
-msgstr ""
-
-#: builtin/push.c:199
-msgid ""
-"You didn't specify any refspecs to push, and push.default is \"nothing\"."
-msgstr ""
-
-#: builtin/push.c:206
-msgid ""
-"Updates were rejected because the tip of your current branch is behind\n"
-"its remote counterpart. Merge the remote changes (e.g. 'git pull')\n"
-"before pushing again.\n"
-"See the 'Note about fast-forwards' in 'git push --help' for details."
-msgstr ""
-
-#: builtin/push.c:212
-msgid ""
-"Updates were rejected because a pushed branch tip is behind its remote\n"
-"counterpart. If you did not intend to push that branch, you may want to\n"
-"specify branches to push or set the 'push.default' configuration variable\n"
-"to 'simple', 'current' or 'upstream' to push only the current branch."
-msgstr ""
-
-#: builtin/push.c:218
-msgid ""
-"Updates were rejected because a pushed branch tip is behind its remote\n"
-"counterpart. Check out this branch and merge the remote changes\n"
-"(e.g. 'git pull') before pushing again.\n"
-"See the 'Note about fast-forwards' in 'git push --help' for details."
-msgstr ""
-
-#: builtin/push.c:258
-#, c-format
-msgid "Pushing to %s\n"
-msgstr ""
-
-#: builtin/push.c:262
-#, c-format
-msgid "failed to push some refs to '%s'"
-msgstr ""
-
-#: builtin/push.c:294
-#, c-format
-msgid "bad repository '%s'"
-msgstr ""
-
-#: builtin/push.c:295
-=======
 #: builtin/replace.c:18
 msgid "git replace -d <object>..."
 msgstr ""
@@ -8429,39 +7327,10 @@
 msgstr ""
 
 #: builtin/reset.c:25
->>>>>>> b2f4b6ce
 msgid ""
 "git reset [--mixed | --soft | --hard | --merge | --keep] [-q] [<commit>]"
 msgstr ""
 
-<<<<<<< HEAD
-#: builtin/push.c:310
-msgid "--all and --tags are incompatible"
-msgstr ""
-
-#: builtin/push.c:311
-msgid "--all can't be combined with refspecs"
-msgstr ""
-
-#: builtin/push.c:316
-msgid "--mirror and --tags are incompatible"
-msgstr ""
-
-#: builtin/push.c:317
-msgid "--mirror can't be combined with refspecs"
-msgstr ""
-
-#: builtin/push.c:322
-msgid "--all and --mirror are incompatible"
-msgstr ""
-
-#: builtin/push.c:410
-msgid "--delete is incompatible with --all, --mirror and --tags"
-msgstr ""
-
-#: builtin/push.c:412
-msgid "--delete doesn't make sense without any refs"
-=======
 #: builtin/reset.c:26
 msgid "git reset [-q] <commit> [--] <paths>..."
 msgstr ""
@@ -8488,7 +7357,6 @@
 
 #: builtin/reset.c:33
 msgid "keep"
->>>>>>> b2f4b6ce
 msgstr ""
 
 #: builtin/reset.c:77
