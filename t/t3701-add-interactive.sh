--- conflicted
+++ resolved
@@ -412,8 +412,6 @@
 	test_cmp expect actual
 '
 
-<<<<<<< HEAD
-=======
 test_expect_success 'add -p handles globs' '
 	git reset --hard &&
 
@@ -479,5 +477,4 @@
 	! grep not-changed trace.out
 '
 
->>>>>>> b06d3643
 test_done