--- conflicted
+++ resolved
@@ -434,39 +434,6 @@
 	test_cmp expected actual
 '
 
-<<<<<<< HEAD
-test_expect_success 'setup double-dash tests' '
-cat >double-dash <<EOF &&
---
-->
-other
-EOF
-git add double-dash
-'
-
-cat >expected <<EOF
-double-dash:->
-EOF
-test_expect_success 'grep -- pattern' '
-	git grep -- "->" >actual &&
-	test_cmp expected actual
-'
-test_expect_success 'grep -- pattern -- pathspec' '
-	git grep -- "->" -- double-dash >actual &&
-	test_cmp expected actual
-'
-test_expect_success 'grep -e pattern -- path' '
-	git grep -e "->" -- double-dash >actual &&
-	test_cmp expected actual
-'
-
-cat >expected <<EOF
-double-dash:--
-EOF
-test_expect_success 'grep -e -- -- path' '
-	git grep -e -- -- double-dash >actual &&
-	test_cmp expected actual
-=======
 test_expect_success 'outside of git repository' '
 	rm -fr non &&
 	mkdir -p non/git/sub &&
@@ -517,7 +484,39 @@
 		git grep --no-index o >../../actual.sub &&
 		test_cmp ../../expect.sub ../../actual.sub
 	)
->>>>>>> 59332d13
+'
+
+test_expect_success 'setup double-dash tests' '
+cat >double-dash <<EOF &&
+--
+->
+other
+EOF
+git add double-dash
+'
+
+cat >expected <<EOF
+double-dash:->
+EOF
+test_expect_success 'grep -- pattern' '
+	git grep -- "->" >actual &&
+	test_cmp expected actual
+'
+test_expect_success 'grep -- pattern -- pathspec' '
+	git grep -- "->" -- double-dash >actual &&
+	test_cmp expected actual
+'
+test_expect_success 'grep -e pattern -- path' '
+	git grep -e "->" -- double-dash >actual &&
+	test_cmp expected actual
+'
+
+cat >expected <<EOF
+double-dash:--
+EOF
+test_expect_success 'grep -e -- -- path' '
+	git grep -e -- -- double-dash >actual &&
+	test_cmp expected actual
 '
 
 test_done