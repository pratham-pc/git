--- conflicted
+++ resolved
@@ -1272,12 +1272,8 @@
 	--*)
 		__gitcomp "
 			--all --tags --contains --abbrev= --candidates=
-<<<<<<< HEAD
 			--exact-match --debug --long --match --always --first-parent
-=======
-			--exact-match --debug --long --match --always
 			--exclude
->>>>>>> 77d21f29
 			"
 		return
 	esac
