--- conflicted
+++ resolved
@@ -130,11 +130,7 @@
 SCRIPT_PERL = \
 	git-archimport.perl git-cvsimport.perl git-relink.perl \
 	git-shortlog.perl git-fmt-merge-msg.perl git-rerere.perl \
-<<<<<<< HEAD
-	git-annotate.perl \
-=======
-	git-cvsserver.perl \
->>>>>>> 3fda8c4c
+	git-annotate.perl git-cvsserver.perl \
 	git-svnimport.perl git-mv.perl git-cvsexportcommit.perl
 
 SCRIPT_PYTHON = \
