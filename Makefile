# The default target of this Makefile is...
all:

# Define MOZILLA_SHA1 environment variable when running make to make use of
# a bundled SHA1 routine coming from Mozilla. It is GPL'd and should be fast
# on non-x86 architectures (e.g. PowerPC), while the OpenSSL version (default
# choice) has very fast version optimized for i586.
#
# Define NO_OPENSSL environment variable if you do not have OpenSSL.
# This also implies MOZILLA_SHA1.
#
# Define NO_CURL if you do not have curl installed.  git-http-pull and
# git-http-push are not built, and you cannot use http:// and https://
# transports.
#
# Define CURLDIR=/foo/bar if your curl header and library files are in
# /foo/bar/include and /foo/bar/lib directories.
#
# Define NO_EXPAT if you do not have expat installed.  git-http-push is
# not built, and you cannot push using http:// and https:// transports.
#
# Define NO_D_INO_IN_DIRENT if you don't have d_ino in your struct dirent.
#
# Define NO_D_TYPE_IN_DIRENT if your platform defines DT_UNKNOWN but lacks
# d_type in struct dirent (latest Cygwin -- will be fixed soonish).
#
# Define NO_STRCASESTR if you don't have strcasestr.
#
# Define NO_SETENV if you don't have setenv in the C library.
#
# Define NO_SYMLINK_HEAD if you never want .git/HEAD to be a symbolic link.
# Enable it on Windows.  By default, symrefs are still used.
#
# Define PPC_SHA1 environment variable when running make to make use of
# a bundled SHA1 routine optimized for PowerPC.
#
# Define ARM_SHA1 environment variable when running make to make use of
# a bundled SHA1 routine optimized for ARM.
#
# Define NEEDS_SSL_WITH_CRYPTO if you need -lcrypto with -lssl (Darwin).
#
# Define NEEDS_LIBICONV if linking with libc is not enough (Darwin).
#
# Define NEEDS_SOCKET if linking with libc is not enough (SunOS,
# Patrick Mauritz).
#
# Define NO_MMAP if you want to avoid mmap.
#
# Define WITH_OWN_SUBPROCESS_PY if you want to use with python 2.3.
#
# Define NO_IPV6 if you lack IPv6 support and getaddrinfo().
#
# Define NO_SOCKADDR_STORAGE if your platform does not have struct
# sockaddr_storage.
#
# Define NO_ICONV if your libc does not properly support iconv.
#
# Define NO_ACCURATE_DIFF if your diff program at least sometimes misses
# a missing newline at the end of the file.
#
# Define NO_PYTHON if you want to loose all benefits of the recursive merge.
#
# Define COLLISION_CHECK below if you believe that SHA1's
# 1461501637330902918203684832716283019655932542976 hashes do not give you
# sufficient guarantee that no collisions between objects will ever happen.

# Define USE_NSEC below if you want git to care about sub-second file mtimes
# and ctimes. Note that you need recent glibc (at least 2.2.4) for this, and
# it will BREAK YOUR LOCAL DIFFS! show-diff and anything using it will likely
# randomly break unless your underlying filesystem supports those sub-second
# times (my ext3 doesn't).

# Define USE_STDEV below if you want git to care about the underlying device
# change being considered an inode change from the update-cache perspective.

GIT-VERSION-FILE: .FORCE-GIT-VERSION-FILE
	@$(SHELL_PATH) ./GIT-VERSION-GEN
-include GIT-VERSION-FILE

uname_S := $(shell sh -c 'uname -s 2>/dev/null || echo not')
uname_M := $(shell sh -c 'uname -m 2>/dev/null || echo not')
uname_O := $(shell sh -c 'uname -o 2>/dev/null || echo not')
uname_R := $(shell sh -c 'uname -r 2>/dev/null || echo not')
uname_P := $(shell sh -c 'uname -p 2>/dev/null || echo not')

# CFLAGS and LDFLAGS are for the users to override from the command line.

CFLAGS = -g -O2 -Wall
LDFLAGS =
ALL_CFLAGS = $(CFLAGS)
ALL_LDFLAGS = $(LDFLAGS)
STRIP ?= strip

prefix = $(HOME)
bindir = $(prefix)/bin
gitexecdir = $(bindir)
template_dir = $(prefix)/share/git-core/templates/
GIT_PYTHON_DIR = $(prefix)/share/git-core/python
# DESTDIR=

CC = gcc
AR = ar
TAR = tar
INSTALL = install
RPMBUILD = rpmbuild

# sparse is architecture-neutral, which means that we need to tell it
# explicitly what architecture to check for. Fix this up for yours..
SPARSE_FLAGS = -D__BIG_ENDIAN__ -D__powerpc__



### --- END CONFIGURATION SECTION ---

SCRIPT_SH = \
	git-add.sh git-bisect.sh git-branch.sh git-checkout.sh \
	git-cherry.sh git-clean.sh git-clone.sh git-commit.sh \
	git-fetch.sh \
	git-format-patch.sh git-ls-remote.sh \
	git-merge-one-file.sh git-parse-remote.sh \
	git-prune.sh git-pull.sh git-rebase.sh \
	git-repack.sh git-request-pull.sh git-reset.sh \
	git-resolve.sh git-revert.sh git-rm.sh git-sh-setup.sh \
	git-tag.sh git-verify-tag.sh \
	git-applymbox.sh git-applypatch.sh git-am.sh \
	git-merge.sh git-merge-stupid.sh git-merge-octopus.sh \
	git-merge-resolve.sh git-merge-ours.sh git-grep.sh \
	git-lost-found.sh

SCRIPT_PERL = \
	git-archimport.perl git-cvsimport.perl git-relink.perl \
	git-shortlog.perl git-fmt-merge-msg.perl git-rerere.perl \
	git-annotate.perl git-cvsserver.perl \
	git-svnimport.perl git-mv.perl git-cvsexportcommit.perl \
	git-send-email.perl

SCRIPT_PYTHON = \
	git-merge-recursive.py

SCRIPTS = $(patsubst %.sh,%,$(SCRIPT_SH)) \
	  $(patsubst %.perl,%,$(SCRIPT_PERL)) \
	  $(patsubst %.py,%,$(SCRIPT_PYTHON)) \
	  git-cherry-pick git-status

# The ones that do not have to link with lcrypto, lz nor xdiff.
SIMPLE_PROGRAMS = \
	git-get-tar-commit-id$X git-mailsplit$X \
	git-stripspace$X git-daemon$X

# ... and all the rest that could be moved out of bindir to gitexecdir
PROGRAMS = \
	git-apply$X git-cat-file$X \
	git-checkout-index$X git-clone-pack$X git-commit-tree$X \
	git-convert-objects$X git-diff-files$X \
	git-diff-index$X git-diff-stages$X \
	git-diff-tree$X git-fetch-pack$X git-fsck-objects$X \
	git-hash-object$X git-index-pack$X git-init-db$X git-local-fetch$X \
	git-ls-files$X git-ls-tree$X git-mailinfo$X git-merge-base$X \
	git-merge-index$X git-mktag$X git-mktree$X git-pack-objects$X git-patch-id$X \
	git-peek-remote$X git-prune-packed$X git-read-tree$X \
	git-receive-pack$X git-rev-list$X git-rev-parse$X \
	git-send-pack$X git-show-branch$X git-shell$X \
	git-show-index$X git-ssh-fetch$X \
	git-ssh-upload$X git-tar-tree$X git-unpack-file$X \
	git-unpack-objects$X git-update-index$X git-update-server-info$X \
	git-upload-pack$X git-verify-pack$X git-write-tree$X \
	git-update-ref$X git-symbolic-ref$X git-check-ref-format$X \
	git-name-rev$X git-pack-redundant$X git-repo-config$X git-var$X \
	git-describe$X git-merge-tree$X git-blame$X git-imap-send$X

BUILT_INS = git-log$X git-whatchanged$X git-show$X \
	git-count-objects$X git-diff$X git-push$X

# what 'all' will build and 'install' will install, in gitexecdir
ALL_PROGRAMS = $(PROGRAMS) $(SIMPLE_PROGRAMS) $(SCRIPTS)

# Backward compatibility -- to be removed after 1.0
PROGRAMS += git-ssh-pull$X git-ssh-push$X

# Set paths to tools early so that they can be used for version tests.
ifndef SHELL_PATH
	SHELL_PATH = /bin/sh
endif
ifndef PERL_PATH
	PERL_PATH = /usr/bin/perl
endif
ifndef PYTHON_PATH
	PYTHON_PATH = /usr/bin/python
endif

PYMODULES = \
	gitMergeCommon.py

LIB_FILE=libgit.a
XDIFF_LIB=xdiff/lib.a

LIB_H = \
	blob.h cache.h commit.h csum-file.h delta.h \
	diff.h object.h pack.h pkt-line.h quote.h refs.h \
	run-command.h strbuf.h tag.h tree.h git-compat-util.h revision.h \
	tree-walk.h log-tree.h

DIFF_OBJS = \
	diff.o diff-lib.o diffcore-break.o diffcore-order.o \
	diffcore-pickaxe.o diffcore-rename.o tree-diff.o combine-diff.o \
	diffcore-delta.o log-tree.o

LIB_OBJS = \
	blob.o commit.o connect.o csum-file.o base85.o \
	date.o diff-delta.o entry.o exec_cmd.o ident.o index.o \
	object.o pack-check.o patch-delta.o path.o pkt-line.o \
	quote.o read-cache.o refs.o run-command.o \
	server-info.o setup.o sha1_file.o sha1_name.o strbuf.o \
	tag.o tree.o usage.o config.o environment.o ctype.o copy.o \
	fetch-clone.o revision.o pager.o tree-walk.o xdiff-interface.o \
	$(DIFF_OBJS)

BUILTIN_OBJS = \
<<<<<<< HEAD
	builtin-log.o builtin-help.o builtin-count.o builtin-diff.o builtin-push.o
=======
	builtin-log.o builtin-help.o builtin-grep.o
>>>>>>> f6647519

GITLIBS = $(LIB_FILE) $(XDIFF_LIB)
LIBS = $(GITLIBS) -lz

#
# Platform specific tweaks
#

# We choose to avoid "if .. else if .. else .. endif endif"
# because maintaining the nesting to match is a pain.  If
# we had "elif" things would have been much nicer...

ifeq ($(uname_S),Darwin)
	NEEDS_SSL_WITH_CRYPTO = YesPlease
	NEEDS_LIBICONV = YesPlease
	## fink
	ifeq ($(shell test -d /sw/lib && echo y),y)
		ALL_CFLAGS += -I/sw/include
		ALL_LDFLAGS += -L/sw/lib
	endif
	## darwinports
	ifeq ($(shell test -d /opt/local/lib && echo y),y)
		ALL_CFLAGS += -I/opt/local/include
		ALL_LDFLAGS += -L/opt/local/lib
	endif
endif
ifeq ($(uname_S),SunOS)
	NEEDS_SOCKET = YesPlease
	NEEDS_NSL = YesPlease
	SHELL_PATH = /bin/bash
	NO_STRCASESTR = YesPlease
	ifeq ($(uname_R),5.8)
		NEEDS_LIBICONV = YesPlease
		NO_UNSETENV = YesPlease
		NO_SETENV = YesPlease
	endif
	ifeq ($(uname_R),5.9)
		NO_UNSETENV = YesPlease
		NO_SETENV = YesPlease
	endif
	INSTALL = ginstall
	TAR = gtar
	ALL_CFLAGS += -D__EXTENSIONS__
endif
ifeq ($(uname_O),Cygwin)
	NO_D_TYPE_IN_DIRENT = YesPlease
	NO_D_INO_IN_DIRENT = YesPlease
	NO_STRCASESTR = YesPlease
	NO_SYMLINK_HEAD = YesPlease
	NEEDS_LIBICONV = YesPlease
	# There are conflicting reports about this.
	# On some boxes NO_MMAP is needed, and not so elsewhere.
	# Try uncommenting this if you see things break -- YMMV.
	# NO_MMAP = YesPlease
	NO_IPV6 = YesPlease
	X = .exe
endif
ifeq ($(uname_S),FreeBSD)
	NEEDS_LIBICONV = YesPlease
	ALL_CFLAGS += -I/usr/local/include
	ALL_LDFLAGS += -L/usr/local/lib
endif
ifeq ($(uname_S),OpenBSD)
	NO_STRCASESTR = YesPlease
	NEEDS_LIBICONV = YesPlease
	ALL_CFLAGS += -I/usr/local/include
	ALL_LDFLAGS += -L/usr/local/lib
endif
ifeq ($(uname_S),NetBSD)
	ifeq ($(shell expr "$(uname_R)" : '[01]\.'),2)
		NEEDS_LIBICONV = YesPlease
	endif
	ALL_CFLAGS += -I/usr/pkg/include
	ALL_LDFLAGS += -L/usr/pkg/lib -Wl,-rpath,/usr/pkg/lib
endif
ifeq ($(uname_S),AIX)
	NO_STRCASESTR=YesPlease
	NEEDS_LIBICONV=YesPlease
endif
ifeq ($(uname_S),IRIX64)
	NO_IPV6=YesPlease
	NO_SETENV=YesPlease
	NO_STRCASESTR=YesPlease
	NO_SOCKADDR_STORAGE=YesPlease
	SHELL_PATH=/usr/gnu/bin/bash
	ALL_CFLAGS += -DPATH_MAX=1024
	# for now, build 32-bit version
	ALL_LDFLAGS += -L/usr/lib32
endif
ifneq (,$(findstring arm,$(uname_M)))
	ARM_SHA1 = YesPlease
endif

-include config.mak

ifdef WITH_OWN_SUBPROCESS_PY
	PYMODULES += compat/subprocess.py
else
	ifeq ($(NO_PYTHON),)
		ifneq ($(shell $(PYTHON_PATH) -c 'import subprocess;print"OK"' 2>/dev/null),OK)
			PYMODULES += compat/subprocess.py
		endif
	endif
endif

ifndef NO_CURL
	ifdef CURLDIR
		# This is still problematic -- gcc does not always want -R.
		ALL_CFLAGS += -I$(CURLDIR)/include
		CURL_LIBCURL = -L$(CURLDIR)/lib -R$(CURLDIR)/lib -lcurl
	else
		CURL_LIBCURL = -lcurl
	endif
	PROGRAMS += git-http-fetch$X
	curl_check := $(shell (echo 070908; curl-config --vernum) | sort -r | sed -ne 2p)
	ifeq "$(curl_check)" "070908"
		ifndef NO_EXPAT
			PROGRAMS += git-http-push$X
		endif
	endif
	ifndef NO_EXPAT
		EXPAT_LIBEXPAT = -lexpat
	endif
endif

ifndef NO_OPENSSL
	OPENSSL_LIBSSL = -lssl
	ifdef OPENSSLDIR
		# Again this may be problematic -- gcc does not always want -R.
		ALL_CFLAGS += -I$(OPENSSLDIR)/include
		OPENSSL_LINK = -L$(OPENSSLDIR)/lib -R$(OPENSSLDIR)/lib
	else
		OPENSSL_LINK =
	endif
else
	ALL_CFLAGS += -DNO_OPENSSL
	MOZILLA_SHA1 = 1
	OPENSSL_LIBSSL =
endif
ifdef NEEDS_SSL_WITH_CRYPTO
	LIB_4_CRYPTO = $(OPENSSL_LINK) -lcrypto -lssl
else
	LIB_4_CRYPTO = $(OPENSSL_LINK) -lcrypto
endif
ifdef NEEDS_LIBICONV
	ifdef ICONVDIR
		# Again this may be problematic -- gcc does not always want -R.
		ALL_CFLAGS += -I$(ICONVDIR)/include
		ICONV_LINK = -L$(ICONVDIR)/lib -R$(ICONVDIR)/lib
	else
		ICONV_LINK =
	endif
	LIB_4_ICONV = $(ICONV_LINK) -liconv
else
	LIB_4_ICONV =
endif
ifdef NEEDS_SOCKET
	LIBS += -lsocket
	SIMPLE_LIB += -lsocket
endif
ifdef NEEDS_NSL
	LIBS += -lnsl
	SIMPLE_LIB += -lnsl
endif
ifdef NO_D_TYPE_IN_DIRENT
	ALL_CFLAGS += -DNO_D_TYPE_IN_DIRENT
endif
ifdef NO_D_INO_IN_DIRENT
	ALL_CFLAGS += -DNO_D_INO_IN_DIRENT
endif
ifdef NO_SYMLINK_HEAD
	ALL_CFLAGS += -DNO_SYMLINK_HEAD
endif
ifdef NO_STRCASESTR
	COMPAT_CFLAGS += -DNO_STRCASESTR
	COMPAT_OBJS += compat/strcasestr.o
endif
ifdef NO_SETENV
	COMPAT_CFLAGS += -DNO_SETENV
	COMPAT_OBJS += compat/setenv.o
endif
ifdef NO_SETENV
	COMPAT_CFLAGS += -DNO_UNSETENV
	COMPAT_OBJS += compat/unsetenv.o
endif
ifdef NO_MMAP
	COMPAT_CFLAGS += -DNO_MMAP
	COMPAT_OBJS += compat/mmap.o
endif
ifdef NO_IPV6
	ALL_CFLAGS += -DNO_IPV6
endif
ifdef NO_SOCKADDR_STORAGE
ifdef NO_IPV6
	ALL_CFLAGS += -Dsockaddr_storage=sockaddr_in
else
	ALL_CFLAGS += -Dsockaddr_storage=sockaddr_in6
endif
endif

ifdef NO_ICONV
	ALL_CFLAGS += -DNO_ICONV
endif

ifdef PPC_SHA1
	SHA1_HEADER = "ppc/sha1.h"
	LIB_OBJS += ppc/sha1.o ppc/sha1ppc.o
else
ifdef ARM_SHA1
	SHA1_HEADER = "arm/sha1.h"
	LIB_OBJS += arm/sha1.o arm/sha1_arm.o
else
ifdef MOZILLA_SHA1
	SHA1_HEADER = "mozilla-sha1/sha1.h"
	LIB_OBJS += mozilla-sha1/sha1.o
else
	SHA1_HEADER = <openssl/sha.h>
	LIBS += $(LIB_4_CRYPTO)
endif
endif
endif
ifdef NO_ACCURATE_DIFF
	ALL_CFLAGS += -DNO_ACCURATE_DIFF
endif

# Shell quote (do not use $(call) to accomodate ancient setups);

SHA1_HEADER_SQ = $(subst ','\'',$(SHA1_HEADER))

DESTDIR_SQ = $(subst ','\'',$(DESTDIR))
bindir_SQ = $(subst ','\'',$(bindir))
gitexecdir_SQ = $(subst ','\'',$(gitexecdir))
template_dir_SQ = $(subst ','\'',$(template_dir))

SHELL_PATH_SQ = $(subst ','\'',$(SHELL_PATH))
PERL_PATH_SQ = $(subst ','\'',$(PERL_PATH))
PYTHON_PATH_SQ = $(subst ','\'',$(PYTHON_PATH))
GIT_PYTHON_DIR_SQ = $(subst ','\'',$(GIT_PYTHON_DIR))

ALL_CFLAGS += -DSHA1_HEADER='$(SHA1_HEADER_SQ)' $(COMPAT_CFLAGS)
LIB_OBJS += $(COMPAT_OBJS)
export prefix TAR INSTALL DESTDIR SHELL_PATH template_dir
### Build rules

all: $(ALL_PROGRAMS) $(BUILT_INS) git$X gitk

all:
	$(MAKE) -C templates

strip: $(PROGRAMS) git$X
	$(STRIP) $(STRIP_OPTS) $(PROGRAMS) git$X

git$X: git.c common-cmds.h $(BUILTIN_OBJS) $(GITLIBS)
	$(CC) -DGIT_VERSION='"$(GIT_VERSION)"' \
		$(ALL_CFLAGS) -o $@ $(filter %.c,$^) \
		$(BUILTIN_OBJS) $(ALL_LDFLAGS) $(LIBS)

builtin-help.o: common-cmds.h

$(BUILT_INS): git$X
	rm -f $@ && ln git$X $@

common-cmds.h: Documentation/git-*.txt
	./generate-cmdlist.sh > $@

$(patsubst %.sh,%,$(SCRIPT_SH)) : % : %.sh
	rm -f $@
	sed -e '1s|#!.*/sh|#!$(SHELL_PATH_SQ)|' \
	    -e 's/@@GIT_VERSION@@/$(GIT_VERSION)/g' \
	    -e 's/@@NO_CURL@@/$(NO_CURL)/g' \
	    -e 's/@@NO_PYTHON@@/$(NO_PYTHON)/g' \
	    $@.sh >$@
	chmod +x $@

$(patsubst %.perl,%,$(SCRIPT_PERL)) : % : %.perl
	rm -f $@
	sed -e '1s|#!.*perl|#!$(PERL_PATH_SQ)|' \
	    -e 's/@@GIT_VERSION@@/$(GIT_VERSION)/g' \
	    $@.perl >$@
	chmod +x $@

$(patsubst %.py,%,$(SCRIPT_PYTHON)) : % : %.py
	rm -f $@
	sed -e '1s|#!.*python|#!$(PYTHON_PATH_SQ)|' \
	    -e 's|@@GIT_PYTHON_PATH@@|$(GIT_PYTHON_DIR_SQ)|g' \
	    -e 's/@@GIT_VERSION@@/$(GIT_VERSION)/g' \
	    $@.py >$@
	chmod +x $@

git-cherry-pick: git-revert
	cp $< $@

git-status: git-commit
	cp $< $@

# These can record GIT_VERSION
git$X git.spec \
	$(patsubst %.sh,%,$(SCRIPT_SH)) \
	$(patsubst %.perl,%,$(SCRIPT_PERL)) \
	$(patsubst %.py,%,$(SCRIPT_PYTHON)) \
	: GIT-VERSION-FILE

%.o: %.c
	$(CC) -o $*.o -c $(ALL_CFLAGS) $<
%.o: %.S
	$(CC) -o $*.o -c $(ALL_CFLAGS) $<

exec_cmd.o: exec_cmd.c
	$(CC) -o $*.o -c $(ALL_CFLAGS) '-DGIT_EXEC_PATH="$(gitexecdir_SQ)"' $<

http.o: http.c
	$(CC) -o $*.o -c $(ALL_CFLAGS) -DGIT_USER_AGENT='"git/$(GIT_VERSION)"' $<

ifdef NO_EXPAT
http-fetch.o: http-fetch.c
	$(CC) -o $*.o -c $(ALL_CFLAGS) -DNO_EXPAT $<
endif

git-%$X: %.o $(GITLIBS)
	$(CC) $(ALL_CFLAGS) -o $@ $(ALL_LDFLAGS) $(filter %.o,$^) $(LIBS)

$(SIMPLE_PROGRAMS) : $(LIB_FILE)
$(SIMPLE_PROGRAMS) : git-%$X : %.o
	$(CC) $(ALL_CFLAGS) -o $@ $(ALL_LDFLAGS) $(filter %.o,$^) \
		$(LIB_FILE) $(SIMPLE_LIB)

git-mailinfo$X: mailinfo.o $(LIB_FILE)
	$(CC) $(ALL_CFLAGS) -o $@ $(ALL_LDFLAGS) $(filter %.o,$^) \
		$(LIB_FILE) $(SIMPLE_LIB) $(LIB_4_ICONV)

git-local-fetch$X: fetch.o
git-ssh-fetch$X: rsh.o fetch.o
git-ssh-upload$X: rsh.o
git-ssh-pull$X: rsh.o fetch.o
git-ssh-push$X: rsh.o

git-imap-send$X: imap-send.o $(LIB_FILE)

git-http-fetch$X: fetch.o http.o http-fetch.o $(LIB_FILE)
	$(CC) $(ALL_CFLAGS) -o $@ $(ALL_LDFLAGS) $(filter %.o,$^) \
		$(LIBS) $(CURL_LIBCURL) $(EXPAT_LIBEXPAT)

git-http-push$X: revision.o http.o http-push.o $(LIB_FILE)
	$(CC) $(ALL_CFLAGS) -o $@ $(ALL_LDFLAGS) $(filter %.o,$^) \
		$(LIBS) $(CURL_LIBCURL) $(EXPAT_LIBEXPAT)

init-db.o: init-db.c
	$(CC) -c $(ALL_CFLAGS) \
		-DDEFAULT_GIT_TEMPLATE_DIR='"$(template_dir_SQ)"' $*.c

$(LIB_OBJS) $(BUILTIN_OBJS): $(LIB_H)
$(patsubst git-%$X,%.o,$(PROGRAMS)): $(GITLIBS)
$(DIFF_OBJS): diffcore.h

$(LIB_FILE): $(LIB_OBJS)
	rm -f $@ && $(AR) rcs $@ $(LIB_OBJS)

XDIFF_OBJS=xdiff/xdiffi.o xdiff/xprepare.o xdiff/xutils.o xdiff/xemit.o

$(XDIFF_LIB): $(XDIFF_OBJS)
	rm -f $@ && $(AR) rcs $@ $(XDIFF_OBJS)


doc:
	$(MAKE) -C Documentation all

TAGS:
	rm -f TAGS
	find . -name '*.[hcS]' -print | xargs etags -a

tags:
	rm -f tags
	find . -name '*.[hcS]' -print | xargs ctags -a

### Testing rules

# GNU make supports exporting all variables by "export" without parameters.
# However, the environment gets quite big, and some programs have problems
# with that.

export NO_PYTHON

test: all
	$(MAKE) -C t/ all

test-date$X: test-date.c date.o ctype.o
	$(CC) $(ALL_CFLAGS) -o $@ $(ALL_LDFLAGS) test-date.c date.o ctype.o

test-delta$X: test-delta.c diff-delta.o patch-delta.o
	$(CC) $(ALL_CFLAGS) -o $@ $(ALL_LDFLAGS) $^

check:
	for i in *.c; do sparse $(ALL_CFLAGS) $(SPARSE_FLAGS) $$i || exit; done



### Installation rules

install: all
	$(INSTALL) -d -m755 '$(DESTDIR_SQ)$(bindir_SQ)'
	$(INSTALL) -d -m755 '$(DESTDIR_SQ)$(gitexecdir_SQ)'
	$(INSTALL) $(ALL_PROGRAMS) '$(DESTDIR_SQ)$(gitexecdir_SQ)'
	$(INSTALL) git$X gitk '$(DESTDIR_SQ)$(bindir_SQ)'
	$(MAKE) -C templates install
	$(INSTALL) -d -m755 '$(DESTDIR_SQ)$(GIT_PYTHON_DIR_SQ)'
	$(INSTALL) $(PYMODULES) '$(DESTDIR_SQ)$(GIT_PYTHON_DIR_SQ)'
	$(foreach p,$(BUILT_INS), rm -f '$(DESTDIR_SQ)$(bindir_SQ)/$p' && ln '$(DESTDIR_SQ)$(bindir_SQ)/git$X' '$(DESTDIR_SQ)$(bindir_SQ)/$p' ;)

install-doc:
	$(MAKE) -C Documentation install




### Maintainer's dist rules

git.spec: git.spec.in
	sed -e 's/@@VERSION@@/$(GIT_VERSION)/g' < $< > $@

GIT_TARNAME=git-$(GIT_VERSION)
dist: git.spec git-tar-tree
	./git-tar-tree HEAD $(GIT_TARNAME) > $(GIT_TARNAME).tar
	@mkdir -p $(GIT_TARNAME)
	@cp git.spec $(GIT_TARNAME)
	@echo $(GIT_VERSION) > $(GIT_TARNAME)/version
	$(TAR) rf $(GIT_TARNAME).tar \
		$(GIT_TARNAME)/git.spec $(GIT_TARNAME)/version
	@rm -rf $(GIT_TARNAME)
	gzip -f -9 $(GIT_TARNAME).tar

rpm: dist
	$(RPMBUILD) -ta $(GIT_TARNAME).tar.gz

### Cleaning rules

clean:
	rm -f *.o mozilla-sha1/*.o arm/*.o ppc/*.o compat/*.o xdiff/*.o \
		$(LIB_FILE) $(XDIFF_LIB)
	rm -f $(ALL_PROGRAMS) $(BUILT_INS) git$X
	rm -f *.spec *.pyc *.pyo */*.pyc */*.pyo common-cmds.h TAGS tags
	rm -rf $(GIT_TARNAME)
	rm -f $(GIT_TARNAME).tar.gz git-core_$(GIT_VERSION)-*.tar.gz
	$(MAKE) -C Documentation/ clean
	$(MAKE) -C templates clean
	$(MAKE) -C t/ clean
	rm -f GIT-VERSION-FILE

.PHONY: all install clean strip
.PHONY: .FORCE-GIT-VERSION-FILE TAGS tags

### Check documentation
#
check-docs::
	@for v in $(ALL_PROGRAMS) $(BUILT_INS) git$X gitk; \
	do \
		case "$$v" in \
		git-merge-octopus | git-merge-ours | git-merge-recursive | \
		git-merge-resolve | git-merge-stupid | \
		git-ssh-pull | git-ssh-push ) continue ;; \
		esac ; \
		test -f "Documentation/$$v.txt" || \
		echo "no doc: $$v"; \
		grep -q "^gitlink:$$v\[[0-9]\]::" Documentation/git.txt || \
		case "$$v" in \
		git) ;; \
		*) echo "no link: $$v";; \
		esac ; \
	done | sort
<|MERGE_RESOLUTION|>--- conflicted
+++ resolved
@@ -216,11 +216,8 @@
 	$(DIFF_OBJS)
 
 BUILTIN_OBJS = \
-<<<<<<< HEAD
-	builtin-log.o builtin-help.o builtin-count.o builtin-diff.o builtin-push.o
-=======
-	builtin-log.o builtin-help.o builtin-grep.o
->>>>>>> f6647519
+	builtin-log.o builtin-help.o builtin-count.o builtin-diff.o builtin-push.o \
+	builtin-grep.o
 
 GITLIBS = $(LIB_FILE) $(XDIFF_LIB)
 LIBS = $(GITLIBS) -lz
