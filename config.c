/*
 * GIT - The information manager from hell
 *
 * Copyright (C) Linus Torvalds, 2005
 * Copyright (C) Johannes Schindelin, 2005
 *
 */
#include "cache.h"
#include "config.h"
#include "repository.h"
#include "lockfile.h"
#include "exec_cmd.h"
#include "strbuf.h"
#include "quote.h"
#include "hashmap.h"
#include "string-list.h"
#include "utf8.h"
#include "dir.h"
#include "color.h"

struct config_source {
	struct config_source *prev;
	union {
		FILE *file;
		struct config_buf {
			const char *buf;
			size_t len;
			size_t pos;
		} buf;
	} u;
	enum config_origin_type origin_type;
	const char *name;
	const char *path;
	int die_on_error;
	int linenr;
	int eof;
	struct strbuf value;
	struct strbuf var;

	int (*do_fgetc)(struct config_source *c);
	int (*do_ungetc)(int c, struct config_source *conf);
	long (*do_ftell)(struct config_source *c);
};

/*
 * These variables record the "current" config source, which
 * can be accessed by parsing callbacks.
 *
 * The "cf" variable will be non-NULL only when we are actually parsing a real
 * config source (file, blob, cmdline, etc).
 *
 * The "current_config_kvi" variable will be non-NULL only when we are feeding
 * cached config from a configset into a callback.
 *
 * They should generally never be non-NULL at the same time. If they are both
 * NULL, then we aren't parsing anything (and depending on the function looking
 * at the variables, it's either a bug for it to be called in the first place,
 * or it's a function which can be reused for non-config purposes, and should
 * fall back to some sane behavior).
 */
static struct config_source *cf;
static struct key_value_info *current_config_kvi;

/*
 * Similar to the variables above, this gives access to the "scope" of the
 * current value (repo, global, etc). For cached values, it can be found via
 * the current_config_kvi as above. During parsing, the current value can be
 * found in this variable. It's not part of "cf" because it transcends a single
 * file (i.e., a file included from .git/config is still in "repo" scope).
 */
static enum config_scope current_parsing_scope;

static int core_compression_seen;
static int pack_compression_seen;
static int zlib_compression_seen;

static int config_file_fgetc(struct config_source *conf)
{
	return getc_unlocked(conf->u.file);
}

static int config_file_ungetc(int c, struct config_source *conf)
{
	return ungetc(c, conf->u.file);
}

static long config_file_ftell(struct config_source *conf)
{
	return ftell(conf->u.file);
}


static int config_buf_fgetc(struct config_source *conf)
{
	if (conf->u.buf.pos < conf->u.buf.len)
		return conf->u.buf.buf[conf->u.buf.pos++];

	return EOF;
}

static int config_buf_ungetc(int c, struct config_source *conf)
{
	if (conf->u.buf.pos > 0) {
		conf->u.buf.pos--;
		if (conf->u.buf.buf[conf->u.buf.pos] != c)
			die("BUG: config_buf can only ungetc the same character");
		return c;
	}

	return EOF;
}

static long config_buf_ftell(struct config_source *conf)
{
	return conf->u.buf.pos;
}

#define MAX_INCLUDE_DEPTH 10
static const char include_depth_advice[] =
"exceeded maximum include depth (%d) while including\n"
"	%s\n"
"from\n"
"	%s\n"
"Do you have circular includes?";
static int handle_path_include(const char *path, struct config_include_data *inc)
{
	int ret = 0;
	struct strbuf buf = STRBUF_INIT;
	char *expanded;

	if (!path)
		return config_error_nonbool("include.path");

	expanded = expand_user_path(path, 0);
	if (!expanded)
		return error("could not expand include path '%s'", path);
	path = expanded;

	/*
	 * Use an absolute path as-is, but interpret relative paths
	 * based on the including config file.
	 */
	if (!is_absolute_path(path)) {
		char *slash;

		if (!cf || !cf->path)
			return error("relative config includes must come from files");

		slash = find_last_dir_sep(cf->path);
		if (slash)
			strbuf_add(&buf, cf->path, slash - cf->path + 1);
		strbuf_addstr(&buf, path);
		path = buf.buf;
	}

	if (!access_or_die(path, R_OK, 0)) {
		if (++inc->depth > MAX_INCLUDE_DEPTH)
			die(include_depth_advice, MAX_INCLUDE_DEPTH, path,
			    !cf ? "<unknown>" :
			    cf->name ? cf->name :
			    "the command line");
		ret = git_config_from_file(git_config_include, path, inc);
		inc->depth--;
	}
	strbuf_release(&buf);
	free(expanded);
	return ret;
}

static int prepare_include_condition_pattern(struct strbuf *pat)
{
	struct strbuf path = STRBUF_INIT;
	char *expanded;
	int prefix = 0;

	expanded = expand_user_path(pat->buf, 1);
	if (expanded) {
		strbuf_reset(pat);
		strbuf_addstr(pat, expanded);
		free(expanded);
	}

	if (pat->buf[0] == '.' && is_dir_sep(pat->buf[1])) {
		const char *slash;

		if (!cf || !cf->path)
			return error(_("relative config include "
				       "conditionals must come from files"));

		strbuf_realpath(&path, cf->path, 1);
		slash = find_last_dir_sep(path.buf);
		if (!slash)
			die("BUG: how is this possible?");
		strbuf_splice(pat, 0, 1, path.buf, slash - path.buf);
		prefix = slash - path.buf + 1 /* slash */;
	} else if (!is_absolute_path(pat->buf))
		strbuf_insert(pat, 0, "**/", 3);

	if (pat->len && is_dir_sep(pat->buf[pat->len - 1]))
		strbuf_addstr(pat, "**");

	strbuf_release(&path);
	return prefix;
}

static int include_by_gitdir(const struct config_options *opts,
			     const char *cond, size_t cond_len, int icase)
{
	struct strbuf text = STRBUF_INIT;
	struct strbuf pattern = STRBUF_INIT;
	int ret = 0, prefix;
	const char *git_dir;
	int already_tried_absolute = 0;

	if (opts->git_dir)
		git_dir = opts->git_dir;
	else
		goto done;

	strbuf_realpath(&text, git_dir, 1);
	strbuf_add(&pattern, cond, cond_len);
	prefix = prepare_include_condition_pattern(&pattern);

again:
	if (prefix < 0)
		goto done;

	if (prefix > 0) {
		/*
		 * perform literal matching on the prefix part so that
		 * any wildcard character in it can't create side effects.
		 */
		if (text.len < prefix)
			goto done;
		if (!icase && strncmp(pattern.buf, text.buf, prefix))
			goto done;
		if (icase && strncasecmp(pattern.buf, text.buf, prefix))
			goto done;
	}

	ret = !wildmatch(pattern.buf + prefix, text.buf + prefix,
			 icase ? WM_CASEFOLD : 0);

	if (!ret && !already_tried_absolute) {
		/*
		 * We've tried e.g. matching gitdir:~/work, but if
		 * ~/work is a symlink to /mnt/storage/work
		 * strbuf_realpath() will expand it, so the rule won't
		 * match. Let's match against a
		 * strbuf_add_absolute_path() version of the path,
		 * which'll do the right thing
		 */
		strbuf_reset(&text);
		strbuf_add_absolute_path(&text, git_dir);
		already_tried_absolute = 1;
		goto again;
	}
done:
	strbuf_release(&pattern);
	strbuf_release(&text);
	return ret;
}

static int include_condition_is_true(const struct config_options *opts,
				     const char *cond, size_t cond_len)
{

	if (skip_prefix_mem(cond, cond_len, "gitdir:", &cond, &cond_len))
		return include_by_gitdir(opts, cond, cond_len, 0);
	else if (skip_prefix_mem(cond, cond_len, "gitdir/i:", &cond, &cond_len))
		return include_by_gitdir(opts, cond, cond_len, 1);

	/* unknown conditionals are always false */
	return 0;
}

int git_config_include(const char *var, const char *value, void *data)
{
	struct config_include_data *inc = data;
	const char *cond, *key;
	int cond_len;
	int ret;

	/*
	 * Pass along all values, including "include" directives; this makes it
	 * possible to query information on the includes themselves.
	 */
	ret = inc->fn(var, value, inc->data);
	if (ret < 0)
		return ret;

	if (!strcmp(var, "include.path"))
		ret = handle_path_include(value, inc);

	if (!parse_config_key(var, "includeif", &cond, &cond_len, &key) &&
	    (cond && include_condition_is_true(inc->opts, cond, cond_len)) &&
	    !strcmp(key, "path"))
		ret = handle_path_include(value, inc);

	return ret;
}

void git_config_push_parameter(const char *text)
{
	struct strbuf env = STRBUF_INIT;
	const char *old = getenv(CONFIG_DATA_ENVIRONMENT);
	if (old && *old) {
		strbuf_addstr(&env, old);
		strbuf_addch(&env, ' ');
	}
	sq_quote_buf(&env, text);
	setenv(CONFIG_DATA_ENVIRONMENT, env.buf, 1);
	strbuf_release(&env);
}

static inline int iskeychar(int c)
{
	return isalnum(c) || c == '-';
}

/*
 * Auxiliary function to sanity-check and split the key into the section
 * identifier and variable name.
 *
 * Returns 0 on success, -1 when there is an invalid character in the key and
 * -2 if there is no section name in the key.
 *
 * store_key - pointer to char* which will hold a copy of the key with
 *             lowercase section and variable name
 * baselen - pointer to int which will hold the length of the
 *           section + subsection part, can be NULL
 */
static int git_config_parse_key_1(const char *key, char **store_key, int *baselen_, int quiet)
{
	int i, dot, baselen;
	const char *last_dot = strrchr(key, '.');

	/*
	 * Since "key" actually contains the section name and the real
	 * key name separated by a dot, we have to know where the dot is.
	 */

	if (last_dot == NULL || last_dot == key) {
		if (!quiet)
			error("key does not contain a section: %s", key);
		return -CONFIG_NO_SECTION_OR_NAME;
	}

	if (!last_dot[1]) {
		if (!quiet)
			error("key does not contain variable name: %s", key);
		return -CONFIG_NO_SECTION_OR_NAME;
	}

	baselen = last_dot - key;
	if (baselen_)
		*baselen_ = baselen;

	/*
	 * Validate the key and while at it, lower case it for matching.
	 */
	if (store_key)
		*store_key = xmallocz(strlen(key));

	dot = 0;
	for (i = 0; key[i]; i++) {
		unsigned char c = key[i];
		if (c == '.')
			dot = 1;
		/* Leave the extended basename untouched.. */
		if (!dot || i > baselen) {
			if (!iskeychar(c) ||
			    (i == baselen + 1 && !isalpha(c))) {
				if (!quiet)
					error("invalid key: %s", key);
				goto out_free_ret_1;
			}
			c = tolower(c);
		} else if (c == '\n') {
			if (!quiet)
				error("invalid key (newline): %s", key);
			goto out_free_ret_1;
		}
		if (store_key)
			(*store_key)[i] = c;
	}

	return 0;

out_free_ret_1:
	if (store_key) {
		FREE_AND_NULL(*store_key);
	}
	return -CONFIG_INVALID_KEY;
}

int git_config_parse_key(const char *key, char **store_key, int *baselen)
{
	return git_config_parse_key_1(key, store_key, baselen, 0);
}

int git_config_key_is_valid(const char *key)
{
	return !git_config_parse_key_1(key, NULL, NULL, 1);
}

int git_config_parse_parameter(const char *text,
			       config_fn_t fn, void *data)
{
	const char *value;
	char *canonical_name;
	struct strbuf **pair;
	int ret;

	pair = strbuf_split_str(text, '=', 2);
	if (!pair[0])
		return error("bogus config parameter: %s", text);

	if (pair[0]->len && pair[0]->buf[pair[0]->len - 1] == '=') {
		strbuf_setlen(pair[0], pair[0]->len - 1);
		value = pair[1] ? pair[1]->buf : "";
	} else {
		value = NULL;
	}

	strbuf_trim(pair[0]);
	if (!pair[0]->len) {
		strbuf_list_free(pair);
		return error("bogus config parameter: %s", text);
	}

	if (git_config_parse_key(pair[0]->buf, &canonical_name, NULL)) {
		ret = -1;
	} else {
		ret = (fn(canonical_name, value, data) < 0) ? -1 : 0;
		free(canonical_name);
	}
	strbuf_list_free(pair);
	return ret;
}

int git_config_from_parameters(config_fn_t fn, void *data)
{
	const char *env = getenv(CONFIG_DATA_ENVIRONMENT);
	int ret = 0;
	char *envw;
	const char **argv = NULL;
	int nr = 0, alloc = 0;
	int i;
	struct config_source source;

	if (!env)
		return 0;

	memset(&source, 0, sizeof(source));
	source.prev = cf;
	source.origin_type = CONFIG_ORIGIN_CMDLINE;
	cf = &source;

	/* sq_dequote will write over it */
	envw = xstrdup(env);

	if (sq_dequote_to_argv(envw, &argv, &nr, &alloc) < 0) {
		ret = error("bogus format in " CONFIG_DATA_ENVIRONMENT);
		goto out;
	}

	for (i = 0; i < nr; i++) {
		if (git_config_parse_parameter(argv[i], fn, data) < 0) {
			ret = -1;
			goto out;
		}
	}

out:
	free(argv);
	free(envw);
	cf = source.prev;
	return ret;
}

static int get_next_char(void)
{
	int c = cf->do_fgetc(cf);

	if (c == '\r') {
		/* DOS like systems */
		c = cf->do_fgetc(cf);
		if (c != '\n') {
			if (c != EOF)
				cf->do_ungetc(c, cf);
			c = '\r';
		}
	}
	if (c == '\n')
		cf->linenr++;
	if (c == EOF) {
		cf->eof = 1;
		cf->linenr++;
		c = '\n';
	}
	return c;
}

static char *parse_value(void)
{
	int quote = 0, comment = 0, space = 0;

	strbuf_reset(&cf->value);
	for (;;) {
		int c = get_next_char();
		if (c == '\n') {
			if (quote) {
				cf->linenr--;
				return NULL;
			}
			return cf->value.buf;
		}
		if (comment)
			continue;
		if (isspace(c) && !quote) {
			if (cf->value.len)
				space++;
			continue;
		}
		if (!quote) {
			if (c == ';' || c == '#') {
				comment = 1;
				continue;
			}
		}
		for (; space; space--)
			strbuf_addch(&cf->value, ' ');
		if (c == '\\') {
			c = get_next_char();
			switch (c) {
			case '\n':
				continue;
			case 't':
				c = '\t';
				break;
			case 'b':
				c = '\b';
				break;
			case 'n':
				c = '\n';
				break;
			/* Some characters escape as themselves */
			case '\\': case '"':
				break;
			/* Reject unknown escape sequences */
			default:
				return NULL;
			}
			strbuf_addch(&cf->value, c);
			continue;
		}
		if (c == '"') {
			quote = 1-quote;
			continue;
		}
		strbuf_addch(&cf->value, c);
	}
}

static int get_value(config_fn_t fn, void *data, struct strbuf *name)
{
	int c;
	char *value;
	int ret;

	/* Get the full name */
	for (;;) {
		c = get_next_char();
		if (cf->eof)
			break;
		if (!iskeychar(c))
			break;
		strbuf_addch(name, tolower(c));
	}

	while (c == ' ' || c == '\t')
		c = get_next_char();

	value = NULL;
	if (c != '\n') {
		if (c != '=')
			return -1;
		value = parse_value();
		if (!value)
			return -1;
	}
	/*
	 * We already consumed the \n, but we need linenr to point to
	 * the line we just parsed during the call to fn to get
	 * accurate line number in error messages.
	 */
	cf->linenr--;
	ret = fn(name->buf, value, data);
	if (ret >= 0)
		cf->linenr++;
	return ret;
}

static int get_extended_base_var(struct strbuf *name, int c)
{
	do {
		if (c == '\n')
			goto error_incomplete_line;
		c = get_next_char();
	} while (isspace(c));

	/* We require the format to be '[base "extension"]' */
	if (c != '"')
		return -1;
	strbuf_addch(name, '.');

	for (;;) {
		int c = get_next_char();
		if (c == '\n')
			goto error_incomplete_line;
		if (c == '"')
			break;
		if (c == '\\') {
			c = get_next_char();
			if (c == '\n')
				goto error_incomplete_line;
		}
		strbuf_addch(name, c);
	}

	/* Final ']' */
	if (get_next_char() != ']')
		return -1;
	return 0;
error_incomplete_line:
	cf->linenr--;
	return -1;
}

static int get_base_var(struct strbuf *name)
{
	for (;;) {
		int c = get_next_char();
		if (cf->eof)
			return -1;
		if (c == ']')
			return 0;
		if (isspace(c))
			return get_extended_base_var(name, c);
		if (!iskeychar(c) && c != '.')
			return -1;
		strbuf_addch(name, tolower(c));
	}
}

static int git_parse_source(config_fn_t fn, void *data)
{
	int comment = 0;
	int baselen = 0;
	struct strbuf *var = &cf->var;
	int error_return = 0;
	char *error_msg = NULL;

	/* U+FEFF Byte Order Mark in UTF8 */
	const char *bomptr = utf8_bom;

	for (;;) {
		int c = get_next_char();
		if (bomptr && *bomptr) {
			/* We are at the file beginning; skip UTF8-encoded BOM
			 * if present. Sane editors won't put this in on their
			 * own, but e.g. Windows Notepad will do it happily. */
			if (c == (*bomptr & 0377)) {
				bomptr++;
				continue;
			} else {
				/* Do not tolerate partial BOM. */
				if (bomptr != utf8_bom)
					break;
				/* No BOM at file beginning. Cool. */
				bomptr = NULL;
			}
		}
		if (c == '\n') {
			if (cf->eof)
				return 0;
			comment = 0;
			continue;
		}
		if (comment || isspace(c))
			continue;
		if (c == '#' || c == ';') {
			comment = 1;
			continue;
		}
		if (c == '[') {
			/* Reset prior to determining a new stem */
			strbuf_reset(var);
			if (get_base_var(var) < 0 || var->len < 1)
				break;
			strbuf_addch(var, '.');
			baselen = var->len;
			continue;
		}
		if (!isalpha(c))
			break;
		/*
		 * Truncate the var name back to the section header
		 * stem prior to grabbing the suffix part of the name
		 * and the value.
		 */
		strbuf_setlen(var, baselen);
		strbuf_addch(var, tolower(c));
		if (get_value(fn, data, var) < 0)
			break;
	}

	switch (cf->origin_type) {
	case CONFIG_ORIGIN_BLOB:
		error_msg = xstrfmt(_("bad config line %d in blob %s"),
				      cf->linenr, cf->name);
		break;
	case CONFIG_ORIGIN_FILE:
		error_msg = xstrfmt(_("bad config line %d in file %s"),
				      cf->linenr, cf->name);
		break;
	case CONFIG_ORIGIN_STDIN:
		error_msg = xstrfmt(_("bad config line %d in standard input"),
				      cf->linenr);
		break;
	case CONFIG_ORIGIN_SUBMODULE_BLOB:
		error_msg = xstrfmt(_("bad config line %d in submodule-blob %s"),
				       cf->linenr, cf->name);
		break;
	case CONFIG_ORIGIN_CMDLINE:
		error_msg = xstrfmt(_("bad config line %d in command line %s"),
				       cf->linenr, cf->name);
		break;
	default:
		error_msg = xstrfmt(_("bad config line %d in %s"),
				      cf->linenr, cf->name);
	}

	if (cf->die_on_error)
		die("%s", error_msg);
	else
		error_return = error("%s", error_msg);

	free(error_msg);
	return error_return;
}

static int parse_unit_factor(const char *end, uintmax_t *val)
{
	if (!*end)
		return 1;
	else if (!strcasecmp(end, "k")) {
		*val *= 1024;
		return 1;
	}
	else if (!strcasecmp(end, "m")) {
		*val *= 1024 * 1024;
		return 1;
	}
	else if (!strcasecmp(end, "g")) {
		*val *= 1024 * 1024 * 1024;
		return 1;
	}
	return 0;
}

static int git_parse_signed(const char *value, intmax_t *ret, intmax_t max)
{
	if (value && *value) {
		char *end;
		intmax_t val;
		uintmax_t uval;
		uintmax_t factor = 1;

		errno = 0;
		val = strtoimax(value, &end, 0);
		if (errno == ERANGE)
			return 0;
		if (!parse_unit_factor(end, &factor)) {
			errno = EINVAL;
			return 0;
		}
		uval = labs(val);
		uval *= factor;
		if (uval > max || labs(val) > uval) {
			errno = ERANGE;
			return 0;
		}
		val *= factor;
		*ret = val;
		return 1;
	}
	errno = EINVAL;
	return 0;
}

static int git_parse_unsigned(const char *value, uintmax_t *ret, uintmax_t max)
{
	if (value && *value) {
		char *end;
		uintmax_t val;
		uintmax_t oldval;

		errno = 0;
		val = strtoumax(value, &end, 0);
		if (errno == ERANGE)
			return 0;
		oldval = val;
		if (!parse_unit_factor(end, &val)) {
			errno = EINVAL;
			return 0;
		}
		if (val > max || oldval > val) {
			errno = ERANGE;
			return 0;
		}
		*ret = val;
		return 1;
	}
	errno = EINVAL;
	return 0;
}

static int git_parse_int(const char *value, int *ret)
{
	intmax_t tmp;
	if (!git_parse_signed(value, &tmp, maximum_signed_value_of_type(int)))
		return 0;
	*ret = tmp;
	return 1;
}

static int git_parse_int64(const char *value, int64_t *ret)
{
	intmax_t tmp;
	if (!git_parse_signed(value, &tmp, maximum_signed_value_of_type(int64_t)))
		return 0;
	*ret = tmp;
	return 1;
}

int git_parse_ulong(const char *value, unsigned long *ret)
{
	uintmax_t tmp;
	if (!git_parse_unsigned(value, &tmp, maximum_unsigned_value_of_type(long)))
		return 0;
	*ret = tmp;
	return 1;
}

static int git_parse_ssize_t(const char *value, ssize_t *ret)
{
	intmax_t tmp;
	if (!git_parse_signed(value, &tmp, maximum_signed_value_of_type(ssize_t)))
		return 0;
	*ret = tmp;
	return 1;
}

NORETURN
static void die_bad_number(const char *name, const char *value)
{
	const char * error_type = (errno == ERANGE)? _("out of range"):_("invalid unit");

	if (!value)
		value = "";

	if (!(cf && cf->name))
		die(_("bad numeric config value '%s' for '%s': %s"),
		    value, name, error_type);

	switch (cf->origin_type) {
	case CONFIG_ORIGIN_BLOB:
		die(_("bad numeric config value '%s' for '%s' in blob %s: %s"),
		    value, name, cf->name, error_type);
	case CONFIG_ORIGIN_FILE:
		die(_("bad numeric config value '%s' for '%s' in file %s: %s"),
		    value, name, cf->name, error_type);
	case CONFIG_ORIGIN_STDIN:
		die(_("bad numeric config value '%s' for '%s' in standard input: %s"),
		    value, name, error_type);
	case CONFIG_ORIGIN_SUBMODULE_BLOB:
		die(_("bad numeric config value '%s' for '%s' in submodule-blob %s: %s"),
		    value, name, cf->name, error_type);
	case CONFIG_ORIGIN_CMDLINE:
		die(_("bad numeric config value '%s' for '%s' in command line %s: %s"),
		    value, name, cf->name, error_type);
	default:
		die(_("bad numeric config value '%s' for '%s' in %s: %s"),
		    value, name, cf->name, error_type);
	}
}

int git_config_int(const char *name, const char *value)
{
	int ret;
	if (!git_parse_int(value, &ret))
		die_bad_number(name, value);
	return ret;
}

int64_t git_config_int64(const char *name, const char *value)
{
	int64_t ret;
	if (!git_parse_int64(value, &ret))
		die_bad_number(name, value);
	return ret;
}

unsigned long git_config_ulong(const char *name, const char *value)
{
	unsigned long ret;
	if (!git_parse_ulong(value, &ret))
		die_bad_number(name, value);
	return ret;
}

ssize_t git_config_ssize_t(const char *name, const char *value)
{
	ssize_t ret;
	if (!git_parse_ssize_t(value, &ret))
		die_bad_number(name, value);
	return ret;
}

static int git_parse_maybe_bool_text(const char *value)
{
	if (!value)
		return 1;
	if (!*value)
		return 0;
	if (!strcasecmp(value, "true")
	    || !strcasecmp(value, "yes")
	    || !strcasecmp(value, "on"))
		return 1;
	if (!strcasecmp(value, "false")
	    || !strcasecmp(value, "no")
	    || !strcasecmp(value, "off"))
		return 0;
	return -1;
}

int git_parse_maybe_bool(const char *value)
{
	int v = git_parse_maybe_bool_text(value);
	if (0 <= v)
		return v;
	if (git_parse_int(value, &v))
		return !!v;
	return -1;
}

int git_config_bool_or_int(const char *name, const char *value, int *is_bool)
{
	int v = git_parse_maybe_bool_text(value);
	if (0 <= v) {
		*is_bool = 1;
		return v;
	}
	*is_bool = 0;
	return git_config_int(name, value);
}

int git_config_bool(const char *name, const char *value)
{
	int discard;
	return !!git_config_bool_or_int(name, value, &discard);
}

int git_config_string(const char **dest, const char *var, const char *value)
{
	if (!value)
		return config_error_nonbool(var);
	*dest = xstrdup(value);
	return 0;
}

int git_config_pathname(const char **dest, const char *var, const char *value)
{
	if (!value)
		return config_error_nonbool(var);
	*dest = expand_user_path(value, 0);
	if (!*dest)
		die(_("failed to expand user dir in: '%s'"), value);
	return 0;
}

static int git_default_core_config(const char *var, const char *value)
{
	/* This needs a better name */
	if (!strcmp(var, "core.filemode")) {
		trust_executable_bit = git_config_bool(var, value);
		return 0;
	}
	if (!strcmp(var, "core.trustctime")) {
		trust_ctime = git_config_bool(var, value);
		return 0;
	}
	if (!strcmp(var, "core.checkstat")) {
		if (!strcasecmp(value, "default"))
			check_stat = 1;
		else if (!strcasecmp(value, "minimal"))
			check_stat = 0;
	}

	if (!strcmp(var, "core.quotepath")) {
		quote_path_fully = git_config_bool(var, value);
		return 0;
	}

	if (!strcmp(var, "core.symlinks")) {
		has_symlinks = git_config_bool(var, value);
		return 0;
	}

	if (!strcmp(var, "core.ignorecase")) {
		ignore_case = git_config_bool(var, value);
		return 0;
	}

	if (!strcmp(var, "core.attributesfile"))
		return git_config_pathname(&git_attributes_file, var, value);

	if (!strcmp(var, "core.hookspath"))
		return git_config_pathname(&git_hooks_path, var, value);

	if (!strcmp(var, "core.bare")) {
		is_bare_repository_cfg = git_config_bool(var, value);
		return 0;
	}

	if (!strcmp(var, "core.ignorestat")) {
		assume_unchanged = git_config_bool(var, value);
		return 0;
	}

	if (!strcmp(var, "core.prefersymlinkrefs")) {
		prefer_symlink_refs = git_config_bool(var, value);
		return 0;
	}

	if (!strcmp(var, "core.logallrefupdates")) {
		if (value && !strcasecmp(value, "always"))
			log_all_ref_updates = LOG_REFS_ALWAYS;
		else if (git_config_bool(var, value))
			log_all_ref_updates = LOG_REFS_NORMAL;
		else
			log_all_ref_updates = LOG_REFS_NONE;
		return 0;
	}

	if (!strcmp(var, "core.warnambiguousrefs")) {
		warn_ambiguous_refs = git_config_bool(var, value);
		return 0;
	}

	if (!strcmp(var, "core.abbrev")) {
		if (!value)
			return config_error_nonbool(var);
		if (!strcasecmp(value, "auto"))
			default_abbrev = -1;
		else {
			int abbrev = git_config_int(var, value);
			if (abbrev < minimum_abbrev || abbrev > 40)
				return error("abbrev length out of range: %d", abbrev);
			default_abbrev = abbrev;
		}
		return 0;
	}

	if (!strcmp(var, "core.disambiguate"))
		return set_disambiguate_hint_config(var, value);

	if (!strcmp(var, "core.loosecompression")) {
		int level = git_config_int(var, value);
		if (level == -1)
			level = Z_DEFAULT_COMPRESSION;
		else if (level < 0 || level > Z_BEST_COMPRESSION)
			die(_("bad zlib compression level %d"), level);
		zlib_compression_level = level;
		zlib_compression_seen = 1;
		return 0;
	}

	if (!strcmp(var, "core.compression")) {
		int level = git_config_int(var, value);
		if (level == -1)
			level = Z_DEFAULT_COMPRESSION;
		else if (level < 0 || level > Z_BEST_COMPRESSION)
			die(_("bad zlib compression level %d"), level);
		core_compression_level = level;
		core_compression_seen = 1;
		if (!zlib_compression_seen)
			zlib_compression_level = level;
		if (!pack_compression_seen)
			pack_compression_level = level;
		return 0;
	}

	if (!strcmp(var, "core.packedgitwindowsize")) {
		int pgsz_x2 = getpagesize() * 2;
		packed_git_window_size = git_config_ulong(var, value);

		/* This value must be multiple of (pagesize * 2) */
		packed_git_window_size /= pgsz_x2;
		if (packed_git_window_size < 1)
			packed_git_window_size = 1;
		packed_git_window_size *= pgsz_x2;
		return 0;
	}

	if (!strcmp(var, "core.bigfilethreshold")) {
		big_file_threshold = git_config_ulong(var, value);
		return 0;
	}

	if (!strcmp(var, "core.packedgitlimit")) {
		packed_git_limit = git_config_ulong(var, value);
		return 0;
	}

	if (!strcmp(var, "core.deltabasecachelimit")) {
		delta_base_cache_limit = git_config_ulong(var, value);
		return 0;
	}

	if (!strcmp(var, "core.autocrlf")) {
		if (value && !strcasecmp(value, "input")) {
			auto_crlf = AUTO_CRLF_INPUT;
			return 0;
		}
		auto_crlf = git_config_bool(var, value);
		return 0;
	}

	if (!strcmp(var, "core.safecrlf")) {
		if (value && !strcasecmp(value, "warn")) {
			safe_crlf = SAFE_CRLF_WARN;
			return 0;
		}
		safe_crlf = git_config_bool(var, value);
		return 0;
	}

	if (!strcmp(var, "core.eol")) {
		if (value && !strcasecmp(value, "lf"))
			core_eol = EOL_LF;
		else if (value && !strcasecmp(value, "crlf"))
			core_eol = EOL_CRLF;
		else if (value && !strcasecmp(value, "native"))
			core_eol = EOL_NATIVE;
		else
			core_eol = EOL_UNSET;
		return 0;
	}

	if (!strcmp(var, "core.notesref")) {
		notes_ref_name = xstrdup(value);
		return 0;
	}

	if (!strcmp(var, "core.editor"))
		return git_config_string(&editor_program, var, value);

	if (!strcmp(var, "core.commentchar")) {
		if (!value)
			return config_error_nonbool(var);
		else if (!strcasecmp(value, "auto"))
			auto_comment_line_char = 1;
		else if (value[0] && !value[1]) {
			comment_line_char = value[0];
			auto_comment_line_char = 0;
		} else
			return error("core.commentChar should only be one character");
		return 0;
	}

	if (!strcmp(var, "core.askpass"))
		return git_config_string(&askpass_program, var, value);

	if (!strcmp(var, "core.excludesfile"))
		return git_config_pathname(&excludes_file, var, value);

	if (!strcmp(var, "core.whitespace")) {
		if (!value)
			return config_error_nonbool(var);
		whitespace_rule_cfg = parse_whitespace_rule(value);
		return 0;
	}

	if (!strcmp(var, "core.fsyncobjectfiles")) {
		fsync_object_files = git_config_bool(var, value);
		return 0;
	}

	if (!strcmp(var, "core.preloadindex")) {
		core_preload_index = git_config_bool(var, value);
		return 0;
	}

	if (!strcmp(var, "core.createobject")) {
		if (!strcmp(value, "rename"))
			object_creation_mode = OBJECT_CREATION_USES_RENAMES;
		else if (!strcmp(value, "link"))
			object_creation_mode = OBJECT_CREATION_USES_HARDLINKS;
		else
			die(_("invalid mode for object creation: %s"), value);
		return 0;
	}

	if (!strcmp(var, "core.sparsecheckout")) {
		core_apply_sparse_checkout = git_config_bool(var, value);
		return 0;
	}

	if (!strcmp(var, "core.precomposeunicode")) {
		precomposed_unicode = git_config_bool(var, value);
		return 0;
	}

	if (!strcmp(var, "core.protecthfs")) {
		protect_hfs = git_config_bool(var, value);
		return 0;
	}

	if (!strcmp(var, "core.protectntfs")) {
		protect_ntfs = git_config_bool(var, value);
		return 0;
	}

	if (!strcmp(var, "core.hidedotfiles")) {
		if (value && !strcasecmp(value, "dotgitonly"))
			hide_dotfiles = HIDE_DOTFILES_DOTGITONLY;
		else
			hide_dotfiles = git_config_bool(var, value);
		return 0;
	}

	/* Add other config variables here and to Documentation/config.txt. */
	return 0;
}

static int git_default_i18n_config(const char *var, const char *value)
{
	if (!strcmp(var, "i18n.commitencoding"))
		return git_config_string(&git_commit_encoding, var, value);

	if (!strcmp(var, "i18n.logoutputencoding"))
		return git_config_string(&git_log_output_encoding, var, value);

	/* Add other config variables here and to Documentation/config.txt. */
	return 0;
}

static int git_default_branch_config(const char *var, const char *value)
{
	if (!strcmp(var, "branch.autosetupmerge")) {
		if (value && !strcasecmp(value, "always")) {
			git_branch_track = BRANCH_TRACK_ALWAYS;
			return 0;
		}
		git_branch_track = git_config_bool(var, value);
		return 0;
	}
	if (!strcmp(var, "branch.autosetuprebase")) {
		if (!value)
			return config_error_nonbool(var);
		else if (!strcmp(value, "never"))
			autorebase = AUTOREBASE_NEVER;
		else if (!strcmp(value, "local"))
			autorebase = AUTOREBASE_LOCAL;
		else if (!strcmp(value, "remote"))
			autorebase = AUTOREBASE_REMOTE;
		else if (!strcmp(value, "always"))
			autorebase = AUTOREBASE_ALWAYS;
		else
			return error("malformed value for %s", var);
		return 0;
	}

	/* Add other config variables here and to Documentation/config.txt. */
	return 0;
}

static int git_default_push_config(const char *var, const char *value)
{
	if (!strcmp(var, "push.default")) {
		if (!value)
			return config_error_nonbool(var);
		else if (!strcmp(value, "nothing"))
			push_default = PUSH_DEFAULT_NOTHING;
		else if (!strcmp(value, "matching"))
			push_default = PUSH_DEFAULT_MATCHING;
		else if (!strcmp(value, "simple"))
			push_default = PUSH_DEFAULT_SIMPLE;
		else if (!strcmp(value, "upstream"))
			push_default = PUSH_DEFAULT_UPSTREAM;
		else if (!strcmp(value, "tracking")) /* deprecated */
			push_default = PUSH_DEFAULT_UPSTREAM;
		else if (!strcmp(value, "current"))
			push_default = PUSH_DEFAULT_CURRENT;
		else {
			error("malformed value for %s: %s", var, value);
			return error("Must be one of nothing, matching, simple, "
				     "upstream or current.");
		}
		return 0;
	}

	/* Add other config variables here and to Documentation/config.txt. */
	return 0;
}

static int git_default_mailmap_config(const char *var, const char *value)
{
	if (!strcmp(var, "mailmap.file"))
		return git_config_pathname(&git_mailmap_file, var, value);
	if (!strcmp(var, "mailmap.blob"))
		return git_config_string(&git_mailmap_blob, var, value);

	/* Add other config variables here and to Documentation/config.txt. */
	return 0;
}

int git_default_config(const char *var, const char *value, void *dummy)
{
	if (starts_with(var, "core."))
		return git_default_core_config(var, value);

	if (starts_with(var, "user."))
		return git_ident_config(var, value, dummy);

	if (starts_with(var, "i18n."))
		return git_default_i18n_config(var, value);

	if (starts_with(var, "branch."))
		return git_default_branch_config(var, value);

	if (starts_with(var, "push."))
		return git_default_push_config(var, value);

	if (starts_with(var, "mailmap."))
		return git_default_mailmap_config(var, value);

	if (starts_with(var, "advice."))
		return git_default_advice_config(var, value);

	if (git_color_config(var, value, dummy) < 0)
		return -1;

	if (!strcmp(var, "pager.color") || !strcmp(var, "color.pager")) {
		pager_use_color = git_config_bool(var,value);
		return 0;
	}

	if (!strcmp(var, "pack.packsizelimit")) {
		pack_size_limit_cfg = git_config_ulong(var, value);
		return 0;
	}

	if (!strcmp(var, "pack.compression")) {
		int level = git_config_int(var, value);
		if (level == -1)
			level = Z_DEFAULT_COMPRESSION;
		else if (level < 0 || level > Z_BEST_COMPRESSION)
			die(_("bad pack compression level %d"), level);
		pack_compression_level = level;
		pack_compression_seen = 1;
		return 0;
	}

	/* Add other config variables here and to Documentation/config.txt. */
	return 0;
}

/*
 * All source specific fields in the union, die_on_error, name and the callbacks
 * fgetc, ungetc, ftell of top need to be initialized before calling
 * this function.
 */
static int do_config_from(struct config_source *top, config_fn_t fn, void *data)
{
	int ret;

	/* push config-file parsing state stack */
	top->prev = cf;
	top->linenr = 1;
	top->eof = 0;
	strbuf_init(&top->value, 1024);
	strbuf_init(&top->var, 1024);
	cf = top;

	ret = git_parse_source(fn, data);

	/* pop config-file parsing state stack */
	strbuf_release(&top->value);
	strbuf_release(&top->var);
	cf = top->prev;

	return ret;
}

static int do_config_from_file(config_fn_t fn,
		const enum config_origin_type origin_type,
		const char *name, const char *path, FILE *f,
		void *data)
{
	struct config_source top;

	top.u.file = f;
	top.origin_type = origin_type;
	top.name = name;
	top.path = path;
	top.die_on_error = 1;
	top.do_fgetc = config_file_fgetc;
	top.do_ungetc = config_file_ungetc;
	top.do_ftell = config_file_ftell;

	return do_config_from(&top, fn, data);
}

static int git_config_from_stdin(config_fn_t fn, void *data)
{
	return do_config_from_file(fn, CONFIG_ORIGIN_STDIN, "", NULL, stdin, data);
}

int git_config_from_file(config_fn_t fn, const char *filename, void *data)
{
	int ret = -1;
	FILE *f;

	f = fopen_or_warn(filename, "r");
	if (f) {
		flockfile(f);
		ret = do_config_from_file(fn, CONFIG_ORIGIN_FILE, filename, filename, f, data);
		funlockfile(f);
		fclose(f);
	}
	return ret;
}

int git_config_from_mem(config_fn_t fn, const enum config_origin_type origin_type,
			const char *name, const char *buf, size_t len, void *data)
{
	struct config_source top;

	top.u.buf.buf = buf;
	top.u.buf.len = len;
	top.u.buf.pos = 0;
	top.origin_type = origin_type;
	top.name = name;
	top.path = NULL;
	top.die_on_error = 0;
	top.do_fgetc = config_buf_fgetc;
	top.do_ungetc = config_buf_ungetc;
	top.do_ftell = config_buf_ftell;

	return do_config_from(&top, fn, data);
}

int git_config_from_blob_oid(config_fn_t fn,
			      const char *name,
			      const struct object_id *oid,
			      void *data)
{
	enum object_type type;
	char *buf;
	unsigned long size;
	int ret;

	buf = read_sha1_file(oid->hash, &type, &size);
	if (!buf)
		return error("unable to load config blob object '%s'", name);
	if (type != OBJ_BLOB) {
		free(buf);
		return error("reference '%s' does not point to a blob", name);
	}

	ret = git_config_from_mem(fn, CONFIG_ORIGIN_BLOB, name, buf, size, data);
	free(buf);

	return ret;
}

static int git_config_from_blob_ref(config_fn_t fn,
				    const char *name,
				    void *data)
{
	struct object_id oid;

	if (get_oid(name, &oid) < 0)
		return error("unable to resolve config blob '%s'", name);
	return git_config_from_blob_oid(fn, name, &oid, data);
}

const char *git_etc_gitconfig(void)
{
	static const char *system_wide;
	if (!system_wide)
		system_wide = system_path(ETC_GITCONFIG);
	return system_wide;
}

/*
 * Parse environment variable 'k' as a boolean (in various
 * possible spellings); if missing, use the default value 'def'.
 */
int git_env_bool(const char *k, int def)
{
	const char *v = getenv(k);
	return v ? git_config_bool(k, v) : def;
}

/*
 * Parse environment variable 'k' as ulong with possibly a unit
 * suffix; if missing, use the default value 'val'.
 */
unsigned long git_env_ulong(const char *k, unsigned long val)
{
	const char *v = getenv(k);
	if (v && !git_parse_ulong(v, &val))
		die("failed to parse %s", k);
	return val;
}

int git_config_system(void)
{
	return !git_env_bool("GIT_CONFIG_NOSYSTEM", 0);
}

static int do_git_config_sequence(const struct config_options *opts,
				  config_fn_t fn, void *data)
{
	int ret = 0;
	char *xdg_config = xdg_config_home("config");
	char *user_config = expand_user_path("~/.gitconfig", 0);
	char *repo_config;

	if (opts->commondir)
		repo_config = mkpathdup("%s/config", opts->commondir);
	else
		repo_config = NULL;

	current_parsing_scope = CONFIG_SCOPE_SYSTEM;
	if (git_config_system() && !access_or_die(git_etc_gitconfig(), R_OK, 0))
		ret += git_config_from_file(fn, git_etc_gitconfig(),
					    data);

	current_parsing_scope = CONFIG_SCOPE_GLOBAL;
	if (xdg_config && !access_or_die(xdg_config, R_OK, ACCESS_EACCES_OK))
		ret += git_config_from_file(fn, xdg_config, data);

	if (user_config && !access_or_die(user_config, R_OK, ACCESS_EACCES_OK))
		ret += git_config_from_file(fn, user_config, data);

	current_parsing_scope = CONFIG_SCOPE_REPO;
	if (repo_config && !access_or_die(repo_config, R_OK, 0))
		ret += git_config_from_file(fn, repo_config, data);

	current_parsing_scope = CONFIG_SCOPE_CMDLINE;
	if (git_config_from_parameters(fn, data) < 0)
		die(_("unable to parse command-line config"));

	current_parsing_scope = CONFIG_SCOPE_UNKNOWN;
	free(xdg_config);
	free(user_config);
	free(repo_config);
	return ret;
}

int config_with_options(config_fn_t fn, void *data,
			struct git_config_source *config_source,
			const struct config_options *opts)
{
	struct config_include_data inc = CONFIG_INCLUDE_INIT;

	if (opts->respect_includes) {
		inc.fn = fn;
		inc.data = data;
		inc.opts = opts;
		fn = git_config_include;
		data = &inc;
	}

	/*
	 * If we have a specific filename, use it. Otherwise, follow the
	 * regular lookup sequence.
	 */
	if (config_source && config_source->use_stdin)
		return git_config_from_stdin(fn, data);
	else if (config_source && config_source->file)
		return git_config_from_file(fn, config_source->file, data);
	else if (config_source && config_source->blob)
		return git_config_from_blob_ref(fn, config_source->blob, data);

	return do_git_config_sequence(opts, fn, data);
}

static void configset_iter(struct config_set *cs, config_fn_t fn, void *data)
{
	int i, value_index;
	struct string_list *values;
	struct config_set_element *entry;
	struct configset_list *list = &cs->list;

	for (i = 0; i < list->nr; i++) {
		entry = list->items[i].e;
		value_index = list->items[i].value_index;
		values = &entry->value_list;

		current_config_kvi = values->items[value_index].util;

		if (fn(entry->key, values->items[value_index].string, data) < 0)
			git_die_config_linenr(entry->key,
					      current_config_kvi->filename,
					      current_config_kvi->linenr);

		current_config_kvi = NULL;
	}
}

void read_early_config(config_fn_t cb, void *data)
{
	struct config_options opts = {0};
	struct strbuf commondir = STRBUF_INIT;
	struct strbuf gitdir = STRBUF_INIT;

	opts.respect_includes = 1;

	if (have_git_dir()) {
		opts.commondir = get_git_common_dir();
		opts.git_dir = get_git_dir();
	/*
	 * When setup_git_directory() was not yet asked to discover the
	 * GIT_DIR, we ask discover_git_directory() to figure out whether there
	 * is any repository config we should use (but unlike
	 * setup_git_directory_gently(), no global state is changed, most
	 * notably, the current working directory is still the same after the
	 * call).
	 */
	} else if (!discover_git_directory(&commondir, &gitdir)) {
		opts.commondir = commondir.buf;
		opts.git_dir = gitdir.buf;
	}

	config_with_options(cb, data, NULL, &opts);

	strbuf_release(&commondir);
	strbuf_release(&gitdir);
}

static struct config_set_element *configset_find_element(struct config_set *cs, const char *key)
{
	struct config_set_element k;
	struct config_set_element *found_entry;
	char *normalized_key;
	/*
	 * `key` may come from the user, so normalize it before using it
	 * for querying entries from the hashmap.
	 */
	if (git_config_parse_key(key, &normalized_key, NULL))
		return NULL;

	hashmap_entry_init(&k, strhash(normalized_key));
	k.key = normalized_key;
	found_entry = hashmap_get(&cs->config_hash, &k, NULL);
	free(normalized_key);
	return found_entry;
}

static int configset_add_value(struct config_set *cs, const char *key, const char *value)
{
	struct config_set_element *e;
	struct string_list_item *si;
	struct configset_list_item *l_item;
	struct key_value_info *kv_info = xmalloc(sizeof(*kv_info));

	e = configset_find_element(cs, key);
	/*
	 * Since the keys are being fed by git_config*() callback mechanism, they
	 * are already normalized. So simply add them without any further munging.
	 */
	if (!e) {
		e = xmalloc(sizeof(*e));
		hashmap_entry_init(e, strhash(key));
		e->key = xstrdup(key);
		string_list_init(&e->value_list, 1);
		hashmap_add(&cs->config_hash, e);
	}
	si = string_list_append_nodup(&e->value_list, xstrdup_or_null(value));

	ALLOC_GROW(cs->list.items, cs->list.nr + 1, cs->list.alloc);
	l_item = &cs->list.items[cs->list.nr++];
	l_item->e = e;
	l_item->value_index = e->value_list.nr - 1;

	if (!cf)
		die("BUG: configset_add_value has no source");
	if (cf->name) {
		kv_info->filename = strintern(cf->name);
		kv_info->linenr = cf->linenr;
		kv_info->origin_type = cf->origin_type;
	} else {
		/* for values read from `git_config_from_parameters()` */
		kv_info->filename = NULL;
		kv_info->linenr = -1;
		kv_info->origin_type = CONFIG_ORIGIN_CMDLINE;
	}
	kv_info->scope = current_parsing_scope;
	si->util = kv_info;

	return 0;
}

static int config_set_element_cmp(const void *unused_cmp_data,
				  const void *entry,
				  const void *entry_or_key,
				  const void *unused_keydata)
{
	const struct config_set_element *e1 = entry;
	const struct config_set_element *e2 = entry_or_key;

	return strcmp(e1->key, e2->key);
}

void git_configset_init(struct config_set *cs)
{
	hashmap_init(&cs->config_hash, config_set_element_cmp, NULL, 0);
	cs->hash_initialized = 1;
	cs->list.nr = 0;
	cs->list.alloc = 0;
	cs->list.items = NULL;
}

void git_configset_clear(struct config_set *cs)
{
	struct config_set_element *entry;
	struct hashmap_iter iter;
	if (!cs->hash_initialized)
		return;

	hashmap_iter_init(&cs->config_hash, &iter);
	while ((entry = hashmap_iter_next(&iter))) {
		free(entry->key);
		string_list_clear(&entry->value_list, 1);
	}
	hashmap_free(&cs->config_hash, 1);
	cs->hash_initialized = 0;
	free(cs->list.items);
	cs->list.nr = 0;
	cs->list.alloc = 0;
	cs->list.items = NULL;
}

static int config_set_callback(const char *key, const char *value, void *cb)
{
	struct config_set *cs = cb;
	configset_add_value(cs, key, value);
	return 0;
}

int git_configset_add_file(struct config_set *cs, const char *filename)
{
	return git_config_from_file(config_set_callback, filename, cs);
}

int git_configset_get_value(struct config_set *cs, const char *key, const char **value)
{
	const struct string_list *values = NULL;
	/*
	 * Follows "last one wins" semantic, i.e., if there are multiple matches for the
	 * queried key in the files of the configset, the value returned will be the last
	 * value in the value list for that key.
	 */
	values = git_configset_get_value_multi(cs, key);

	if (!values)
		return 1;
	assert(values->nr > 0);
	*value = values->items[values->nr - 1].string;
	return 0;
}

const struct string_list *git_configset_get_value_multi(struct config_set *cs, const char *key)
{
	struct config_set_element *e = configset_find_element(cs, key);
	return e ? &e->value_list : NULL;
}

int git_configset_get_string_const(struct config_set *cs, const char *key, const char **dest)
{
	const char *value;
	if (!git_configset_get_value(cs, key, &value))
		return git_config_string(dest, key, value);
	else
		return 1;
}

int git_configset_get_string(struct config_set *cs, const char *key, char **dest)
{
	return git_configset_get_string_const(cs, key, (const char **)dest);
}

int git_configset_get_int(struct config_set *cs, const char *key, int *dest)
{
	const char *value;
	if (!git_configset_get_value(cs, key, &value)) {
		*dest = git_config_int(key, value);
		return 0;
	} else
		return 1;
}

int git_configset_get_ulong(struct config_set *cs, const char *key, unsigned long *dest)
{
	const char *value;
	if (!git_configset_get_value(cs, key, &value)) {
		*dest = git_config_ulong(key, value);
		return 0;
	} else
		return 1;
}

int git_configset_get_bool(struct config_set *cs, const char *key, int *dest)
{
	const char *value;
	if (!git_configset_get_value(cs, key, &value)) {
		*dest = git_config_bool(key, value);
		return 0;
	} else
		return 1;
}

int git_configset_get_bool_or_int(struct config_set *cs, const char *key,
				int *is_bool, int *dest)
{
	const char *value;
	if (!git_configset_get_value(cs, key, &value)) {
		*dest = git_config_bool_or_int(key, value, is_bool);
		return 0;
	} else
		return 1;
}

int git_configset_get_maybe_bool(struct config_set *cs, const char *key, int *dest)
{
	const char *value;
	if (!git_configset_get_value(cs, key, &value)) {
		*dest = git_parse_maybe_bool(value);
		if (*dest == -1)
			return -1;
		return 0;
	} else
		return 1;
}

int git_configset_get_pathname(struct config_set *cs, const char *key, const char **dest)
{
	const char *value;
	if (!git_configset_get_value(cs, key, &value))
		return git_config_pathname(dest, key, value);
	else
		return 1;
}

/* Functions use to read configuration from a repository */
static void repo_read_config(struct repository *repo)
{
	struct config_options opts;

	opts.respect_includes = 1;
	opts.commondir = repo->commondir;
	opts.git_dir = repo->gitdir;

	if (!repo->config)
		repo->config = xcalloc(1, sizeof(struct config_set));
	else
		git_configset_clear(repo->config);

	git_configset_init(repo->config);

	if (config_with_options(config_set_callback, repo->config, NULL, &opts) < 0)
		/*
		 * config_with_options() normally returns only
		 * zero, as most errors are fatal, and
		 * non-fatal potential errors are guarded by "if"
		 * statements that are entered only when no error is
		 * possible.
		 *
		 * If we ever encounter a non-fatal error, it means
		 * something went really wrong and we should stop
		 * immediately.
		 */
		die(_("unknown error occurred while reading the configuration files"));
}

static void git_config_check_init(struct repository *repo)
{
	if (repo->config && repo->config->hash_initialized)
		return;
	repo_read_config(repo);
}

static void repo_config_clear(struct repository *repo)
{
	if (!repo->config || !repo->config->hash_initialized)
		return;
	git_configset_clear(repo->config);
}

void repo_config(struct repository *repo, config_fn_t fn, void *data)
{
	git_config_check_init(repo);
	configset_iter(repo->config, fn, data);
}

int repo_config_get_value(struct repository *repo,
			  const char *key, const char **value)
{
	git_config_check_init(repo);
	return git_configset_get_value(repo->config, key, value);
}

const struct string_list *repo_config_get_value_multi(struct repository *repo,
						      const char *key)
{
	git_config_check_init(repo);
	return git_configset_get_value_multi(repo->config, key);
}

int repo_config_get_string_const(struct repository *repo,
				 const char *key, const char **dest)
{
	int ret;
	git_config_check_init(repo);
	ret = git_configset_get_string_const(repo->config, key, dest);
	if (ret < 0)
		git_die_config(key, NULL);
	return ret;
}

int repo_config_get_string(struct repository *repo,
			   const char *key, char **dest)
{
	git_config_check_init(repo);
	return repo_config_get_string_const(repo, key, (const char **)dest);
}

int repo_config_get_int(struct repository *repo,
			const char *key, int *dest)
{
	git_config_check_init(repo);
	return git_configset_get_int(repo->config, key, dest);
}

int repo_config_get_ulong(struct repository *repo,
			  const char *key, unsigned long *dest)
{
	git_config_check_init(repo);
	return git_configset_get_ulong(repo->config, key, dest);
}

int repo_config_get_bool(struct repository *repo,
			 const char *key, int *dest)
{
	git_config_check_init(repo);
	return git_configset_get_bool(repo->config, key, dest);
}

int repo_config_get_bool_or_int(struct repository *repo,
				const char *key, int *is_bool, int *dest)
{
	git_config_check_init(repo);
	return git_configset_get_bool_or_int(repo->config, key, is_bool, dest);
}

int repo_config_get_maybe_bool(struct repository *repo,
			       const char *key, int *dest)
{
	git_config_check_init(repo);
	return git_configset_get_maybe_bool(repo->config, key, dest);
}

int repo_config_get_pathname(struct repository *repo,
			     const char *key, const char **dest)
{
	int ret;
	git_config_check_init(repo);
	ret = git_configset_get_pathname(repo->config, key, dest);
	if (ret < 0)
		git_die_config(key, NULL);
	return ret;
}

/* Functions used historically to read configuration from 'the_repository' */
void git_config(config_fn_t fn, void *data)
{
	repo_config(the_repository, fn, data);
}

void git_config_clear(void)
{
	repo_config_clear(the_repository);
}

int git_config_get_value(const char *key, const char **value)
{
	return repo_config_get_value(the_repository, key, value);
}

const struct string_list *git_config_get_value_multi(const char *key)
{
	return repo_config_get_value_multi(the_repository, key);
}

int git_config_get_string_const(const char *key, const char **dest)
{
	return repo_config_get_string_const(the_repository, key, dest);
}

int git_config_get_string(const char *key, char **dest)
{
	return repo_config_get_string(the_repository, key, dest);
}

int git_config_get_int(const char *key, int *dest)
{
	return repo_config_get_int(the_repository, key, dest);
}

int git_config_get_ulong(const char *key, unsigned long *dest)
{
	return repo_config_get_ulong(the_repository, key, dest);
}

int git_config_get_bool(const char *key, int *dest)
{
	return repo_config_get_bool(the_repository, key, dest);
}

int git_config_get_bool_or_int(const char *key, int *is_bool, int *dest)
{
	return repo_config_get_bool_or_int(the_repository, key, is_bool, dest);
}

int git_config_get_maybe_bool(const char *key, int *dest)
{
	return repo_config_get_maybe_bool(the_repository, key, dest);
}

int git_config_get_pathname(const char *key, const char **dest)
{
	return repo_config_get_pathname(the_repository, key, dest);
}

/*
 * Note: This function exists solely to maintain backward compatibility with
 * 'fetch' and 'update_clone' storing configuration in '.gitmodules' and should
 * NOT be used anywhere else.
 *
 * Runs the provided config function on the '.gitmodules' file found in the
 * working directory.
 */
void config_from_gitmodules(config_fn_t fn, void *data)
{
	if (the_repository->worktree) {
		char *file = repo_worktree_path(the_repository, GITMODULES_FILE);
		git_config_from_file(fn, file, data);
		free(file);
	}
}

int git_config_get_expiry(const char *key, const char **output)
{
	int ret = git_config_get_string_const(key, output);
	if (ret)
		return ret;
	if (strcmp(*output, "now")) {
		timestamp_t now = approxidate("now");
		if (approxidate(*output) >= now)
			git_die_config(key, _("Invalid %s: '%s'"), key, *output);
	}
	return ret;
}

int git_config_get_expiry_in_days(const char *key, timestamp_t *expiry, timestamp_t now)
{
	char *expiry_string;
	intmax_t days;
	timestamp_t when;

	if (git_config_get_string(key, &expiry_string))
		return 1; /* no such thing */

	if (git_parse_signed(expiry_string, &days, maximum_signed_value_of_type(int))) {
		const int scale = 86400;
		*expiry = now - days * scale;
		return 0;
	}

	if (!parse_expiry_date(expiry_string, &when)) {
		*expiry = when;
		return 0;
	}
	return -1; /* thing exists but cannot be parsed */
}

int git_config_get_untracked_cache(void)
{
	int val = -1;
	const char *v;

	/* Hack for test programs like test-dump-untracked-cache */
	if (ignore_untracked_cache_config)
		return -1;

	if (!git_config_get_maybe_bool("core.untrackedcache", &val))
		return val;

	if (!git_config_get_value("core.untrackedcache", &v)) {
		if (!strcasecmp(v, "keep"))
			return -1;

		error(_("unknown core.untrackedCache value '%s'; "
			"using 'keep' default value"), v);
		return -1;
	}

	return -1; /* default value */
}

int git_config_get_split_index(void)
{
	int val;

	if (!git_config_get_maybe_bool("core.splitindex", &val))
		return val;

	return -1; /* default value */
}

int git_config_get_max_percent_split_change(void)
{
	int val = -1;

	if (!git_config_get_int("splitindex.maxpercentchange", &val)) {
		if (0 <= val && val <= 100)
			return val;

		return error(_("splitIndex.maxPercentChange value '%d' "
			       "should be between 0 and 100"), val);
	}

	return -1; /* default value */
}

NORETURN
void git_die_config_linenr(const char *key, const char *filename, int linenr)
{
	if (!filename)
		die(_("unable to parse '%s' from command-line config"), key);
	else
		die(_("bad config variable '%s' in file '%s' at line %d"),
		    key, filename, linenr);
}

NORETURN __attribute__((format(printf, 2, 3)))
void git_die_config(const char *key, const char *err, ...)
{
	const struct string_list *values;
	struct key_value_info *kv_info;

	if (err) {
		va_list params;
		va_start(params, err);
		vreportf("error: ", err, params);
		va_end(params);
	}
	values = git_config_get_value_multi(key);
	kv_info = values->items[values->nr - 1].util;
	git_die_config_linenr(key, kv_info->filename, kv_info->linenr);
}

/*
 * Find all the stuff for git_config_set() below.
 */

static struct {
	int baselen;
	char *key;
	int do_not_match;
	regex_t *value_regex;
	int multi_replace;
	size_t *offset;
	unsigned int offset_alloc;
	enum { START, SECTION_SEEN, SECTION_END_SEEN, KEY_SEEN } state;
	unsigned int seen;
} store;

static int matches(const char *key, const char *value)
{
	if (strcmp(key, store.key))
		return 0; /* not ours */
	if (!store.value_regex)
		return 1; /* always matches */
	if (store.value_regex == CONFIG_REGEX_NONE)
		return 0; /* never matches */

	return store.do_not_match ^
		(value && !regexec(store.value_regex, value, 0, NULL, 0));
}

static int store_aux(const char *key, const char *value, void *cb)
{
	const char *ep;
	size_t section_len;

	switch (store.state) {
	case KEY_SEEN:
		if (matches(key, value)) {
			if (store.seen == 1 && store.multi_replace == 0) {
				warning(_("%s has multiple values"), key);
			}

			ALLOC_GROW(store.offset, store.seen + 1,
				   store.offset_alloc);

			store.offset[store.seen] = cf->do_ftell(cf);
			store.seen++;
		}
		break;
	case SECTION_SEEN:
		/*
		 * What we are looking for is in store.key (both
		 * section and var), and its section part is baselen
		 * long.  We found key (again, both section and var).
		 * We would want to know if this key is in the same
		 * section as what we are looking for.  We already
		 * know we are in the same section as what should
		 * hold store.key.
		 */
		ep = strrchr(key, '.');
		section_len = ep - key;

		if ((section_len != store.baselen) ||
		    memcmp(key, store.key, section_len+1)) {
			store.state = SECTION_END_SEEN;
			break;
		}

		/*
		 * Do not increment matches: this is no match, but we
		 * just made sure we are in the desired section.
		 */
		ALLOC_GROW(store.offset, store.seen + 1,
			   store.offset_alloc);
		store.offset[store.seen] = cf->do_ftell(cf);
		/* fallthru */
	case SECTION_END_SEEN:
	case START:
		if (matches(key, value)) {
			ALLOC_GROW(store.offset, store.seen + 1,
				   store.offset_alloc);
			store.offset[store.seen] = cf->do_ftell(cf);
			store.state = KEY_SEEN;
			store.seen++;
		} else {
			if (strrchr(key, '.') - key == store.baselen &&
			      !strncmp(key, store.key, store.baselen)) {
					store.state = SECTION_SEEN;
					ALLOC_GROW(store.offset,
						   store.seen + 1,
						   store.offset_alloc);
					store.offset[store.seen] = cf->do_ftell(cf);
			}
		}
	}
	return 0;
}

static int write_error(const char *filename)
{
	error("failed to write new configuration file %s", filename);

	/* Same error code as "failed to rename". */
	return 4;
}

<<<<<<< HEAD
static ssize_t write_section(int fd, const char *key)
{
	const char *dot;
	int i;
	ssize_t ret;
=======
static struct strbuf store_create_section(const char *key)
{
	const char *dot;
	int i;
>>>>>>> e5435ff1
	struct strbuf sb = STRBUF_INIT;

	dot = memchr(key, '.', store.baselen);
	if (dot) {
		strbuf_addf(&sb, "[%.*s \"", (int)(dot - key), key);
		for (i = dot - key + 1; i < store.baselen; i++) {
			if (key[i] == '"' || key[i] == '\\')
				strbuf_addch(&sb, '\\');
			strbuf_addch(&sb, key[i]);
		}
		strbuf_addstr(&sb, "\"]\n");
	} else {
		strbuf_addf(&sb, "[%.*s]\n", store.baselen, key);
	}

<<<<<<< HEAD
	ret = write_in_full(fd, sb.buf, sb.len);
=======
	return sb;
}

static int store_write_section(int fd, const char *key)
{
	int success;

	struct strbuf sb = store_create_section(key);

	success = write_in_full(fd, sb.buf, sb.len) == sb.len;
>>>>>>> e5435ff1
	strbuf_release(&sb);

	return ret;
}

static ssize_t write_pair(int fd, const char *key, const char *value)
{
	int i;
	ssize_t ret;
	int length = strlen(key + store.baselen + 1);
	const char *quote = "";
	struct strbuf sb = STRBUF_INIT;

	/*
	 * Check to see if the value needs to be surrounded with a dq pair.
	 * Note that problematic characters are always backslash-quoted; this
	 * check is about not losing leading or trailing SP and strings that
	 * follow beginning-of-comment characters (i.e. ';' and '#') by the
	 * configuration parser.
	 */
	if (value[0] == ' ')
		quote = "\"";
	for (i = 0; value[i]; i++)
		if (value[i] == ';' || value[i] == '#')
			quote = "\"";
	if (i && value[i - 1] == ' ')
		quote = "\"";

	strbuf_addf(&sb, "\t%.*s = %s",
		    length, key + store.baselen + 1, quote);

	for (i = 0; value[i]; i++)
		switch (value[i]) {
		case '\n':
			strbuf_addstr(&sb, "\\n");
			break;
		case '\t':
			strbuf_addstr(&sb, "\\t");
			break;
		case '"':
		case '\\':
			strbuf_addch(&sb, '\\');
			/* fallthrough */
		default:
			strbuf_addch(&sb, value[i]);
			break;
		}
	strbuf_addf(&sb, "%s\n", quote);

	ret = write_in_full(fd, sb.buf, sb.len);
	strbuf_release(&sb);

	return ret;
}

static ssize_t find_beginning_of_line(const char *contents, size_t size,
	size_t offset_, int *found_bracket)
{
	size_t equal_offset = size, bracket_offset = size;
	ssize_t offset;

contline:
	for (offset = offset_-2; offset > 0
			&& contents[offset] != '\n'; offset--)
		switch (contents[offset]) {
			case '=': equal_offset = offset; break;
			case ']': bracket_offset = offset; break;
		}
	if (offset > 0 && contents[offset-1] == '\\') {
		offset_ = offset;
		goto contline;
	}
	if (bracket_offset < equal_offset) {
		*found_bracket = 1;
		offset = bracket_offset+1;
	} else
		offset++;

	return offset;
}

int git_config_set_in_file_gently(const char *config_filename,
				  const char *key, const char *value)
{
	return git_config_set_multivar_in_file_gently(config_filename, key, value, NULL, 0);
}

void git_config_set_in_file(const char *config_filename,
			    const char *key, const char *value)
{
	git_config_set_multivar_in_file(config_filename, key, value, NULL, 0);
}

int git_config_set_gently(const char *key, const char *value)
{
	return git_config_set_multivar_gently(key, value, NULL, 0);
}

void git_config_set(const char *key, const char *value)
{
	git_config_set_multivar(key, value, NULL, 0);
}

/*
 * If value==NULL, unset in (remove from) config,
 * if value_regex!=NULL, disregard key/value pairs where value does not match.
 * if value_regex==CONFIG_REGEX_NONE, do not match any existing values
 *     (only add a new one)
 * if multi_replace==0, nothing, or only one matching key/value is replaced,
 *     else all matching key/values (regardless how many) are removed,
 *     before the new pair is written.
 *
 * Returns 0 on success.
 *
 * This function does this:
 *
 * - it locks the config file by creating ".git/config.lock"
 *
 * - it then parses the config using store_aux() as validator to find
 *   the position on the key/value pair to replace. If it is to be unset,
 *   it must be found exactly once.
 *
 * - the config file is mmap()ed and the part before the match (if any) is
 *   written to the lock file, then the changed part and the rest.
 *
 * - the config file is removed and the lock file rename()d to it.
 *
 */
int git_config_set_multivar_in_file_gently(const char *config_filename,
					   const char *key, const char *value,
					   const char *value_regex,
					   int multi_replace)
{
	int fd = -1, in_fd = -1;
	int ret;
	struct lock_file lock = LOCK_INIT;
	char *filename_buf = NULL;
	char *contents = NULL;
	size_t contents_sz;

	/* parse-key returns negative; flip the sign to feed exit(3) */
	ret = 0 - git_config_parse_key(key, &store.key, &store.baselen);
	if (ret)
		goto out_free;

	store.multi_replace = multi_replace;

	if (!config_filename)
		config_filename = filename_buf = git_pathdup("config");

	/*
	 * The lock serves a purpose in addition to locking: the new
	 * contents of .git/config will be written into it.
	 */
	fd = hold_lock_file_for_update(&lock, config_filename, 0);
	if (fd < 0) {
		error_errno("could not lock config file %s", config_filename);
		free(store.key);
		ret = CONFIG_NO_LOCK;
		goto out_free;
	}

	/*
	 * If .git/config does not exist yet, write a minimal version.
	 */
	in_fd = open(config_filename, O_RDONLY);
	if ( in_fd < 0 ) {
		free(store.key);

		if ( ENOENT != errno ) {
			error_errno("opening %s", config_filename);
			ret = CONFIG_INVALID_FILE; /* same as "invalid config file" */
			goto out_free;
		}
		/* if nothing to unset, error out */
		if (value == NULL) {
			ret = CONFIG_NOTHING_SET;
			goto out_free;
		}

		store.key = (char *)key;
		if (write_section(fd, key) < 0 ||
		    write_pair(fd, key, value) < 0)
			goto write_err_out;
	} else {
		struct stat st;
		size_t copy_begin, copy_end;
		int i, new_line = 0;

		if (value_regex == NULL)
			store.value_regex = NULL;
		else if (value_regex == CONFIG_REGEX_NONE)
			store.value_regex = CONFIG_REGEX_NONE;
		else {
			if (value_regex[0] == '!') {
				store.do_not_match = 1;
				value_regex++;
			} else
				store.do_not_match = 0;

			store.value_regex = (regex_t*)xmalloc(sizeof(regex_t));
			if (regcomp(store.value_regex, value_regex,
					REG_EXTENDED)) {
				error("invalid pattern: %s", value_regex);
				free(store.value_regex);
				ret = CONFIG_INVALID_PATTERN;
				goto out_free;
			}
		}

		ALLOC_GROW(store.offset, 1, store.offset_alloc);
		store.offset[0] = 0;
		store.state = START;
		store.seen = 0;

		/*
		 * After this, store.offset will contain the *end* offset
		 * of the last match, or remain at 0 if no match was found.
		 * As a side effect, we make sure to transform only a valid
		 * existing config file.
		 */
		if (git_config_from_file(store_aux, config_filename, NULL)) {
			error("invalid config file %s", config_filename);
			free(store.key);
			if (store.value_regex != NULL &&
			    store.value_regex != CONFIG_REGEX_NONE) {
				regfree(store.value_regex);
				free(store.value_regex);
			}
			ret = CONFIG_INVALID_FILE;
			goto out_free;
		}

		free(store.key);
		if (store.value_regex != NULL &&
		    store.value_regex != CONFIG_REGEX_NONE) {
			regfree(store.value_regex);
			free(store.value_regex);
		}

		/* if nothing to unset, or too many matches, error out */
		if ((store.seen == 0 && value == NULL) ||
				(store.seen > 1 && multi_replace == 0)) {
			ret = CONFIG_NOTHING_SET;
			goto out_free;
		}

		if (fstat(in_fd, &st) == -1) {
			error_errno(_("fstat on %s failed"), config_filename);
			ret = CONFIG_INVALID_FILE;
			goto out_free;
		}

		contents_sz = xsize_t(st.st_size);
		contents = xmmap_gently(NULL, contents_sz, PROT_READ,
					MAP_PRIVATE, in_fd, 0);
		if (contents == MAP_FAILED) {
			if (errno == ENODEV && S_ISDIR(st.st_mode))
				errno = EISDIR;
			error_errno("unable to mmap '%s'", config_filename);
			ret = CONFIG_INVALID_FILE;
			contents = NULL;
			goto out_free;
		}
		close(in_fd);
		in_fd = -1;

		if (chmod(get_lock_file_path(&lock), st.st_mode & 07777) < 0) {
			error_errno("chmod on %s failed", get_lock_file_path(&lock));
			ret = CONFIG_NO_WRITE;
			goto out_free;
		}

		if (store.seen == 0)
			store.seen = 1;

		for (i = 0, copy_begin = 0; i < store.seen; i++) {
			if (store.offset[i] == 0) {
				store.offset[i] = copy_end = contents_sz;
			} else if (store.state != KEY_SEEN) {
				copy_end = store.offset[i];
			} else
				copy_end = find_beginning_of_line(
					contents, contents_sz,
					store.offset[i]-2, &new_line);

			if (copy_end > 0 && contents[copy_end-1] != '\n')
				new_line = 1;

			/* write the first part of the config */
			if (copy_end > copy_begin) {
				if (write_in_full(fd, contents + copy_begin,
						  copy_end - copy_begin) < 0)
					goto write_err_out;
				if (new_line &&
				    write_str_in_full(fd, "\n") < 0)
					goto write_err_out;
			}
			copy_begin = store.offset[i];
		}

		/* write the pair (value == NULL means unset) */
		if (value != NULL) {
			if (store.state == START) {
				if (write_section(fd, key) < 0)
					goto write_err_out;
			}
			if (write_pair(fd, key, value) < 0)
				goto write_err_out;
		}

		/* write the rest of the config */
		if (copy_begin < contents_sz)
			if (write_in_full(fd, contents + copy_begin,
					  contents_sz - copy_begin) < 0)
				goto write_err_out;

		munmap(contents, contents_sz);
		contents = NULL;
	}

	if (commit_lock_file(&lock) < 0) {
		error_errno("could not write config file %s", config_filename);
		ret = CONFIG_NO_WRITE;
		goto out_free;
	}

	ret = 0;

	/* Invalidate the config cache */
	git_config_clear();

out_free:
	rollback_lock_file(&lock);
	free(filename_buf);
	if (contents)
		munmap(contents, contents_sz);
	if (in_fd >= 0)
		close(in_fd);
	return ret;

write_err_out:
	ret = write_error(get_lock_file_path(&lock));
	goto out_free;

}

void git_config_set_multivar_in_file(const char *config_filename,
				     const char *key, const char *value,
				     const char *value_regex, int multi_replace)
{
	if (!git_config_set_multivar_in_file_gently(config_filename, key, value,
						    value_regex, multi_replace))
		return;
	if (value)
		die(_("could not set '%s' to '%s'"), key, value);
	else
		die(_("could not unset '%s'"), key);
}

int git_config_set_multivar_gently(const char *key, const char *value,
				   const char *value_regex, int multi_replace)
{
	return git_config_set_multivar_in_file_gently(NULL, key, value, value_regex,
						      multi_replace);
}

void git_config_set_multivar(const char *key, const char *value,
			     const char *value_regex, int multi_replace)
{
	git_config_set_multivar_in_file(NULL, key, value, value_regex,
					multi_replace);
}

static int section_name_match (const char *buf, const char *name)
{
	int i = 0, j = 0, dot = 0;
	if (buf[i] != '[')
		return 0;
	for (i = 1; buf[i] && buf[i] != ']'; i++) {
		if (!dot && isspace(buf[i])) {
			dot = 1;
			if (name[j++] != '.')
				break;
			for (i++; isspace(buf[i]); i++)
				; /* do nothing */
			if (buf[i] != '"')
				break;
			continue;
		}
		if (buf[i] == '\\' && dot)
			i++;
		else if (buf[i] == '"' && dot) {
			for (i++; isspace(buf[i]); i++)
				; /* do_nothing */
			break;
		}
		if (buf[i] != name[j++])
			break;
	}
	if (buf[i] == ']' && name[j] == 0) {
		/*
		 * We match, now just find the right length offset by
		 * gobbling up any whitespace after it, as well
		 */
		i++;
		for (; buf[i] && isspace(buf[i]); i++)
			; /* do nothing */
		return i;
	}
	return 0;
}

static int section_name_is_ok(const char *name)
{
	/* Empty section names are bogus. */
	if (!*name)
		return 0;

	/*
	 * Before a dot, we must be alphanumeric or dash. After the first dot,
	 * anything goes, so we can stop checking.
	 */
	for (; *name && *name != '.'; name++)
		if (*name != '-' && !isalnum(*name))
			return 0;
	return 1;
}

/* if new_name == NULL, the section is removed instead */
static int git_config_copy_or_rename_section_in_file(const char *config_filename,
				      const char *old_name, const char *new_name, int copy)
{
	int ret = 0, remove = 0;
	char *filename_buf = NULL;
	struct lock_file *lock;
	int out_fd;
	char buf[1024];
	FILE *config_file = NULL;
	struct stat st;
	struct strbuf copystr = STRBUF_INIT;

	if (new_name && !section_name_is_ok(new_name)) {
		ret = error("invalid section name: %s", new_name);
		goto out_no_rollback;
	}

	if (!config_filename)
		config_filename = filename_buf = git_pathdup("config");

	lock = xcalloc(1, sizeof(struct lock_file));
	out_fd = hold_lock_file_for_update(lock, config_filename, 0);
	if (out_fd < 0) {
		ret = error("could not lock config file %s", config_filename);
		goto out;
	}

	if (!(config_file = fopen(config_filename, "rb"))) {
		ret = warn_on_fopen_errors(config_filename);
		if (ret)
			goto out;
		/* no config file means nothing to rename, no error */
		goto commit_and_out;
	}

	if (fstat(fileno(config_file), &st) == -1) {
		ret = error_errno(_("fstat on %s failed"), config_filename);
		goto out;
	}

	if (chmod(get_lock_file_path(lock), st.st_mode & 07777) < 0) {
		ret = error_errno("chmod on %s failed",
				  get_lock_file_path(lock));
		goto out;
	}

	while (fgets(buf, sizeof(buf), config_file)) {
		int i;
		int length;
		int is_section = 0;
		char *output = buf;
		for (i = 0; buf[i] && isspace(buf[i]); i++)
			; /* do nothing */
		if (buf[i] == '[') {
			/* it's a section */
			int offset;
			is_section = 1;

			/*
			 * When encountering a new section under -c we
			 * need to flush out any section we're already
			 * coping and begin anew. There might be
			 * multiple [branch "$name"] sections.
			 */
			if (copystr.len > 0) {
				if (write_in_full(out_fd, copystr.buf, copystr.len) != copystr.len) {
					ret = write_error(get_lock_file_path(lock));
					goto out;
				}
				strbuf_reset(&copystr);
			}

			offset = section_name_match(&buf[i], old_name);
			if (offset > 0) {
				ret++;
				if (new_name == NULL) {
					remove = 1;
					continue;
				}
				store.baselen = strlen(new_name);
<<<<<<< HEAD
				if (write_section(out_fd, new_name) < 0) {
					ret = write_error(get_lock_file_path(lock));
					goto out;
				}
				/*
				 * We wrote out the new section, with
				 * a newline, now skip the old
				 * section's length
				 */
				output += offset + i;
				if (strlen(output) > 0) {
=======
				if (!copy) {
					if (!store_write_section(out_fd, new_name)) {
						ret = write_error(get_lock_file_path(lock));
						goto out;
					}

>>>>>>> e5435ff1
					/*
					 * We wrote out the new section, with
					 * a newline, now skip the old
					 * section's length
					 */
					output += offset + i;
					if (strlen(output) > 0) {
						/*
						 * More content means there's
						 * a declaration to put on the
						 * next line; indent with a
						 * tab
						 */
						output -= 1;
						output[0] = '\t';
					}
				} else {
					copystr = store_create_section(new_name);
				}
			}
			remove = 0;
		}
		if (remove)
			continue;
		length = strlen(output);
<<<<<<< HEAD
		if (write_in_full(out_fd, output, length) < 0) {
=======

		if (!is_section && copystr.len > 0) {
			strbuf_add(&copystr, output, length);
		}

		if (write_in_full(out_fd, output, length) != length) {
>>>>>>> e5435ff1
			ret = write_error(get_lock_file_path(lock));
			goto out;
		}
	}

	/*
	 * Copy a trailing section at the end of the config, won't be
	 * flushed by the usual "flush because we have a new section
	 * logic in the loop above.
	 */
	if (copystr.len > 0) {
		if (write_in_full(out_fd, copystr.buf, copystr.len) != copystr.len) {
			ret = write_error(get_lock_file_path(lock));
			goto out;
		}
		strbuf_reset(&copystr);
	}

	fclose(config_file);
	config_file = NULL;
commit_and_out:
	if (commit_lock_file(lock) < 0)
		ret = error_errno("could not write config file %s",
				  config_filename);
out:
	if (config_file)
		fclose(config_file);
	rollback_lock_file(lock);
out_no_rollback:
	free(filename_buf);
	return ret;
}

int git_config_rename_section_in_file(const char *config_filename,
				      const char *old_name, const char *new_name)
{
	return git_config_copy_or_rename_section_in_file(config_filename,
					 old_name, new_name, 0);
}

int git_config_rename_section(const char *old_name, const char *new_name)
{
	return git_config_rename_section_in_file(NULL, old_name, new_name);
}

int git_config_copy_section_in_file(const char *config_filename,
				      const char *old_name, const char *new_name)
{
	return git_config_copy_or_rename_section_in_file(config_filename,
					 old_name, new_name, 1);
}

int git_config_copy_section(const char *old_name, const char *new_name)
{
	return git_config_copy_section_in_file(NULL, old_name, new_name);
}

/*
 * Call this to report error for your variable that should not
 * get a boolean value (i.e. "[my] var" means "true").
 */
#undef config_error_nonbool
int config_error_nonbool(const char *var)
{
	return error("missing value for '%s'", var);
}

int parse_config_key(const char *var,
		     const char *section,
		     const char **subsection, int *subsection_len,
		     const char **key)
{
	const char *dot;

	/* Does it start with "section." ? */
	if (!skip_prefix(var, section, &var) || *var != '.')
		return -1;

	/*
	 * Find the key; we don't know yet if we have a subsection, but we must
	 * parse backwards from the end, since the subsection may have dots in
	 * it, too.
	 */
	dot = strrchr(var, '.');
	*key = dot + 1;

	/* Did we have a subsection at all? */
	if (dot == var) {
		if (subsection) {
			*subsection = NULL;
			*subsection_len = 0;
		}
	}
	else {
		if (!subsection)
			return -1;
		*subsection = var + 1;
		*subsection_len = dot - *subsection;
	}

	return 0;
}

const char *current_config_origin_type(void)
{
	int type;
	if (current_config_kvi)
		type = current_config_kvi->origin_type;
	else if(cf)
		type = cf->origin_type;
	else
		die("BUG: current_config_origin_type called outside config callback");

	switch (type) {
	case CONFIG_ORIGIN_BLOB:
		return "blob";
	case CONFIG_ORIGIN_FILE:
		return "file";
	case CONFIG_ORIGIN_STDIN:
		return "standard input";
	case CONFIG_ORIGIN_SUBMODULE_BLOB:
		return "submodule-blob";
	case CONFIG_ORIGIN_CMDLINE:
		return "command line";
	default:
		die("BUG: unknown config origin type");
	}
}

const char *current_config_name(void)
{
	const char *name;
	if (current_config_kvi)
		name = current_config_kvi->filename;
	else if (cf)
		name = cf->name;
	else
		die("BUG: current_config_name called outside config callback");
	return name ? name : "";
}

enum config_scope current_config_scope(void)
{
	if (current_config_kvi)
		return current_config_kvi->scope;
	else
		return current_parsing_scope;
}<|MERGE_RESOLUTION|>--- conflicted
+++ resolved
@@ -2292,18 +2292,10 @@
 	return 4;
 }
 
-<<<<<<< HEAD
-static ssize_t write_section(int fd, const char *key)
+static struct strbuf store_create_section(const char *key)
 {
 	const char *dot;
 	int i;
-	ssize_t ret;
-=======
-static struct strbuf store_create_section(const char *key)
-{
-	const char *dot;
-	int i;
->>>>>>> e5435ff1
 	struct strbuf sb = STRBUF_INIT;
 
 	dot = memchr(key, '.', store.baselen);
@@ -2319,20 +2311,15 @@
 		strbuf_addf(&sb, "[%.*s]\n", store.baselen, key);
 	}
 
-<<<<<<< HEAD
-	ret = write_in_full(fd, sb.buf, sb.len);
-=======
 	return sb;
 }
 
-static int store_write_section(int fd, const char *key)
-{
-	int success;
-
+static ssize_t write_section(int fd, const char *key)
+{
 	struct strbuf sb = store_create_section(key);
-
-	success = write_in_full(fd, sb.buf, sb.len) == sb.len;
->>>>>>> e5435ff1
+	ssize_t ret;
+
+	ret = write_in_full(fd, sb.buf, sb.len) == sb.len;
 	strbuf_release(&sb);
 
 	return ret;
@@ -2843,26 +2830,11 @@
 					continue;
 				}
 				store.baselen = strlen(new_name);
-<<<<<<< HEAD
-				if (write_section(out_fd, new_name) < 0) {
-					ret = write_error(get_lock_file_path(lock));
-					goto out;
-				}
-				/*
-				 * We wrote out the new section, with
-				 * a newline, now skip the old
-				 * section's length
-				 */
-				output += offset + i;
-				if (strlen(output) > 0) {
-=======
 				if (!copy) {
-					if (!store_write_section(out_fd, new_name)) {
+					if (write_section(out_fd, new_name) < 0) {
 						ret = write_error(get_lock_file_path(lock));
 						goto out;
 					}
-
->>>>>>> e5435ff1
 					/*
 					 * We wrote out the new section, with
 					 * a newline, now skip the old
@@ -2888,16 +2860,12 @@
 		if (remove)
 			continue;
 		length = strlen(output);
-<<<<<<< HEAD
-		if (write_in_full(out_fd, output, length) < 0) {
-=======
 
 		if (!is_section && copystr.len > 0) {
 			strbuf_add(&copystr, output, length);
 		}
 
-		if (write_in_full(out_fd, output, length) != length) {
->>>>>>> e5435ff1
+		if (write_in_full(out_fd, output, length) < 0) {
 			ret = write_error(get_lock_file_path(lock));
 			goto out;
 		}
