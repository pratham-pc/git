#include "git-compat-util.h"
#include "cache.h"
#include "branch.h"
#include "refs.h"
#include "remote.h"
#include "commit.h"
#include "worktree.h"

struct tracking {
	struct refspec spec;
	char *src;
	const char *remote;
	int matches;
};

static int find_tracked_branch(struct remote *remote, void *priv)
{
	struct tracking *tracking = priv;

	if (!remote_find_tracking(remote, &tracking->spec)) {
		if (++tracking->matches == 1) {
			tracking->src = tracking->spec.src;
			tracking->remote = remote->name;
		} else {
			free(tracking->spec.src);
			if (tracking->src) {
				free(tracking->src);
				tracking->src = NULL;
			}
		}
		tracking->spec.src = NULL;
	}

	return 0;
}

static int should_setup_rebase(const char *origin)
{
	switch (autorebase) {
	case AUTOREBASE_NEVER:
		return 0;
	case AUTOREBASE_LOCAL:
		return origin == NULL;
	case AUTOREBASE_REMOTE:
		return origin != NULL;
	case AUTOREBASE_ALWAYS:
		return 1;
	}
	return 0;
}

static const char tracking_advice[] =
N_("\n"
"After fixing the error cause you may try to fix up\n"
"the remote tracking information by invoking\n"
"\"git branch --set-upstream-to=%s%s%s\".");

int install_branch_config(int flag, const char *local, const char *origin, const char *remote)
{
	const char *shortname = NULL;
	struct strbuf key = STRBUF_INIT;
	int rebasing = should_setup_rebase(origin);

	if (skip_prefix(remote, "refs/heads/", &shortname)
	    && !strcmp(local, shortname)
	    && !origin) {
		warning(_("Not setting branch %s as its own upstream."),
			local);
		return 0;
	}

	strbuf_addf(&key, "branch.%s.remote", local);
	if (git_config_set_gently(key.buf, origin ? origin : ".") < 0)
		goto out_err;

	strbuf_reset(&key);
	strbuf_addf(&key, "branch.%s.merge", local);
	if (git_config_set_gently(key.buf, remote) < 0)
		goto out_err;

	if (rebasing) {
		strbuf_reset(&key);
		strbuf_addf(&key, "branch.%s.rebase", local);
		if (git_config_set_gently(key.buf, "true") < 0)
			goto out_err;
	}
	strbuf_release(&key);

	if (flag & BRANCH_CONFIG_VERBOSE) {
		if (shortname) {
			if (origin)
				printf_ln(rebasing ?
					  _("Branch %s set up to track remote branch %s from %s by rebasing.") :
					  _("Branch %s set up to track remote branch %s from %s."),
					  local, shortname, origin);
			else
				printf_ln(rebasing ?
					  _("Branch %s set up to track local branch %s by rebasing.") :
					  _("Branch %s set up to track local branch %s."),
					  local, shortname);
		} else {
			if (origin)
				printf_ln(rebasing ?
					  _("Branch %s set up to track remote ref %s by rebasing.") :
					  _("Branch %s set up to track remote ref %s."),
					  local, remote);
			else
				printf_ln(rebasing ?
					  _("Branch %s set up to track local ref %s by rebasing.") :
					  _("Branch %s set up to track local ref %s."),
					  local, remote);
		}
	}

	return 0;

out_err:
	strbuf_release(&key);
	error(_("Unable to write upstream branch configuration"));

	advise(_(tracking_advice),
	       origin ? origin : "",
	       origin ? "/" : "",
	       shortname ? shortname : remote);

	return -1;
}

/*
 * This is called when new_ref is branched off of orig_ref, and tries
 * to infer the settings for branch.<new_ref>.{remote,merge} from the
 * config.
 */
static void setup_tracking(const char *new_ref, const char *orig_ref,
			   enum branch_track track, int quiet)
{
	struct tracking tracking;
	int config_flags = quiet ? 0 : BRANCH_CONFIG_VERBOSE;

	memset(&tracking, 0, sizeof(tracking));
	tracking.spec.dst = (char *)orig_ref;
	if (for_each_remote(find_tracked_branch, &tracking))
		return;

	if (!tracking.matches)
		switch (track) {
		case BRANCH_TRACK_ALWAYS:
		case BRANCH_TRACK_EXPLICIT:
		case BRANCH_TRACK_OVERRIDE:
			break;
		default:
			return;
		}

	if (tracking.matches > 1)
		die(_("Not tracking: ambiguous information for ref %s"),
		    orig_ref);

	if (install_branch_config(config_flags, new_ref, tracking.remote,
			      tracking.src ? tracking.src : orig_ref) < 0)
		exit(-1);

	free(tracking.src);
}

int read_branch_desc(struct strbuf *buf, const char *branch_name)
{
	char *v = NULL;
	struct strbuf name = STRBUF_INIT;
	strbuf_addf(&name, "branch.%s.description", branch_name);
	if (git_config_get_string(name.buf, &v)) {
		strbuf_release(&name);
		return -1;
	}
	strbuf_addstr(buf, v);
	free(v);
	strbuf_release(&name);
	return 0;
}

int validate_new_branchname(const char *name, struct strbuf *ref,
			    int force, int attr_only)
{
	if (strbuf_check_branch_ref(ref, name))
		die(_("'%s' is not a valid branch name."), name);

	if (!ref_exists(ref->buf))
		return 0;
	else if (!force && !attr_only)
		die(_("A branch named '%s' already exists."), ref->buf + strlen("refs/heads/"));

	if (!attr_only) {
		const char *head;
		unsigned char sha1[20];

		head = resolve_ref_unsafe("HEAD", 0, sha1, NULL);
		if (!is_bare_repository() && head && !strcmp(head, ref->buf))
			die(_("Cannot force update the current branch."));
	}
	return 1;
}

static int check_tracking_branch(struct remote *remote, void *cb_data)
{
	char *tracking_branch = cb_data;
	struct refspec query;
	memset(&query, 0, sizeof(struct refspec));
	query.dst = tracking_branch;
	return !remote_find_tracking(remote, &query);
}

static int validate_remote_tracking_branch(char *ref)
{
	return !for_each_remote(check_tracking_branch, ref);
}

static const char upstream_not_branch[] =
N_("Cannot setup tracking information; starting point '%s' is not a branch.");
static const char upstream_missing[] =
N_("the requested upstream branch '%s' does not exist");
static const char upstream_advice[] =
N_("\n"
"If you are planning on basing your work on an upstream\n"
"branch that already exists at the remote, you may need to\n"
"run \"git fetch\" to retrieve it.\n"
"\n"
"If you are planning to push out a new local branch that\n"
"will track its remote counterpart, you may want to use\n"
"\"git push -u\" to set the upstream config as you push.");

void create_branch(const char *name, const char *start_name,
		   int force, int reflog, int clobber_head,
		   int quiet, enum branch_track track)
{
	struct commit *commit;
	unsigned char sha1[20];
	char *real_ref, msg[PATH_MAX + 20];
	struct strbuf ref = STRBUF_INIT;
	int forcing = 0;
	int dont_change_ref = 0;
	int explicit_tracking = 0;

	if (track == BRANCH_TRACK_EXPLICIT || track == BRANCH_TRACK_OVERRIDE)
		explicit_tracking = 1;

	if (validate_new_branchname(name, &ref, force,
				    track == BRANCH_TRACK_OVERRIDE ||
				    clobber_head)) {
		if (!force)
			dont_change_ref = 1;
		else
			forcing = 1;
	}

	real_ref = NULL;
	if (get_sha1(start_name, sha1)) {
		if (explicit_tracking) {
			if (advice_set_upstream_failure) {
				error(_(upstream_missing), start_name);
				advise(_(upstream_advice));
				exit(1);
			}
			die(_(upstream_missing), start_name);
		}
		die(_("Not a valid object name: '%s'."), start_name);
	}

	switch (dwim_ref(start_name, strlen(start_name), sha1, &real_ref)) {
	case 0:
		/* Not branching from any existing branch */
		if (explicit_tracking)
			die(_(upstream_not_branch), start_name);
		break;
	case 1:
		/* Unique completion -- good, only if it is a real branch */
		if (!starts_with(real_ref, "refs/heads/") &&
		    validate_remote_tracking_branch(real_ref)) {
			if (explicit_tracking)
				die(_(upstream_not_branch), start_name);
			else
				real_ref = NULL;
		}
		break;
	default:
		die(_("Ambiguous object name: '%s'."), start_name);
		break;
	}

	if ((commit = lookup_commit_reference(sha1)) == NULL)
		die(_("Not a valid branch point: '%s'."), start_name);
	hashcpy(sha1, commit->object.oid.hash);

	if (forcing)
		snprintf(msg, sizeof msg, "branch: Reset to %s",
			 start_name);
	else if (!dont_change_ref)
		snprintf(msg, sizeof msg, "branch: Created from %s",
			 start_name);

	if (reflog)
		log_all_ref_updates = LOG_REFS_NORMAL;

	if (!dont_change_ref) {
		struct ref_transaction *transaction;
		struct strbuf err = STRBUF_INIT;

		transaction = ref_transaction_begin(&err);
		if (!transaction ||
		    ref_transaction_update(transaction, ref.buf,
					   sha1, forcing ? NULL : null_sha1,
					   0, msg, &err) ||
		    ref_transaction_commit(transaction, &err))
			die("%s", err.buf);
		ref_transaction_free(transaction);
		strbuf_release(&err);
	}

	if (real_ref && track)
		setup_tracking(ref.buf + 11, real_ref, track, quiet);

	strbuf_release(&ref);
	free(real_ref);
}

void remove_branch_state(void)
{
	unlink(git_path_cherry_pick_head());
	unlink(git_path_revert_head());
	unlink(git_path_merge_head());
	unlink(git_path_merge_rr());
	unlink(git_path_merge_msg());
	unlink(git_path_merge_mode());
	unlink(git_path_squash_msg());
}

void die_if_checked_out(const char *branch, int ignore_current_worktree)
{
	const struct worktree *wt;

	wt = find_shared_symref("HEAD", branch);
	if (!wt || (ignore_current_worktree && wt->is_current))
		return;
	skip_prefix(branch, "refs/heads/", &branch);
	die(_("'%s' is already checked out at '%s'"),
	    branch, wt->path);
}

int replace_each_worktree_head_symref(const char *oldref, const char *newref,
				      const char *logmsg)
{
	int ret = 0;
	struct worktree **worktrees = get_worktrees(0);
	int i;

	for (i = 0; worktrees[i]; i++) {
		struct ref_store *refs;

		if (worktrees[i]->is_detached)
			continue;
		if (worktrees[i]->head_ref &&
		    strcmp(oldref, worktrees[i]->head_ref))
			continue;

<<<<<<< HEAD
		if (set_worktree_head_symref(get_worktree_git_dir(worktrees[i]),
					     newref, logmsg)) {
			ret = -1;
			error(_("HEAD of working tree %s is not updated"),
			      worktrees[i]->path);
		}
=======
		refs = get_worktree_ref_store(worktrees[i]);
		if (refs_create_symref(refs, "HEAD", newref, NULL))
			ret = error(_("HEAD of working tree %s is not updated"),
				    worktrees[i]->path);
>>>>>>> a716b09b
	}

	free_worktrees(worktrees);
	return ret;
}<|MERGE_RESOLUTION|>--- conflicted
+++ resolved
@@ -361,19 +361,10 @@
 		    strcmp(oldref, worktrees[i]->head_ref))
 			continue;
 
-<<<<<<< HEAD
-		if (set_worktree_head_symref(get_worktree_git_dir(worktrees[i]),
-					     newref, logmsg)) {
-			ret = -1;
-			error(_("HEAD of working tree %s is not updated"),
-			      worktrees[i]->path);
-		}
-=======
 		refs = get_worktree_ref_store(worktrees[i]);
-		if (refs_create_symref(refs, "HEAD", newref, NULL))
+		if (refs_create_symref(refs, "HEAD", newref, logmsg))
 			ret = error(_("HEAD of working tree %s is not updated"),
 				    worktrees[i]->path);
->>>>>>> a716b09b
 	}
 
 	free_worktrees(worktrees);
