--- conflicted
+++ resolved
@@ -509,34 +509,10 @@
 		 * if we do not get the needed object, we should
 		 * barf.
 		 */
-<<<<<<< HEAD
-
-		while (1) {
-			if (!o || (!o->parsed && !parse_object(o->sha1)))
-				return -1;
-			if (o->type == expected_type) {
-				hashcpy(sha1, o->sha1);
-				return 0;
-			}
-			if (o->type == OBJ_TAG)
-				o = ((struct tag*) o)->tagged;
-			else if (o->type == OBJ_COMMIT)
-				o = &(((struct commit *) o)->tree->object);
-			else
-				return error("%.*s: expected %s type, but the object dereferences to %s type",
-					     len, name, typename(expected_type),
-					     typename(o->type));
-			if (!o)
-				return -1;
-			if (!o->parsed)
-				if (!parse_object(o->sha1))
-					return -1;
-=======
 		o = peel_to_type(name, len, o, expected_type);
 		if (o) {
 			hashcpy(sha1, o->sha1);
 			return 0;
->>>>>>> 81776315
 		}
 		return -1;
 	}
